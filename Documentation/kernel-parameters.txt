                          Kernel Parameters
                          ~~~~~~~~~~~~~~~~~

The following is a consolidated list of the kernel parameters as implemented
(mostly) by the __setup() macro and sorted into English Dictionary order
(defined as ignoring all punctuation and sorting digits before letters in a
case insensitive manner), and with descriptions where known.

Module parameters for loadable modules are specified only as the
parameter name with optional '=' and value as appropriate, such as:

	modprobe usbcore blinkenlights=1

Module parameters for modules that are built into the kernel image
are specified on the kernel command line with the module name plus
'.' plus parameter name, with '=' and value if appropriate, such as:

	usbcore.blinkenlights=1

This document may not be entirely up to date and comprehensive. The command
"modinfo -p ${modulename}" shows a current list of all parameters of a loadable
module. Loadable modules, after being loaded into the running kernel, also
reveal their parameters in /sys/module/${modulename}/parameters/. Some of these
parameters may be changed at runtime by the command
"echo -n ${value} > /sys/module/${modulename}/parameters/${parm}".

The parameters listed below are only valid if certain kernel build options were
enabled and if respective hardware is present. The text in square brackets at
the beginning of each description states the restrictions within which a
parameter is applicable:

	ACPI	ACPI support is enabled.
	AGP	AGP (Accelerated Graphics Port) is enabled.
	ALSA	ALSA sound support is enabled.
	APIC	APIC support is enabled.
	APM	Advanced Power Management support is enabled.
	AVR32	AVR32 architecture is enabled.
	AX25	Appropriate AX.25 support is enabled.
	BLACKFIN Blackfin architecture is enabled.
	DRM	Direct Rendering Management support is enabled.
	EDD	BIOS Enhanced Disk Drive Services (EDD) is enabled
	EFI	EFI Partitioning (GPT) is enabled
	EIDE	EIDE/ATAPI support is enabled.
	FB	The frame buffer device is enabled.
	HW	Appropriate hardware is enabled.
	IA-64	IA-64 architecture is enabled.
	IOSCHED	More than one I/O scheduler is enabled.
	IP_PNP	IP DHCP, BOOTP, or RARP is enabled.
	ISAPNP	ISA PnP code is enabled.
	ISDN	Appropriate ISDN support is enabled.
	JOY	Appropriate joystick support is enabled.
	LIBATA  Libata driver is enabled
	LP	Printer support is enabled.
	LOOP	Loopback device support is enabled.
	M68k	M68k architecture is enabled.
			These options have more detailed description inside of
			Documentation/m68k/kernel-options.txt.
	MCA	MCA bus support is enabled.
	MDA	MDA console support is enabled.
	MOUSE	Appropriate mouse support is enabled.
	MSI	Message Signaled Interrupts (PCI).
	MTD	MTD (Memory Technology Device) support is enabled.
	NET	Appropriate network support is enabled.
	NUMA	NUMA support is enabled.
	GENERIC_TIME The generic timeofday code is enabled.
	NFS	Appropriate NFS support is enabled.
	OSS	OSS sound support is enabled.
	PV_OPS	A paravirtualized kernel is enabled.
	PARIDE	The ParIDE (parallel port IDE) subsystem is enabled.
	PARISC	The PA-RISC architecture is enabled.
	PCI	PCI bus support is enabled.
	PCIE	PCI Express support is enabled.
	PCMCIA	The PCMCIA subsystem is enabled.
	PNP	Plug & Play support is enabled.
	PPC	PowerPC architecture is enabled.
	PPT	Parallel port support is enabled.
	PS2	Appropriate PS/2 support is enabled.
	RAM	RAM disk support is enabled.
	ROOTPLUG The example Root Plug LSM is enabled.
	S390	S390 architecture is enabled.
	SCSI	Appropriate SCSI support is enabled.
			A lot of drivers has their options described inside of
			Documentation/scsi/.
	SECURITY Different security models are enabled.
	SELINUX SELinux support is enabled.
	SERIAL	Serial support is enabled.
	SH	SuperH architecture is enabled.
	SMP	The kernel is an SMP kernel.
	SPARC	Sparc architecture is enabled.
	SWSUSP	Software suspend (hibernation) is enabled.
	SUSPEND	System suspend states are enabled.
	TS	Appropriate touchscreen support is enabled.
	USB	USB support is enabled.
	USBHID	USB Human Interface Device support is enabled.
	V4L	Video For Linux support is enabled.
	VGA	The VGA console has been enabled.
	VT	Virtual terminal support is enabled.
	WDT	Watchdog support is enabled.
	XT	IBM PC/XT MFM hard disk support is enabled.
	X86-32	X86-32, aka i386 architecture is enabled.
	X86-64	X86-64 architecture is enabled.
			More X86-64 boot options can be found in
			Documentation/x86/x86_64/boot-options.txt .
	X86	Either 32bit or 64bit x86 (same as X86-32+X86-64)

In addition, the following text indicates that the option:

	BUGS=	Relates to possible processor bugs on the said processor.
	KNL	Is a kernel start-up parameter.
	BOOT	Is a boot loader parameter.

Parameters denoted with BOOT are actually interpreted by the boot
loader, and have no meaning to the kernel directly.
Do not modify the syntax of boot loader parameters without extreme
need or coordination with <Documentation/x86/i386/boot.txt>.

There are also arch-specific kernel-parameters not documented here.
See for example <Documentation/x86/x86_64/boot-options.txt>.

Note that ALL kernel parameters listed below are CASE SENSITIVE, and that
a trailing = on the name of any parameter states that that parameter will
be entered as an environment variable, whereas its absence indicates that
it will appear as a kernel argument readable via /proc/cmdline by programs
running once the system is up.

The number of kernel parameters is not limited, but the length of the
complete command line (parameters including spaces etc.) is limited to
a fixed number of characters. This limit depends on the architecture
and is between 256 and 4096 characters. It is defined in the file
./include/asm/setup.h as COMMAND_LINE_SIZE.


	acpi=		[HW,ACPI,X86-64,i386]
			Advanced Configuration and Power Interface
			Format: { force | off | ht | strict | noirq }
			force -- enable ACPI if default was off
			off -- disable ACPI if default was on
			noirq -- do not use ACPI for IRQ routing
			ht -- run only enough ACPI to enable Hyper Threading
			strict -- Be less tolerant of platforms that are not
				strictly ACPI specification compliant.

			See also Documentation/power/pm.txt, pci=noacpi

	acpi_apic_instance=	[ACPI, IOAPIC]
			Format: <int>
			2: use 2nd APIC table, if available
			1,0: use 1st APIC table
			default: 0

	acpi_sleep=	[HW,ACPI] Sleep options
			Format: { s3_bios, s3_mode, s3_beep, s4_nohwsig, old_ordering }
			See Documentation/power/video.txt for s3_bios and s3_mode.
			s3_beep is for debugging; it makes the PC's speaker beep
			as soon as the kernel's real-mode entry point is called.
			s4_nohwsig prevents ACPI hardware signature from being
			used during resume from hibernation.
			old_ordering causes the ACPI 1.0 ordering of the _PTS
			control method, wrt putting devices into low power
			states, to be enforced (the ACPI 2.0 ordering of _PTS is
			used by default).

	acpi_sci=	[HW,ACPI] ACPI System Control Interrupt trigger mode
			Format: { level | edge | high | low }

	acpi_irq_balance [HW,ACPI]
			ACPI will balance active IRQs
			default in APIC mode

	acpi_irq_nobalance [HW,ACPI]
			ACPI will not move active IRQs (default)
			default in PIC mode

	acpi_irq_pci=	[HW,ACPI] If irq_balance, clear listed IRQs for
			use by PCI
			Format: <irq>,<irq>...

	acpi_irq_isa=	[HW,ACPI] If irq_balance, mark listed IRQs used by ISA
			Format: <irq>,<irq>...

	acpi_no_auto_ssdt	[HW,ACPI] Disable automatic loading of SSDT

	acpi_os_name=	[HW,ACPI] Tell ACPI BIOS the name of the OS
			Format: To spoof as Windows 98: ="Microsoft Windows"

	acpi_osi=	[HW,ACPI] Modify list of supported OS interface strings
			acpi_osi="string1"	# add string1 -- only one string
			acpi_osi="!string2"	# remove built-in string2
			acpi_osi=		# disable all strings

	acpi_serialize	[HW,ACPI] force serialization of AML methods

	acpi_skip_timer_override [HW,ACPI]
			Recognize and ignore IRQ0/pin2 Interrupt Override.
			For broken nForce2 BIOS resulting in XT-PIC timer.
	acpi_use_timer_override [HW,ACPI}
			Use timer override. For some broken Nvidia NF5 boards
			that require a timer override, but don't have
			HPET

<<<<<<< HEAD
	acpi.debug_layer=	[HW,ACPI,ACPI_DEBUG]
	acpi.debug_level=	[HW,ACPI,ACPI_DEBUG]
=======
	acpi_backlight=	[HW,ACPI]
			acpi_backlight=vendor
			acpi_backlight=video
			If set to vendor, prefer vendor specific driver
			(e.g. thinkpad_acpi, sony_acpi, etc.) instead
			of the ACPI video.ko driver.

	acpi_display_output=	[HW,ACPI]
			acpi_display_output=vendor
			acpi_display_output=video
			See above.

	acpi.debug_layer=	[HW,ACPI]
>>>>>>> 2dba1b5d
			Format: <int>
			CONFIG_ACPI_DEBUG must be enabled to produce any ACPI
			debug output.  Bits in debug_layer correspond to a
			_COMPONENT in an ACPI source file, e.g.,
			    #define _COMPONENT ACPI_PCI_COMPONENT
			Bits in debug_level correspond to a level in
			ACPI_DEBUG_PRINT statements, e.g.,
			    ACPI_DEBUG_PRINT((ACPI_DB_INFO, ...
			See Documentation/acpi/debug.txt for more information
			about debug layers and levels.

			Enable AML "Debug" output, i.e., stores to the Debug
			object while interpreting AML:
			    acpi.debug_layer=0xffffffff acpi.debug_level=0x2
			Enable PCI/PCI interrupt routing info messages:
			    acpi.debug_layer=0x400000 acpi.debug_level=0x4
			Enable all messages related to ACPI hardware:
			    acpi.debug_layer=0x2 acpi.debug_level=0xffffffff

			Some values produce so much output that the system is
			unusable.  The "log_buf_len" parameter may be useful
			if you need to capture more output.

 	acpi.power_nocheck=	[HW,ACPI]
 			Format: 1/0 enable/disable the check of power state.
 			On some bogus BIOS the _PSC object/_STA object of
 			power resource can't return the correct device power
 			state. In such case it is unneccessary to check its
 			power state again in power transition.
 			1 : disable the power state check

	acpi_pm_good	[X86-32,X86-64]
			Override the pmtimer bug detection: force the kernel
			to assume that this machine's pmtimer latches its value
			and always returns good values.

	agp=		[AGP]
			{ off | try_unsupported }
			off: disable AGP support
			try_unsupported: try to drive unsupported chipsets
				(may crash computer or cause data corruption)

	enable_timer_pin_1 [i386,x86-64]
			Enable PIN 1 of APIC timer
			Can be useful to work around chipset bugs
			(in particular on some ATI chipsets).
			The kernel tries to set a reasonable default.

	disable_timer_pin_1 [i386,x86-64]
			Disable PIN 1 of APIC timer
			Can be useful to work around chipset bugs.

	ad1848=		[HW,OSS]
			Format: <io>,<irq>,<dma>,<dma2>,<type>

	advansys=	[HW,SCSI]
			See header of drivers/scsi/advansys.c.

	advwdt=		[HW,WDT] Advantech WDT
			Format: <iostart>,<iostop>

	aedsp16=	[HW,OSS] Audio Excel DSP 16
			Format: <io>,<irq>,<dma>,<mss_io>,<mpu_io>,<mpu_irq>
			See also header of sound/oss/aedsp16.c.

	aha152x=	[HW,SCSI]
			See Documentation/scsi/aha152x.txt.

	aha1542=	[HW,SCSI]
			Format: <portbase>[,<buson>,<busoff>[,<dmaspeed>]]

	aic7xxx=	[HW,SCSI]
			See Documentation/scsi/aic7xxx.txt.

	aic79xx=	[HW,SCSI]
			See Documentation/scsi/aic79xx.txt.

	amd_iommu=	[HW,X86-84]
			Pass parameters to the AMD IOMMU driver in the system.
			Possible values are:
			isolate - enable device isolation (each device, as far
			          as possible, will get its own protection
			          domain)
			fullflush - enable flushing of IO/TLB entries when
				    they are unmapped. Otherwise they are
				    flushed before they will be reused, which
				    is a lot of faster

	amd_iommu_size= [HW,X86-64]
			Define the size of the aperture for the AMD IOMMU
			driver. Possible values are:
			'32M', '64M' (default), '128M', '256M', '512M', '1G'

	amijoy.map=	[HW,JOY] Amiga joystick support
			Map of devices attached to JOY0DAT and JOY1DAT
			Format: <a>,<b>
			See also Documentation/kernel/input/joystick.txt

	analog.map=	[HW,JOY] Analog joystick and gamepad support
			Specifies type or capabilities of an analog joystick
			connected to one of 16 gameports
			Format: <type1>,<type2>,..<type16>

	apc=		[HW,SPARC]
			Power management functions (SPARCstation-4/5 + deriv.)
			Format: noidle
			Disable APC CPU standby support. SPARCstation-Fox does
			not play well with APC CPU idle - disable it if you have
			APC and your system crashes randomly.

	apic=		[APIC,i386] Advanced Programmable Interrupt Controller
			Change the output verbosity whilst booting
			Format: { quiet (default) | verbose | debug }
			Change the amount of debugging information output
			when initialising the APIC and IO-APIC components.

	apm=		[APM] Advanced Power Management
			See header of arch/x86/kernel/apm_32.c.

	arcrimi=	[HW,NET] ARCnet - "RIM I" (entirely mem-mapped) cards
			Format: <io>,<irq>,<nodeID>

	ataflop=	[HW,M68k]

	atarimouse=	[HW,MOUSE] Atari Mouse

	atascsi=	[HW,SCSI] Atari SCSI

	atkbd.extra=	[HW] Enable extra LEDs and keys on IBM RapidAccess,
			EzKey and similar keyboards

	atkbd.reset=	[HW] Reset keyboard during initialization

	atkbd.set=	[HW] Select keyboard code set
			Format: <int> (2 = AT (default), 3 = PS/2)

	atkbd.scroll=	[HW] Enable scroll wheel on MS Office and similar
			keyboards

	atkbd.softraw=	[HW] Choose between synthetic and real raw mode
			Format: <bool> (0 = real, 1 = synthetic (default))

	atkbd.softrepeat= [HW]
			Use software keyboard repeat

	autotest	[IA64]

	baycom_epp=	[HW,AX25]
			Format: <io>,<mode>

	baycom_par=	[HW,AX25] BayCom Parallel Port AX.25 Modem
			Format: <io>,<mode>
			See header of drivers/net/hamradio/baycom_par.c.

	baycom_ser_fdx=	[HW,AX25]
			BayCom Serial Port AX.25 Modem (Full Duplex Mode)
			Format: <io>,<irq>,<mode>[,<baud>]
			See header of drivers/net/hamradio/baycom_ser_fdx.c.

	baycom_ser_hdx=	[HW,AX25]
			BayCom Serial Port AX.25 Modem (Half Duplex Mode)
			Format: <io>,<irq>,<mode>
			See header of drivers/net/hamradio/baycom_ser_hdx.c.

	boot_delay=	Milliseconds to delay each printk during boot.
			Values larger than 10 seconds (10000) are changed to
			no delay (0).
			Format: integer

	bootmem_debug	[KNL] Enable bootmem allocator debug messages.

	bttv.card=	[HW,V4L] bttv (bt848 + bt878 based grabber cards)
	bttv.radio=	Most important insmod options are available as
			kernel args too.
	bttv.pll=	See Documentation/video4linux/bttv/Insmod-options
	bttv.tuner=	and Documentation/video4linux/bttv/CARDLIST

	BusLogic=	[HW,SCSI]
			See drivers/scsi/BusLogic.c, comment before function
			BusLogic_ParseDriverOptions().

	c101=		[NET] Moxa C101 synchronous serial card

	cachesize=	[BUGS=X86-32] Override level 2 CPU cache size detection.
			Sometimes CPU hardware bugs make them report the cache
			size incorrectly. The kernel will attempt work arounds
			to fix known problems, but for some CPUs it is not
			possible to determine what the correct size should be.
			This option provides an override for these situations.

	security=	[SECURITY] Choose a security module to enable at boot.
			If this boot parameter is not specified, only the first
			security module asking for security registration will be
			loaded. An invalid security module name will be treated
			as if no module has been chosen.

	capability.disable=
			[SECURITY] Disable capabilities.  This would normally
			be used only if an alternative security model is to be
			configured.  Potentially dangerous and should only be
			used if you are entirely sure of the consequences.

	ccw_timeout_log [S390]
			See Documentation/s390/CommonIO for details.

	cgroup_disable= [KNL] Disable a particular controller
			Format: {name of the controller(s) to disable}
				{Currently supported controllers - "memory"}

	checkreqprot	[SELINUX] Set initial checkreqprot flag value.
			Format: { "0" | "1" }
			See security/selinux/Kconfig help text.
			0 -- check protection applied by kernel (includes
				any implied execute protection).
			1 -- check protection requested by application.
			Default value is set via a kernel config option.
			Value can be changed at runtime via
				/selinux/checkreqprot.

	cio_ignore=	[S390]
			See Documentation/s390/CommonIO for details.

	clock=		[BUGS=X86-32, HW] gettimeofday clocksource override.
			[Deprecated]
			Forces specified clocksource (if available) to be used
			when calculating gettimeofday(). If specified
			clocksource is not available, it defaults to PIT.
			Format: { pit | tsc | cyclone | pmtmr }

	clocksource=	[GENERIC_TIME] Override the default clocksource
			Format: <string>
			Override the default clocksource and use the clocksource
			with the name specified.
			Some clocksource names to choose from, depending on
			the platform:
			[all] jiffies (this is the base, fallback clocksource)
			[ACPI] acpi_pm
			[ARM] imx_timer1,OSTS,netx_timer,mpu_timer2,
				pxa_timer,timer3,32k_counter,timer0_1
			[AVR32] avr32
			[X86-32] pit,hpet,tsc,vmi-timer;
				scx200_hrt on Geode; cyclone on IBM x440
			[MIPS] MIPS
			[PARISC] cr16
			[S390] tod
			[SH] SuperH
			[SPARC64] tick
			[X86-64] hpet,tsc

	clearcpuid=BITNUM [X86]
			Disable CPUID feature X for the kernel. See
			include/asm-x86/cpufeature.h for the valid bit numbers.
			Note the Linux specific bits are not necessarily
			stable over kernel options, but the vendor specific
			ones should be.
			Also note that user programs calling CPUID directly
			or using the feature without checking anything
			will still see it. This just prevents it from
			being used by the kernel or shown in /proc/cpuinfo.
			Also note the kernel might malfunction if you disable
			some critical bits.

	code_bytes	[IA32/X86_64] How many bytes of object code to print
			in an oops report.
			Range: 0 - 8192
			Default: 64

	hpet=		[X86-32,HPET] option to control HPET usage
			Format: { enable (default) | disable | force }
			disable: disable HPET and use PIT instead
			force: allow force enabled of undocumented chips (ICH4,
			VIA, nVidia)

	com20020=	[HW,NET] ARCnet - COM20020 chipset
			Format:
			<io>[,<irq>[,<nodeID>[,<backplane>[,<ckp>[,<timeout>]]]]]

	com90io=	[HW,NET] ARCnet - COM90xx chipset (IO-mapped buffers)
			Format: <io>[,<irq>]

	com90xx=	[HW,NET]
			ARCnet - COM90xx chipset (memory-mapped buffers)
			Format: <io>[,<irq>[,<memstart>]]

	condev=		[HW,S390] console device
	conmode=

	console=	[KNL] Output console device and options.

		tty<n>	Use the virtual console device <n>.

		ttyS<n>[,options]
		ttyUSB0[,options]
			Use the specified serial port.  The options are of
			the form "bbbbpnf", where "bbbb" is the baud rate,
			"p" is parity ("n", "o", or "e"), "n" is number of
			bits, and "f" is flow control ("r" for RTS or
			omit it).  Default is "9600n8".

			See Documentation/serial-console.txt for more
			information.  See
			Documentation/networking/netconsole.txt for an
			alternative.

		uart[8250],io,<addr>[,options]
		uart[8250],mmio,<addr>[,options]
			Start an early, polled-mode console on the 8250/16550
			UART at the specified I/O port or MMIO address,
			switching to the matching ttyS device later.  The
			options are the same as for ttyS, above.

                If the device connected to the port is not a TTY but a braille
                device, prepend "brl," before the device type, for instance
			console=brl,ttyS0
		For now, only VisioBraille is supported.

	earlycon=	[KNL] Output early console device and options.
		uart[8250],io,<addr>[,options]
		uart[8250],mmio,<addr>[,options]
			Start an early, polled-mode console on the 8250/16550
			UART at the specified I/O port or MMIO address.
			The options are the same as for ttyS, above.

	no_console_suspend
			[HW] Never suspend the console
			Disable suspending of consoles during suspend and
			hibernate operations.  Once disabled, debugging
			messages can reach various consoles while the rest
			of the system is being put to sleep (ie, while
			debugging driver suspend/resume hooks).  This may
			not work reliably with all consoles, but is known
			to work with serial and VGA consoles.

	cpcihp_generic=	[HW,PCI] Generic port I/O CompactPCI driver
			Format:
			<first_slot>,<last_slot>,<port>,<enum_bit>[,<debug>]

	crashkernel=nn[KMG]@ss[KMG]
			[KNL] Reserve a chunk of physical memory to
			hold a kernel to switch to with kexec on panic.

	crashkernel=range1:size1[,range2:size2,...][@offset]
			[KNL] Same as above, but depends on the memory
			in the running system. The syntax of range is
			start-[end] where start and end are both
			a memory unit (amount[KMG]). See also
			Documentation/kdump/kdump.txt for a example.

	cs4232=		[HW,OSS]
			Format: <io>,<irq>,<dma>,<dma2>,<mpuio>,<mpuirq>

	cs89x0_dma=	[HW,NET]
			Format: <dma>

	cs89x0_media=	[HW,NET]
			Format: { rj45 | aui | bnc }

	dasd=		[HW,NET]
			See header of drivers/s390/block/dasd_devmap.c.

	db9.dev[2|3]=	[HW,JOY] Multisystem joystick support via parallel port
			(one device per port)
			Format: <port#>,<type>
			See also Documentation/input/joystick-parport.txt

	debug		[KNL] Enable kernel debugging (events log level).

	debug_locks_verbose=
			[KNL] verbose self-tests
			Format=<0|1>
			Print debugging info while doing the locking API
			self-tests.
			We default to 0 (no extra messages), setting it to
			1 will print _a lot_ more information - normally
			only useful to kernel developers.

	debug_objects	[KNL] Enable object debugging

	debugpat	[X86] Enable PAT debugging

	decnet.addr=	[HW,NET]
			Format: <area>[,<node>]
			See also Documentation/networking/decnet.txt.

	vt.default_blu=	[VT]
			Format: <blue0>,<blue1>,<blue2>,...,<blue15>
			Change the default blue palette of the console.
			This is a 16-member array composed of values
			ranging from 0-255.

	vt.default_grn=	[VT]
			Format: <green0>,<green1>,<green2>,...,<green15>
			Change the default green palette of the console.
			This is a 16-member array composed of values
			ranging from 0-255.

	vt.default_red=	[VT]
			Format: <red0>,<red1>,<red2>,...,<red15>
			Change the default red palette of the console.
			This is a 16-member array composed of values
			ranging from 0-255.

	vt.default_utf8=
			[VT]
			Format=<0|1>
			Set system-wide default UTF-8 mode for all tty's.
			Default is 1, i.e. UTF-8 mode is enabled for all
			newly opened terminals.

	dhash_entries=	[KNL]
			Set number of hash buckets for dentry cache.

	digi=		[HW,SERIAL]
			IO parameters + enable/disable command.

	digiepca=	[HW,SERIAL]
			See drivers/char/README.epca and
			Documentation/digiepca.txt.

	disable_mtrr_cleanup [X86]
	enable_mtrr_cleanup [X86]
			The kernel tries to adjust MTRR layout from continuous
			to discrete, to make X server driver able to add WB
			entry later. This parameter enables/disables that.

	mtrr_chunk_size=nn[KMG] [X86]
			used for mtrr cleanup. It is largest continous chunk
			that could hold holes aka. UC entries.

	mtrr_gran_size=nn[KMG] [X86]
			Used for mtrr cleanup. It is granularity of mtrr block.
			Default is 1.
			Large value could prevent small alignment from
			using up MTRRs.

	mtrr_spare_reg_nr=n [X86]
			Format: <integer>
			Range: 0,7 : spare reg number
			Default : 1
			Used for mtrr cleanup. It is spare mtrr entries number.
			Set to 2 or more if your graphical card needs more.

	disable_mtrr_trim [X86, Intel and AMD only]
			By default the kernel will trim any uncacheable
			memory out of your available memory pool based on
			MTRR settings.  This parameter disables that behavior,
			possibly causing your machine to run very slowly.

	dmasound=	[HW,OSS] Sound subsystem buffers

	dscc4.setup=	[NET]

	dtc3181e=	[HW,SCSI]

	earlyprintk=	[X86-32,X86-64,SH,BLACKFIN]
			earlyprintk=vga
			earlyprintk=serial[,ttySn[,baudrate]]
			earlyprintk=dbgp

			Append ",keep" to not disable it when the real console
			takes over.

			Only vga or serial or usb debug port at a time.

			Currently only ttyS0 and ttyS1 are supported.

			Interaction with the standard serial driver is not
			very good.

			The VGA output is eventually overwritten by the real
			console.

	eata=		[HW,SCSI]

	edd=		[EDD]
			Format: {"off" | "on" | "skip[mbr]"}

	eisa_irq_edge=	[PARISC,HW]
			See header of drivers/parisc/eisa.c.

	elanfreq=	[X86-32]
			See comment before function elanfreq_setup() in
			arch/x86/kernel/cpu/cpufreq/elanfreq.c.

	elevator=	[IOSCHED]
			Format: {"anticipatory" | "cfq" | "deadline" | "noop"}
			See Documentation/block/as-iosched.txt and
			Documentation/block/deadline-iosched.txt for details.

	elfcorehdr=	[IA64,PPC,SH,X86-32,X86_64]
			Specifies physical address of start of kernel core
			image elf header. Generally kexec loader will
			pass this option to capture kernel.
			See Documentation/kdump/kdump.txt for details.

	enforcing	[SELINUX] Set initial enforcing status.
			Format: {"0" | "1"}
			See security/selinux/Kconfig help text.
			0 -- permissive (log only, no denials).
			1 -- enforcing (deny and log).
			Default value is 0.
			Value can be changed at runtime via /selinux/enforce.

	es1371=		[HW,OSS]
			Format: <spdif>,[<nomix>,[<amplifier>]]
			See also header of sound/oss/es1371.c.

	ether=		[HW,NET] Ethernet cards parameters
			This option is obsoleted by the "netdev=" option, which
			has equivalent usage. See its documentation for details.

	eurwdt=		[HW,WDT] Eurotech CPU-1220/1410 onboard watchdog.
			Format: <io>[,<irq>]

	failslab=
	fail_page_alloc=
	fail_make_request=[KNL]
			General fault injection mechanism.
			Format: <interval>,<probability>,<space>,<times>
			See also /Documentation/fault-injection/.

	fd_mcs=		[HW,SCSI]
			See header of drivers/scsi/fd_mcs.c.

	fdomain=	[HW,SCSI]
			See header of drivers/scsi/fdomain.c.

	floppy=		[HW]
			See Documentation/floppy.txt.

	force_pal_cache_flush
			[IA-64] Avoid check_sal_cache_flush which may hang on
			buggy SAL_CACHE_FLUSH implementations. Using this
			parameter will force ia64_sal_cache_flush to call
			ia64_pal_cache_flush instead of SAL_CACHE_FLUSH.

	gamecon.map[2|3]=
			[HW,JOY] Multisystem joystick and NES/SNES/PSX pad
			support via parallel port (up to 5 devices per port)
			Format: <port#>,<pad1>,<pad2>,<pad3>,<pad4>,<pad5>
			See also Documentation/input/joystick-parport.txt

	gamma=		[HW,DRM]

	gart_fix_e820=  [X86_64] disable the fix e820 for K8 GART
			Format: off | on
			default: on

	gdth=		[HW,SCSI]
			See header of drivers/scsi/gdth.c.

	gpt		[EFI] Forces disk with valid GPT signature but
			invalid Protective MBR to be treated as GPT.

	gvp11=		[HW,SCSI]

	hashdist=	[KNL,NUMA] Large hashes allocated during boot
			are distributed across NUMA nodes.  Defaults on
			for IA-64, off otherwise.
			Format: 0 | 1 (for off | on)

	hcl=		[IA-64] SGI's Hardware Graph compatibility layer

	hd=		[EIDE] (E)IDE hard drive subsystem geometry
			Format: <cyl>,<head>,<sect>

	highmem=nn[KMG]	[KNL,BOOT] forces the highmem zone to have an exact
			size of <nn>. This works even on boxes that have no
			highmem otherwise. This also works to reduce highmem
			size on bigger boxes.

	highres=	[KNL] Enable/disable high resolution timer mode.
			Valid parameters: "on", "off"
			Default: "on"

	hisax=		[HW,ISDN]
			See Documentation/isdn/README.HiSax.

	hugepages=	[HW,X86-32,IA-64] HugeTLB pages to allocate at boot.
	hugepagesz=	[HW,IA-64,PPC,X86-64] The size of the HugeTLB pages.
			On x86-64 and powerpc, this option can be specified
			multiple times interleaved with hugepages= to reserve
			huge pages of different sizes. Valid pages sizes on
			x86-64 are 2M (when the CPU supports "pse") and 1G
			(when the CPU supports the "pdpe1gb" cpuinfo flag)
			Note that 1GB pages can only be allocated at boot time
			using hugepages= and not freed afterwards.
	default_hugepagesz=
			[same as hugepagesz=] The size of the default
			HugeTLB page size. This is the size represented by
			the legacy /proc/ hugepages APIs, used for SHM, and
			default size when mounting hugetlbfs filesystems.
			Defaults to the default architecture's huge page size
			if not specified.

	hlt		[BUGS=ARM,SH]

	i8042.debug	[HW] Toggle i8042 debug mode
	i8042.direct	[HW] Put keyboard port into non-translated mode
	i8042.dumbkbd	[HW] Pretend that controller can only read data from
			     keyboard and cannot control its state
			     (Don't attempt to blink the leds)
	i8042.noaux	[HW] Don't check for auxiliary (== mouse) port
	i8042.nokbd	[HW] Don't check/create keyboard port
	i8042.noloop	[HW] Disable the AUX Loopback command while probing
			     for the AUX port
	i8042.nomux	[HW] Don't check presence of an active multiplexing
			     controller
	i8042.nopnp	[HW] Don't use ACPIPnP / PnPBIOS to discover KBD/AUX
			     controllers
	i8042.panicblink=
			[HW] Frequency with which keyboard LEDs should blink
			     when kernel panics (default is 0.5 sec)
	i8042.reset	[HW] Reset the controller during init and cleanup
	i8042.unlock	[HW] Unlock (ignore) the keylock

	i810=		[HW,DRM]

	i8k.ignore_dmi	[HW] Continue probing hardware even if DMI data
			indicates that the driver is running on unsupported
			hardware.
	i8k.force	[HW] Activate i8k driver even if SMM BIOS signature
			does not match list of supported models.
	i8k.power_status
			[HW] Report power status in /proc/i8k
			(disabled by default)
	i8k.restricted	[HW] Allow controlling fans only if SYS_ADMIN
			capability is set.

	ibmmcascsi=	[HW,MCA,SCSI] IBM MicroChannel SCSI adapter
			See Documentation/mca.txt.

	icn=		[HW,ISDN]
			Format: <io>[,<membase>[,<icn_id>[,<icn_id2>]]]

	ide=		[HW] (E)IDE subsystem
			Format: ide=nodma or ide=doubler
			See Documentation/ide/ide.txt.

	idebus=		[HW] (E)IDE subsystem - VLB/PCI bus speed
			See Documentation/ide/ide.txt.

	idle=		[X86]
			Format: idle=poll or idle=mwait, idle=halt, idle=nomwait
			Poll forces a polling idle loop that can slightly improves the performance
			of waking up a idle CPU, but will use a lot of power and make the system
			run hot. Not recommended.
			idle=mwait. On systems which support MONITOR/MWAIT but the kernel chose
			to not use it because it doesn't save as much power as a normal idle
			loop use the MONITOR/MWAIT idle loop anyways. Performance should be the same
			as idle=poll.
			idle=halt. Halt is forced to be used for CPU idle.
			In such case C2/C3 won't be used again.
			idle=nomwait. Disable mwait for CPU C-states

	ide-pci-generic.all-generic-ide [HW] (E)IDE subsystem
			Claim all unknown PCI IDE storage controllers.

	ignore_loglevel	[KNL]
			Ignore loglevel setting - this will print /all/
			kernel messages to the console. Useful for debugging.

	ihash_entries=	[KNL]
			Set number of hash buckets for inode cache.

	in2000=		[HW,SCSI]
			See header of drivers/scsi/in2000.c.

	init=		[KNL]
			Format: <full_path>
			Run specified binary instead of /sbin/init as init
			process.

	initcall_debug	[KNL] Trace initcalls as they are executed.  Useful
			for working out where the kernel is dying during
			startup.

	initrd=		[BOOT] Specify the location of the initial ramdisk

	inport.irq=	[HW] Inport (ATI XL and Microsoft) busmouse driver
			Format: <irq>

	inttest=	[IA64]

	iommu=		[x86]
		off
		force
		noforce
		biomerge
		panic
		nopanic
		merge
		nomerge
		forcesac
		soft


	intel_iommu=	[DMAR] Intel IOMMU driver (DMAR) option
		off
			Disable intel iommu driver.
		igfx_off [Default Off]
			By default, gfx is mapped as normal device. If a gfx
			device has a dedicated DMAR unit, the DMAR unit is
			bypassed by not enabling DMAR with this option. In
			this case, gfx device will use physical address for
			DMA.
		forcedac [x86_64]
			With this option iommu will not optimize to look
			for io virtual address below 32 bit forcing dual
			address cycle on pci bus for cards supporting greater
			than 32 bit addressing. The default is to look
			for translation below 32 bit and if not available
			then look in the higher range.
		strict [Default Off]
			With this option on every unmap_single operation will
			result in a hardware IOTLB flush operation as opposed
			to batching them for performance.

	io_delay=	[X86-32,X86-64] I/O delay method
		0x80
			Standard port 0x80 based delay
		0xed
			Alternate port 0xed based delay (needed on some systems)
		udelay
			Simple two microseconds delay
		none
			No delay

	io7=		[HW] IO7 for Marvel based alpha systems
			See comment before marvel_specify_io7 in
			arch/alpha/kernel/core_marvel.c.

	ip=		[IP_PNP]
			See Documentation/filesystems/nfsroot.txt.

	ip2=		[HW] Set IO/IRQ pairs for up to 4 IntelliPort boards
			See comment before ip2_setup() in
			drivers/char/ip2/ip2base.c.

	ips=		[HW,SCSI] Adaptec / IBM ServeRAID controller
			See header of drivers/scsi/ips.c.

	ports=		[IP_VS_FTP] IPVS ftp helper module
			Default is 21.
			Up to 8 (IP_VS_APP_MAX_PORTS) ports
			may be specified.
			Format: <port>,<port>....

	irqfixup	[HW]
			When an interrupt is not handled search all handlers
			for it. Intended to get systems with badly broken
			firmware running.

	irqpoll		[HW]
			When an interrupt is not handled search all handlers
			for it. Also check all handlers each timer
			interrupt. Intended to get systems with badly broken
			firmware running.

	isapnp=		[ISAPNP]
			Format: <RDP>,<reset>,<pci_scan>,<verbosity>

	isolcpus=	[KNL,SMP] Isolate CPUs from the general scheduler.
			Format:
			<cpu number>,...,<cpu number>
			or
			<cpu number>-<cpu number>
			(must be a positive range in ascending order)
			or a mixture
			<cpu number>,...,<cpu number>-<cpu number>

			This option can be used to specify one or more CPUs
			to isolate from the general SMP balancing and scheduling
			algorithms. You can move a process onto or off an
			"isolated" CPU via the CPU affinity syscalls or cpuset.
			<cpu number> begins at 0 and the maximum value is
			"number of CPUs in system - 1".

			This option is the preferred way to isolate CPUs. The
			alternative -- manually setting the CPU mask of all
			tasks in the system -- can cause problems and
			suboptimal load balancer performance.

	iucv=		[HW,NET]

	js=		[HW,JOY] Analog joystick
			See Documentation/input/joystick.txt.

	kernelcore=nn[KMG]	[KNL,X86-32,IA-64,PPC,X86-64] This parameter
			specifies the amount of memory usable by the kernel
			for non-movable allocations.  The requested amount is
			spread evenly throughout all nodes in the system. The
			remaining memory in each node is used for Movable
			pages. In the event, a node is too small to have both
			kernelcore and Movable pages, kernelcore pages will
			take priority and other nodes will have a larger number
			of kernelcore pages.  The Movable zone is used for the
			allocation of pages that may be reclaimed or moved
			by the page migration subsystem.  This means that
			HugeTLB pages may not be allocated from this zone.
			Note that allocations like PTEs-from-HighMem still
			use the HighMem zone if it exists, and the Normal
			zone if it does not.

	movablecore=nn[KMG]	[KNL,X86-32,IA-64,PPC,X86-64] This parameter
			is similar to kernelcore except it specifies the
			amount of memory used for migratable allocations.
			If both kernelcore and movablecore is specified,
			then kernelcore will be at *least* the specified
			value but may be more. If movablecore on its own
			is specified, the administrator must be careful
			that the amount of memory usable for all allocations
			is not too small.

	keepinitrd	[HW,ARM]

	kstack=N	[X86-32,X86-64] Print N words from the kernel stack
			in oops dumps.

	kgdboc=		[HW] kgdb over consoles.
			Requires a tty driver that supports console polling.
			(only serial suported for now)
			Format: <serial_device>[,baud]

	kmac=		[MIPS] korina ethernet MAC address.
			Configure the RouterBoard 532 series on-chip
			Ethernet adapter MAC address.

	l2cr=		[PPC]

	l3cr=		[PPC]

	lapic		[X86-32,APIC] Enable the local APIC even if BIOS
			disabled it.

	lapic_timer_c2_ok	[X86-32,x86-64,APIC] trust the local apic timer in
			C2 power state.

	libata.dma=	[LIBATA] DMA control
			libata.dma=0	  Disable all PATA and SATA DMA
			libata.dma=1	  PATA and SATA Disk DMA only
			libata.dma=2	  ATAPI (CDROM) DMA only
			libata.dma=4	  Compact Flash DMA only 
			Combinations also work, so libata.dma=3 enables DMA
			for disks and CDROMs, but not CFs.

	libata.noacpi	[LIBATA] Disables use of ACPI in libata suspend/resume
			when set.
			Format: <int>

	libata.force=	[LIBATA] Force configurations.  The format is comma
			separated list of "[ID:]VAL" where ID is
			PORT[:DEVICE].  PORT and DEVICE are decimal numbers
			matching port, link or device.  Basically, it matches
			the ATA ID string printed on console by libata.  If
			the whole ID part is omitted, the last PORT and DEVICE
			values are used.  If ID hasn't been specified yet, the
			configuration applies to all ports, links and devices.

			If only DEVICE is omitted, the parameter applies to
			the port and all links and devices behind it.  DEVICE
			number of 0 either selects the first device or the
			first fan-out link behind PMP device.  It does not
			select the host link.  DEVICE number of 15 selects the
			host link and device attached to it.

			The VAL specifies the configuration to force.  As long
			as there's no ambiguity shortcut notation is allowed.
			For example, both 1.5 and 1.5G would work for 1.5Gbps.
			The following configurations can be forced.

			* Cable type: 40c, 80c, short40c, unk, ign or sata.
			  Any ID with matching PORT is used.

			* SATA link speed limit: 1.5Gbps or 3.0Gbps.

			* Transfer mode: pio[0-7], mwdma[0-4] and udma[0-7].
			  udma[/][16,25,33,44,66,100,133] notation is also
			  allowed.

			* [no]ncq: Turn on or off NCQ.

			* nohrst, nosrst, norst: suppress hard, soft
                          and both resets.

			If there are multiple matching configurations changing
			the same attribute, the last one is used.

	load_ramdisk=	[RAM] List of ramdisks to load from floppy
			See Documentation/ramdisk.txt.

	lockd.nlm_grace_period=P  [NFS] Assign grace period.
			Format: <integer>

	lockd.nlm_tcpport=N	[NFS] Assign TCP port.
			Format: <integer>

	lockd.nlm_timeout=T	[NFS] Assign timeout value.
			Format: <integer>

	lockd.nlm_udpport=M	[NFS] Assign UDP port.
			Format: <integer>

	logibm.irq=	[HW,MOUSE] Logitech Bus Mouse Driver
			Format: <irq>

	loglevel=	All Kernel Messages with a loglevel smaller than the
			console loglevel will be printed to the console. It can
			also be changed with klogd or other programs. The
			loglevels are defined as follows:

			0 (KERN_EMERG)		system is unusable
			1 (KERN_ALERT)		action must be taken immediately
			2 (KERN_CRIT)		critical conditions
			3 (KERN_ERR)		error conditions
			4 (KERN_WARNING)	warning conditions
			5 (KERN_NOTICE)		normal but significant condition
			6 (KERN_INFO)		informational
			7 (KERN_DEBUG)		debug-level messages

	log_buf_len=n	Sets the size of the printk ring buffer, in bytes.
			Format: { n | nk | nM }
			n must be a power of two.  The default size
			is set in the kernel config file.

	logo.nologo	[FB] Disables display of the built-in Linux logo.
			This may be used to provide more screen space for
			kernel log messages and is useful when debugging
			kernel boot problems.

	lp=0		[LP]	Specify parallel ports to use, e.g,
	lp=port[,port...]	lp=none,parport0 (lp0 not configured, lp1 uses
	lp=reset		first parallel port). 'lp=0' disables the
	lp=auto			printer driver. 'lp=reset' (which can be
				specified in addition to the ports) causes
				attached printers to be reset. Using
				lp=port1,port2,... specifies the parallel ports
				to associate lp devices with, starting with
				lp0. A port specification may be 'none' to skip
				that lp device, or a parport name such as
				'parport0'. Specifying 'lp=auto' instead of a
				port specification list means that device IDs
				from each port should be examined, to see if
				an IEEE 1284-compliant printer is attached; if
				so, the driver will manage that printer.
				See also header of drivers/char/lp.c.

	lpj=n		[KNL]
			Sets loops_per_jiffy to given constant, thus avoiding
			time-consuming boot-time autodetection (up to 250 ms per
			CPU). 0 enables autodetection (default). To determine
			the correct value for your kernel, boot with normal
			autodetection and see what value is printed. Note that
			on SMP systems the preset will be applied to all CPUs,
			which is likely to cause problems if your CPUs need
			significantly divergent settings. An incorrect value
			will cause delays in the kernel to be wrong, leading to
			unpredictable I/O errors and other breakage. Although
			unlikely, in the extreme case this might damage your
			hardware.

	ltpc=		[NET]
			Format: <io>,<irq>,<dma>

	mac5380=	[HW,SCSI] Format:
			<can_queue>,<cmd_per_lun>,<sg_tablesize>,<hostid>,<use_tags>

	machvec=	[IA64] Force the use of a particular machine-vector
			(machvec) in a generic kernel.
			Example: machvec=hpzx1_swiotlb

	max_loop=	[LOOP] Maximum number of loopback devices that can
			be mounted
			Format: <1-256>

	maxcpus=	[SMP] Maximum number of processors that	an SMP kernel
			should make use of.  maxcpus=n : n >= 0 limits the
			kernel to using 'n' processors.  n=0 is a special case,
			it is equivalent to "nosmp", which also disables
			the IO APIC.

	max_addr=[KMG]	[KNL,BOOT,ia64] All physical memory greater than or
			equal to this physical address is ignored.

	max_luns=	[SCSI] Maximum number of LUNs to probe.
			Should be between 1 and 2^32-1.

	max_report_luns=
			[SCSI] Maximum number of LUNs received.
			Should be between 1 and 16384.

	mcatest=	[IA-64]

	mce		[X86-32] Machine Check Exception

	mce=option	[X86-64] See Documentation/x86/x86_64/boot-options.txt

	md=		[HW] RAID subsystems devices and level
			See Documentation/md.txt.

	mdacon=		[MDA]
			Format: <first>,<last>
			Specifies range of consoles to be captured by the MDA.

	mem=nn[KMG]	[KNL,BOOT] Force usage of a specific amount of memory
			Amount of memory to be used when the kernel is not able
			to see the whole system memory or for test.
			[X86-32] Use together with memmap= to avoid physical
			address space collisions. Without memmap= PCI devices
			could be placed at addresses belonging to unused RAM.

	mem=nopentium	[BUGS=X86-32] Disable usage of 4MB pages for kernel
			memory.

	memchunk=nn[KMG]
			[KNL,SH] Allow user to override the default size for
			per-device physically contiguous DMA buffers.

	memmap=exactmap	[KNL,X86-32,X86_64] Enable setting of an exact
			E820 memory map, as specified by the user.
			Such memmap=exactmap lines can be constructed based on
			BIOS output or other requirements. See the memmap=nn@ss
			option description.

	memmap=nn[KMG]@ss[KMG]
			[KNL] Force usage of a specific region of memory
			Region of memory to be used, from ss to ss+nn.

	memmap=nn[KMG]#ss[KMG]
			[KNL,ACPI] Mark specific memory as ACPI data.
			Region of memory to be used, from ss to ss+nn.

	memmap=nn[KMG]$ss[KMG]
			[KNL,ACPI] Mark specific memory as reserved.
			Region of memory to be used, from ss to ss+nn.
			Example: Exclude memory from 0x18690000-0x1869ffff
			         memmap=64K$0x18690000
			         or
			         memmap=0x10000$0x18690000

	memory_corruption_check=0/1 [X86]
			Some BIOSes seem to corrupt the first 64k of
			memory when doing things like suspend/resume.
			Setting this option will scan the memory
			looking for corruption.  Enabling this will
			both detect corruption and prevent the kernel
			from using the memory being corrupted.
			However, its intended as a diagnostic tool; if
			repeatable BIOS-originated corruption always
			affects the same memory, you can use memmap=
			to prevent the kernel from using that memory.

	memory_corruption_check_size=size [X86]
			By default it checks for corruption in the low
			64k, making this memory unavailable for normal
			use.  Use this parameter to scan for
			corruption in more or less memory.

	memory_corruption_check_period=seconds [X86]
			By default it checks for corruption every 60
			seconds.  Use this parameter to check at some
			other rate.  0 disables periodic checking.

	memtest=	[KNL,X86] Enable memtest
			Format: <integer>
			range: 0,4 : pattern number
			default : 0 <disable>

	meye.*=		[HW] Set MotionEye Camera parameters
			See Documentation/video4linux/meye.txt.

	mfgpt_irq=	[IA-32] Specify the IRQ to use for the
			Multi-Function General Purpose Timers on AMD Geode
			platforms.

	mfgptfix	[X86-32] Fix MFGPT timers on AMD Geode platforms when
			the BIOS has incorrectly applied a workaround. TinyBIOS
			version 0.98 is known to be affected, 0.99 fixes the
			problem by letting the user disable the workaround.

	mga=		[HW,DRM]

	mminit_loglevel=
			[KNL] When CONFIG_DEBUG_MEMORY_INIT is set, this
			parameter allows control of the logging verbosity for
			the additional memory initialisation checks. A value
			of 0 disables mminit logging and a level of 4 will
			log everything. Information is printed at KERN_DEBUG
			so loglevel=8 may also need to be specified.

	mousedev.tap_time=
			[MOUSE] Maximum time between finger touching and
			leaving touchpad surface for touch to be considered
			a tap and be reported as a left button click (for
			touchpads working in absolute mode only).
			Format: <msecs>
	mousedev.xres=	[MOUSE] Horizontal screen resolution, used for devices
			reporting absolute coordinates, such as tablets
	mousedev.yres=	[MOUSE] Vertical screen resolution, used for devices
			reporting absolute coordinates, such as tablets

	mpu401=		[HW,OSS]
			Format: <io>,<irq>

	MTD_Partition=	[MTD]
			Format: <name>,<region-number>,<size>,<offset>

	MTD_Region=	[MTD] Format:
			<name>,<region-number>[,<base>,<size>,<buswidth>,<altbuswidth>]

	mtdparts=	[MTD]
			See drivers/mtd/cmdlinepart.c.

	mtdset=		[ARM]
			ARM/S3C2412 JIVE boot control

			See arch/arm/mach-s3c2412/mach-jive.c

	mtouchusb.raw_coordinates=
			[HW] Make the MicroTouch USB driver use raw coordinates
			('y', default) or cooked coordinates ('n')

	n2=		[NET] SDL Inc. RISCom/N2 synchronous serial card

	NCR_D700=	[HW,SCSI]
			See header of drivers/scsi/NCR_D700.c.

	ncr5380=	[HW,SCSI]

	ncr53c400=	[HW,SCSI]

	ncr53c400a=	[HW,SCSI]

	ncr53c406a=	[HW,SCSI]

	ncr53c8xx=	[HW,SCSI]

	netdev=		[NET] Network devices parameters
			Format: <irq>,<io>,<mem_start>,<mem_end>,<name>
			Note that mem_start is often overloaded to mean
			something different and driver-specific.
			This usage is only documented in each driver source
			file if at all.

	nf_conntrack.acct=
			[NETFILTER] Enable connection tracking flow accounting
			0 to disable accounting
			1 to enable accounting
			Default value depends on CONFIG_NF_CT_ACCT that is
			going to be removed in 2.6.29.

	nfsaddrs=	[NFS]
			See Documentation/filesystems/nfsroot.txt.

	nfsroot=	[NFS] nfs root filesystem for disk-less boxes.
			See Documentation/filesystems/nfsroot.txt.

	nfs.callback_tcpport=
			[NFS] set the TCP port on which the NFSv4 callback
			channel should listen.

	nfs.idmap_cache_timeout=
			[NFS] set the maximum lifetime for idmapper cache
			entries.

	nfs.enable_ino64=
			[NFS] enable 64-bit inode numbers.
			If zero, the NFS client will fake up a 32-bit inode
			number for the readdir() and stat() syscalls instead
			of returning the full 64-bit number.
			The default is to return 64-bit inode numbers.

	nmi_debug=	[KNL,AVR32] Specify one or more actions to take
			when a NMI is triggered.
			Format: [state][,regs][,debounce][,die]

	nmi_watchdog=	[KNL,BUGS=X86-32] Debugging features for SMP kernels

	no387		[BUGS=X86-32] Tells the kernel to use the 387 maths
			emulation library even if a 387 maths coprocessor
			is present.

	noaliencache	[MM, NUMA, SLAB] Disables the allocation of alien
			caches in the slab allocator.  Saves per-node memory,
			but will impact performance.

	noalign		[KNL,ARM]

	noapic		[SMP,APIC] Tells the kernel to not make use of any
			IOAPICs that may be present in the system.

	nobats		[PPC] Do not use BATs for mapping kernel lowmem
			on "Classic" PPC cores.

	nocache		[ARM]

	nodelayacct	[KNL] Disable per-task delay accounting

	nodisconnect	[HW,SCSI,M68K] Disables SCSI disconnects.

	nodsp		[SH] Disable hardware DSP at boot time.

	noefi		[X86-32,X86-64] Disable EFI runtime services support.

	noexec		[IA-64]

	noexec		[X86-32,X86-64]
			On X86-32 available only on PAE configured kernels.
			noexec=on: enable non-executable mappings (default)
			noexec=off: disable non-executable mappings

	noexec32	[X86-64]
			This affects only 32-bit executables.
			noexec32=on: enable non-executable mappings (default)
				read doesn't imply executable mappings
			noexec32=off: disable non-executable mappings
				read implies executable mappings

	nofpu		[SH] Disable hardware FPU at boot time.

	nofxsr		[BUGS=X86-32] Disables x86 floating point extended
			register save and restore. The kernel will only save
			legacy floating-point registers on task switch.

	noclflush	[BUGS=X86] Don't use the CLFLUSH instruction

	nohlt		[BUGS=ARM,SH]

	no-hlt		[BUGS=X86-32] Tells the kernel that the hlt
			instruction doesn't work correctly and not to
			use it.

	nohalt		[IA-64] Tells the kernel not to use the power saving
			function PAL_HALT_LIGHT when idle. This increases
			power-consumption. On the positive side, it reduces
			interrupt wake-up latency, which may improve performance
			in certain environments such as networked servers or
			real-time systems.

	nohz=		[KNL] Boottime enable/disable dynamic ticks
			Valid arguments: on, off
			Default: on

	noirqdebug	[X86-32] Disables the code which attempts to detect and
			disable unhandled interrupt sources.

	no_timer_check	[X86-32,X86_64,APIC] Disables the code which tests for
			broken timer IRQ sources.

	noisapnp	[ISAPNP] Disables ISA PnP code.

	noinitrd	[RAM] Tells the kernel not to load any configured
			initial RAM disk.

	nointroute	[IA-64]

	nojitter	[IA64] Disables jitter checking for ITC timers.

	nolapic		[X86-32,APIC] Do not enable or use the local APIC.

	nolapic_timer	[X86-32,APIC] Do not use the local APIC timer.

	nox2apic	[X86-64,APIC] Do not enable x2APIC mode.

	x2apic_phys	[X86-64,APIC] Use x2apic physical mode instead of
			default x2apic cluster mode on platforms
			supporting x2apic.

	noltlbs		[PPC] Do not use large page/tlb entries for kernel
			lowmem mapping on PPC40x.

	nomca		[IA-64] Disable machine check abort handling

	nomce		[X86-32] Machine Check Exception

	nomfgpt		[X86-32] Disable Multi-Function General Purpose
			Timer usage (for AMD Geode machines).

	noreplace-paravirt	[X86-32,PV_OPS] Don't patch paravirt_ops

	noreplace-smp	[X86-32,SMP] Don't replace SMP instructions
			with UP alternatives

	noresidual	[PPC] Don't use residual data on PReP machines.

	noresume	[SWSUSP] Disables resume and restores original swap
			space.

	no-scroll	[VGA] Disables scrollback.
			This is required for the Braillex ib80-piezo Braille
			reader made by F.H. Papenmeier (Germany).

	nosbagart	[IA-64]

	nosep		[BUGS=X86-32] Disables x86 SYSENTER/SYSEXIT support.

	nosmp		[SMP] Tells an SMP kernel to act as a UP kernel,
			and disable the IO APIC.  legacy for "maxcpus=0".

	nosoftlockup	[KNL] Disable the soft-lockup detector.

	nosync		[HW,M68K] Disables sync negotiation for all devices.

	notsc		[BUGS=X86-32] Disable Time Stamp Counter

	nousb		[USB] Disable the USB subsystem

	nowb		[ARM]

	nptcg=		[IA64] Override max number of concurrent global TLB
			purges which is reported from either PAL_VM_SUMMARY or
			SAL PALO.

	numa_zonelist_order= [KNL, BOOT] Select zonelist order for NUMA.
			one of ['zone', 'node', 'default'] can be specified
			This can be set from sysctl after boot.
			See Documentation/sysctl/vm.txt for details.

	nr_uarts=	[SERIAL] maximum number of UARTs to be registered.

	olpc_ec_timeout= [OLPC] ms delay when issuing EC commands
			Rather than timing out after 20 ms if an EC
			command is not properly ACKed, override the length
			of the timeout.  We have interrupts disabled while
			waiting for the ACK, so if this is set too high
			interrupts *may* be lost!

	opl3=		[HW,OSS]
			Format: <io>

	oprofile.timer=	[HW]
			Use timer interrupt instead of performance counters

	osst=		[HW,SCSI] SCSI Tape Driver
			Format: <buffer_size>,<write_threshold>
			See also Documentation/scsi/st.txt.

	panic=		[KNL] Kernel behaviour on panic
			Format: <timeout>

	parkbd.port=	[HW] Parallel port number the keyboard adapter is
			connected to, default is 0.
			Format: <parport#>
	parkbd.mode=	[HW] Parallel port keyboard adapter mode of operation,
			0 for XT, 1 for AT (default is AT).
			Format: <mode>

	parport=	[HW,PPT] Specify parallel ports. 0 disables.
			Format: { 0 | auto | 0xBBB[,IRQ[,DMA]] }
			Use 'auto' to force the driver to use any
			IRQ/DMA settings detected (the default is to
			ignore detected IRQ/DMA settings because of
			possible conflicts). You can specify the base
			address, IRQ, and DMA settings; IRQ and DMA
			should be numbers, or 'auto' (for using detected
			settings on that particular port), or 'nofifo'
			(to avoid using a FIFO even if it is detected).
			Parallel ports are assigned in the order they
			are specified on the command line, starting
			with parport0.

	parport_init_mode=	[HW,PPT]
			Configure VIA parallel port to operate in
			a specific mode. This is necessary on Pegasos
			computer where firmware has no options for setting
			up parallel port mode and sets it to spp.
			Currently this function knows 686a and 8231 chips.
			Format: [spp|ps2|epp|ecp|ecpepp]

	pas2=		[HW,OSS] Format:
			<io>,<irq>,<dma>,<dma16>,<sb_io>,<sb_irq>,<sb_dma>,<sb_dma16>

	pas16=		[HW,SCSI]
			See header of drivers/scsi/pas16.c.

	pause_on_oops=
			Halt all CPUs after the first oops has been printed for
			the specified number of seconds.  This is to be used if
			your oopses keep scrolling off the screen.

	pcbit=		[HW,ISDN]

	pcd.		[PARIDE]
			See header of drivers/block/paride/pcd.c.
			See also Documentation/paride.txt.

	pci=option[,option...]	[PCI] various PCI subsystem options:
		off		[X86] don't probe for the PCI bus
		bios		[X86-32] force use of PCI BIOS, don't access
				the hardware directly. Use this if your machine
				has a non-standard PCI host bridge.
		nobios		[X86-32] disallow use of PCI BIOS, only direct
				hardware access methods are allowed. Use this
				if you experience crashes upon bootup and you
				suspect they are caused by the BIOS.
		conf1		[X86] Force use of PCI Configuration
				Mechanism 1.
		conf2		[X86] Force use of PCI Configuration
				Mechanism 2.
		noaer		[PCIE] If the PCIEAER kernel config parameter is
				enabled, this kernel boot option can be used to
				disable the use of PCIE advanced error reporting.
		nodomains	[PCI] Disable support for multiple PCI
				root domains (aka PCI segments, in ACPI-speak).
		nommconf	[X86-32,X86_64] Disable use of MMCONFIG for PCI
				Configuration
		nomsi		[MSI] If the PCI_MSI kernel config parameter is
				enabled, this kernel boot option can be used to
				disable the use of MSI interrupts system-wide.
		biosirq		[X86-32] Use PCI BIOS calls to get the interrupt
				routing table. These calls are known to be buggy
				on several machines and they hang the machine
				when used, but on other computers it's the only
				way to get the interrupt routing table. Try
				this option if the kernel is unable to allocate
				IRQs or discover secondary PCI buses on your
				motherboard.
		rom		[X86] Assign address space to expansion ROMs.
				Use with caution as certain devices share
				address decoders between ROMs and other
				resources.
		norom		[X86] Do not assign address space to
				expansion ROMs that do not already have
				BIOS assigned address ranges.
		irqmask=0xMMMM	[X86] Set a bit mask of IRQs allowed to be
				assigned automatically to PCI devices. You can
				make the kernel exclude IRQs of your ISA cards
				this way.
		pirqaddr=0xAAAAA	[X86] Specify the physical address
				of the PIRQ table (normally generated
				by the BIOS) if it is outside the
				F0000h-100000h range.
		lastbus=N	[X86] Scan all buses thru bus #N. Can be
				useful if the kernel is unable to find your
				secondary buses and you want to tell it
				explicitly which ones they are.
		assign-busses	[X86] Always assign all PCI bus
				numbers ourselves, overriding
				whatever the firmware may have done.
		usepirqmask	[X86] Honor the possible IRQ mask stored
				in the BIOS $PIR table. This is needed on
				some systems with broken BIOSes, notably
				some HP Pavilion N5400 and Omnibook XE3
				notebooks. This will have no effect if ACPI
				IRQ routing is enabled.
		noacpi		[X86] Do not use ACPI for IRQ routing
				or for PCI scanning.
		use_crs		[X86] Use _CRS for PCI resource
				allocation.
		routeirq	Do IRQ routing for all PCI devices.
				This is normally done in pci_enable_device(),
				so this option is a temporary workaround
				for broken drivers that don't call it.
		skip_isa_align	[X86] do not align io start addr, so can
				handle more pci cards
		firmware	[ARM] Do not re-enumerate the bus but instead
				just use the configuration from the
				bootloader. This is currently used on
				IXP2000 systems where the bus has to be
				configured a certain way for adjunct CPUs.
		noearly		[X86] Don't do any early type 1 scanning.
				This might help on some broken boards which
				machine check when some devices' config space
				is read. But various workarounds are disabled
				and some IOMMU drivers will not work.
		bfsort		Sort PCI devices into breadth-first order.
				This sorting is done to get a device
				order compatible with older (<= 2.4) kernels.
		nobfsort	Don't sort PCI devices into breadth-first order.
		cbiosize=nn[KMG]	The fixed amount of bus space which is
				reserved for the CardBus bridge's IO window.
				The default value is 256 bytes.
		cbmemsize=nn[KMG]	The fixed amount of bus space which is
				reserved for the CardBus bridge's memory
				window. The default value is 64 megabytes.

	pcie_aspm=	[PCIE] Forcibly enable or disable PCIe Active State Power
			Management.
		off	Disable ASPM.
		force	Enable ASPM even on devices that claim not to support it.
			WARNING: Forcing ASPM on may cause system lockups.

	pcmv=		[HW,PCMCIA] BadgePAD 4

	pd.		[PARIDE]
			See Documentation/paride.txt.

	pdcchassis=	[PARISC,HW] Disable/Enable PDC Chassis Status codes at
			boot time.
			Format: { 0 | 1 }
			See arch/parisc/kernel/pdc_chassis.c

	pf.		[PARIDE]
			See Documentation/paride.txt.

	pg.		[PARIDE]
			See Documentation/paride.txt.

	pirq=		[SMP,APIC] Manual mp-table setup
			See Documentation/x86/i386/IO-APIC.txt.

	plip=		[PPT,NET] Parallel port network link
			Format: { parport<nr> | timid | 0 }
			See also Documentation/parport.txt.

	pmtmr=		[X86] Manual setup of pmtmr I/O Port. 
			Override pmtimer IOPort with a hex value.
			e.g. pmtmr=0x508

	pnp.debug	[PNP]
			Enable PNP debug messages.  This depends on the
			CONFIG_PNP_DEBUG_MESSAGES option.

	pnpacpi=	[ACPI]
			{ off }

	pnpbios=	[ISAPNP]
			{ on | off | curr | res | no-curr | no-res }

	pnp_reserve_irq=
			[ISAPNP] Exclude IRQs for the autoconfiguration

	pnp_reserve_dma=
			[ISAPNP] Exclude DMAs for the autoconfiguration

	pnp_reserve_io=	[ISAPNP] Exclude I/O ports for the autoconfiguration
			Ranges are in pairs (I/O port base and size).

	pnp_reserve_mem=
			[ISAPNP] Exclude memory regions for the
			autoconfiguration.
			Ranges are in pairs (memory base and size).

	dynamic_printk
			Enables pr_debug()/dev_dbg() calls if
			CONFIG_DYNAMIC_PRINTK_DEBUG has been enabled. These can also
			be switched on/off via <debugfs>/dynamic_printk/modules

	print-fatal-signals=
			[KNL] debug: print fatal signals
			print-fatal-signals=1: print segfault info to
			the kernel console.
			default: off.

	printk.time=	Show timing data prefixed to each printk message line
			Format: <bool>  (1/Y/y=enable, 0/N/n=disable)

	profile=	[KNL] Enable kernel profiling via /proc/profile
			Format: [schedule,]<number>
			Param: "schedule" - profile schedule points.
			Param: <number> - step/bucket size as a power of 2 for
				statistical time based profiling.
			Param: "sleep" - profile D-state sleeping (millisecs).
				Requires CONFIG_SCHEDSTATS
			Param: "kvm" - profile VM exits.

	processor.max_cstate=	[HW,ACPI]
			Limit processor to maximum C-state
			max_cstate=9 overrides any DMI blacklist limit.

	processor.nocst	[HW,ACPI]
			Ignore the _CST method to determine C-states,
			instead using the legacy FADT method

	prompt_ramdisk=	[RAM] List of RAM disks to prompt for floppy disk
			before loading.
			See Documentation/ramdisk.txt.

	psmouse.proto=	[HW,MOUSE] Highest PS2 mouse protocol extension to
			probe for; one of (bare|imps|exps|lifebook|any).
	psmouse.rate=	[HW,MOUSE] Set desired mouse report rate, in reports
			per second.
	psmouse.resetafter=	[HW,MOUSE]
			Try to reset the device after so many bad packets
			(0 = never).
	psmouse.resolution=
			[HW,MOUSE] Set desired mouse resolution, in dpi.
	psmouse.smartscroll=
			[HW,MOUSE] Controls Logitech smartscroll autorepeat.
			0 = disabled, 1 = enabled (default).

	pss=		[HW,OSS] Personal Sound System (ECHO ESC614)
			Format:
			<io>,<mss_io>,<mss_irq>,<mss_dma>,<mpu_io>,<mpu_irq>

	pt.		[PARIDE]
			See Documentation/paride.txt.

	pty.legacy_count=
			[KNL] Number of legacy pty's. Overwrites compiled-in
			default number.

	quiet		[KNL] Disable most log messages

	r128=		[HW,DRM]

	raid=		[HW,RAID]
			See Documentation/md.txt.

	ramdisk_blocksize=	[RAM]
			See Documentation/ramdisk.txt.

	ramdisk_size=	[RAM] Sizes of RAM disks in kilobytes
			See Documentation/ramdisk.txt.

	rcupdate.blimit=	[KNL,BOOT]
			Set maximum number of finished RCU callbacks to process
			in one batch.

	rcupdate.qhimark=	[KNL,BOOT]
			Set threshold of queued
			RCU callbacks over which batch limiting is disabled.

	rcupdate.qlowmark=	[KNL,BOOT]
			Set threshold of queued RCU callbacks below which
			batch limiting is re-enabled.

	rdinit=		[KNL]
			Format: <full_path>
			Run specified binary instead of /init from the ramdisk,
			used for early userspace startup. See initrd.

	reboot=		[BUGS=X86-32,BUGS=ARM,BUGS=IA-64] Rebooting mode
			Format: <reboot_mode>[,<reboot_mode2>[,...]]
			See arch/*/kernel/reboot.c or arch/*/kernel/process.c			

	relax_domain_level=
			[KNL, SMP] Set scheduler's default relax_domain_level.
			See Documentation/cpusets.txt.

	reserve=	[KNL,BUGS] Force the kernel to ignore some iomem area

	reservetop=	[X86-32]
			Format: nn[KMG]
			Reserves a hole at the top of the kernel virtual
			address space.

	reset_devices	[KNL] Force drivers to reset the underlying device
			during initialization.

	resume=		[SWSUSP]
			Specify the partition device for software suspend

	resume_offset=	[SWSUSP]
			Specify the offset from the beginning of the partition
			given by "resume=" at which the swap header is located,
			in <PAGE_SIZE> units (needed only for swap files).
			See  Documentation/power/swsusp-and-swap-files.txt

	retain_initrd	[RAM] Keep initrd memory after extraction

	rhash_entries=	[KNL,NET]
			Set number of hash buckets for route cache

	riscom8=	[HW,SERIAL]
			Format: <io_board1>[,<io_board2>[,...<io_boardN>]]

	ro		[KNL] Mount root device read-only on boot

	root=		[KNL] Root filesystem

	rootdelay=	[KNL] Delay (in seconds) to pause before attempting to
			mount the root filesystem

	rootflags=	[KNL] Set root filesystem mount option string

	rootfstype=	[KNL] Set root filesystem type

	rootwait	[KNL] Wait (indefinitely) for root device to show up.
			Useful for devices that are detected asynchronously
			(e.g. USB and MMC devices).

	root_plug.vendor_id=
			[ROOTPLUG] Override the default vendor ID

	root_plug.product_id=
			[ROOTPLUG] Override the default product ID

	root_plug.debug=
			[ROOTPLUG] Enable debugging output

	rw		[KNL] Mount root device read-write on boot

	S		[KNL] Run init in single mode

	sa1100ir	[NET]
			See drivers/net/irda/sa1100_ir.c.

	sbni=		[NET] Granch SBNI12 leased line adapter

	sc1200wdt=	[HW,WDT] SC1200 WDT (watchdog) driver
			Format: <io>[,<timeout>[,<isapnp>]]

	scsi_debug_*=	[SCSI]
			See drivers/scsi/scsi_debug.c.

	scsi_default_dev_flags=
			[SCSI] SCSI default device flags
			Format: <integer>

	scsi_dev_flags=	[SCSI] Black/white list entry for vendor and model
			Format: <vendor>:<model>:<flags>
			(flags are integer value)

	scsi_logging_level=	[SCSI] a bit mask of logging levels
			See drivers/scsi/scsi_logging.h for bits.  Also
			settable via sysctl at dev.scsi.logging_level
			(/proc/sys/dev/scsi/logging_level).
			There is also a nice 'scsi_logging_level' script in the
			S390-tools package, available for download at
			http://www-128.ibm.com/developerworks/linux/linux390/s390-tools-1.5.4.html

	scsi_mod.scan=	[SCSI] sync (default) scans SCSI busses as they are
			discovered.  async scans them in kernel threads,
			allowing boot to proceed.  none ignores them, expecting
			user space to do the scan.

	selinux		[SELINUX] Disable or enable SELinux at boot time.
			Format: { "0" | "1" }
			See security/selinux/Kconfig help text.
			0 -- disable.
			1 -- enable.
			Default value is set via kernel config option.
			If enabled at boot time, /selinux/disable can be used
			later to disable prior to initial policy load.

	selinux_compat_net =
			[SELINUX] Set initial selinux_compat_net flag value.
                        Format: { "0" | "1" }
                        0 -- use new secmark-based packet controls
                        1 -- use legacy packet controls
                        Default value is 0 (preferred).
                        Value can be changed at runtime via
                        /selinux/compat_net.

	serialnumber	[BUGS=X86-32]

	shapers=	[NET]
			Maximal number of shapers.

	show_msr=	[x86] show boot-time MSR settings
			Format: { <integer> }
			Show boot-time (BIOS-initialized) MSR settings.
			The parameter means the number of CPUs to show,
			for example 1 means boot CPU only.

	sim710=		[SCSI,HW]
			See header of drivers/scsi/sim710.c.

	simeth=		[IA-64]
	simscsi=

	slram=		[HW,MTD]

	slub_debug[=options[,slabs]]	[MM, SLUB]
			Enabling slub_debug allows one to determine the
			culprit if slab objects become corrupted. Enabling
			slub_debug can create guard zones around objects and
			may poison objects when not in use. Also tracks the
			last alloc / free. For more information see
			Documentation/vm/slub.txt.

	slub_max_order= [MM, SLUB]
			Determines the maximum allowed order for slabs.
			A high setting may cause OOMs due to memory
			fragmentation. For more information see
			Documentation/vm/slub.txt.

	slub_min_objects=	[MM, SLUB]
			The minimum number of objects per slab. SLUB will
			increase the slab order up to slub_max_order to
			generate a sufficiently large slab able to contain
			the number of objects indicated. The higher the number
			of objects the smaller the overhead of tracking slabs
			and the less frequently locks need to be acquired.
			For more information see Documentation/vm/slub.txt.

	slub_min_order=	[MM, SLUB]
			Determines the mininum page order for slabs. Must be
			lower than slub_max_order.
			For more information see Documentation/vm/slub.txt.

	slub_nomerge	[MM, SLUB]
			Disable merging of slabs with similar size. May be
			necessary if there is some reason to distinguish
			allocs to different slabs. Debug options disable
			merging on their own.
			For more information see Documentation/vm/slub.txt.

	smart2=		[HW]
			Format: <io1>[,<io2>[,...,<io8>]]

	smp-alt-once	[X86-32,SMP] On a hotplug CPU system, only
			attempt to substitute SMP alternatives once at boot.

	smsc-ircc2.nopnp	[HW] Don't use PNP to discover SMC devices
	smsc-ircc2.ircc_cfg=	[HW] Device configuration I/O port
	smsc-ircc2.ircc_sir=	[HW] SIR base I/O port
	smsc-ircc2.ircc_fir=	[HW] FIR base I/O port
	smsc-ircc2.ircc_irq=	[HW] IRQ line
	smsc-ircc2.ircc_dma=	[HW] DMA channel
	smsc-ircc2.ircc_transceiver= [HW] Transceiver type:
				0: Toshiba Satellite 1800 (GP data pin select)
				1: Fast pin select (default)
				2: ATC IRMode

	snd-ad1816a=	[HW,ALSA]

	snd-ad1848=	[HW,ALSA]

	snd-ali5451=	[HW,ALSA]

	snd-als100=	[HW,ALSA]

	snd-als4000=	[HW,ALSA]

	snd-azt2320=	[HW,ALSA]

	snd-cmi8330=	[HW,ALSA]

	snd-cmipci=	[HW,ALSA]

	snd-cs4231=	[HW,ALSA]

	snd-cs4232=	[HW,ALSA]

	snd-cs4236=	[HW,ALSA]

	snd-cs4281=	[HW,ALSA]

	snd-cs46xx=	[HW,ALSA]

	snd-dt019x=	[HW,ALSA]

	snd-dummy=	[HW,ALSA]

	snd-emu10k1=	[HW,ALSA]

	snd-ens1370=	[HW,ALSA]

	snd-ens1371=	[HW,ALSA]

	snd-es968=	[HW,ALSA]

	snd-es1688=	[HW,ALSA]

	snd-es18xx=	[HW,ALSA]

	snd-es1938=	[HW,ALSA]

	snd-es1968=	[HW,ALSA]

	snd-fm801=	[HW,ALSA]

	snd-gusclassic=	[HW,ALSA]

	snd-gusextreme=	[HW,ALSA]

	snd-gusmax=	[HW,ALSA]

	snd-hdsp=	[HW,ALSA]

	snd-ice1712=	[HW,ALSA]

	snd-intel8x0=	[HW,ALSA]

	snd-interwave=	[HW,ALSA]

	snd-interwave-stb=
			[HW,ALSA]

	snd-korg1212=	[HW,ALSA]

	snd-maestro3=	[HW,ALSA]

	snd-mpu401=	[HW,ALSA]

	snd-mtpav=	[HW,ALSA]

	snd-nm256=	[HW,ALSA]

	snd-opl3sa2=	[HW,ALSA]

	snd-opti92x-ad1848=
			[HW,ALSA]

	snd-opti92x-cs4231=
			[HW,ALSA]

	snd-opti93x=	[HW,ALSA]

	snd-pmac=	[HW,ALSA]

	snd-rme32=	[HW,ALSA]

	snd-rme96=	[HW,ALSA]

	snd-rme9652=	[HW,ALSA]

	snd-sb8=	[HW,ALSA]

	snd-sb16=	[HW,ALSA]

	snd-sbawe=	[HW,ALSA]

	snd-serial=	[HW,ALSA]

	snd-sgalaxy=	[HW,ALSA]

	snd-sonicvibes=	[HW,ALSA]

	snd-sun-amd7930=
			[HW,ALSA]

	snd-sun-cs4231=	[HW,ALSA]

	snd-trident=	[HW,ALSA]

	snd-usb-audio=	[HW,ALSA,USB]

	snd-via82xx=	[HW,ALSA]

	snd-virmidi=	[HW,ALSA]

	snd-wavefront=	[HW,ALSA]

	snd-ymfpci=	[HW,ALSA]

	softlockup_panic=
			[KNL] Should the soft-lockup detector generate panics.

	sonypi.*=	[HW] Sony Programmable I/O Control Device driver
			See Documentation/sonypi.txt

	specialix=	[HW,SERIAL] Specialix multi-serial port adapter
			See Documentation/specialix.txt.

	spia_io_base=	[HW,MTD]
	spia_fio_base=
	spia_pedr=
	spia_peddr=

	sscape=		[HW,OSS]
			Format: <io>,<irq>,<dma>,<mpu_io>,<mpu_irq>

	st=		[HW,SCSI] SCSI tape parameters (buffers, etc.)
			See Documentation/scsi/st.txt.

	sti=		[PARISC,HW]
			Format: <num>
			Set the STI (builtin display/keyboard on the HP-PARISC
			machines) console (graphic card) which should be used
			as the initial boot-console.
			See also comment in drivers/video/console/sticore.c.

	sti_font=	[HW]
			See comment in drivers/video/console/sticore.c.

	stifb=		[HW]
			Format: bpp:<bpp1>[:<bpp2>[:<bpp3>...]]

	sunrpc.pool_mode=
			[NFS]
			Control how the NFS server code allocates CPUs to
			service thread pools.  Depending on how many NICs
			you have and where their interrupts are bound, this
			option will affect which CPUs will do NFS serving.
			Note: this parameter cannot be changed while the
			NFS server is running.

			auto	    the server chooses an appropriate mode
				    automatically using heuristics
			global	    a single global pool contains all CPUs
			percpu	    one pool for each CPU
			pernode	    one pool for each NUMA node (equivalent
				    to global on non-NUMA machines)

	swiotlb=	[IA-64] Number of I/O TLB slabs

	switches=	[HW,M68k]

	sym53c416=	[HW,SCSI]
			See header of drivers/scsi/sym53c416.c.

	sysrq_always_enabled
			[KNL]
			Ignore sysrq setting - this boot parameter will
			neutralize any effect of /proc/sys/kernel/sysrq.
			Useful for debugging.

	t128=		[HW,SCSI]
			See header of drivers/scsi/t128.c.

	tdfx=		[HW,DRM]

	test_suspend=	[SUSPEND]
			Specify "mem" (for Suspend-to-RAM) or "standby" (for
			standby suspend) as the system sleep state to briefly
			enter during system startup.  The system is woken from
			this state using a wakeup-capable RTC alarm.

	thash_entries=	[KNL,NET]
			Set number of hash buckets for TCP connection

	thermal.act=	[HW,ACPI]
			-1: disable all active trip points in all thermal zones
			<degrees C>: override all lowest active trip points

	thermal.crt=	[HW,ACPI]
			-1: disable all critical trip points in all thermal zones
			<degrees C>: override all critical trip points

	thermal.nocrt=	[HW,ACPI]
			Set to disable actions on ACPI thermal zone
			critical and hot trip points.

	thermal.off=	[HW,ACPI]
			1: disable ACPI thermal control

	thermal.psv=	[HW,ACPI]
			-1: disable all passive trip points
			<degrees C>: override all passive trip points to this value

	thermal.tzp=	[HW,ACPI]
			Specify global default ACPI thermal zone polling rate
			<deci-seconds>: poll all this frequency
			0: no polling (default)

	tmscsim=	[HW,SCSI]
			See comment before function dc390_setup() in
			drivers/scsi/tmscsim.c.

	tp720=		[HW,PS2]

	trix=		[HW,OSS] MediaTrix AudioTrix Pro
			Format:
			<io>,<irq>,<dma>,<dma2>,<sb_io>,<sb_irq>,<sb_dma>,<mpu_io>,<mpu_irq>

	turbografx.map[2|3]=	[HW,JOY]
			TurboGraFX parallel port interface
			Format:
			<port#>,<js1>,<js2>,<js3>,<js4>,<js5>,<js6>,<js7>
			See also Documentation/input/joystick-parport.txt

	u14-34f=	[HW,SCSI] UltraStor 14F/34F SCSI host adapter
			See header of drivers/scsi/u14-34f.c.

	uart401=	[HW,OSS]
			Format: <io>,<irq>

	uart6850=	[HW,OSS]
			Format: <io>,<irq>

	uhci-hcd.ignore_oc=
			[USB] Ignore overcurrent events (default N).
			Some badly-designed motherboards generate lots of
			bogus events, for ports that aren't wired to
			anything.  Set this parameter to avoid log spamming.
			Note that genuine overcurrent events won't be
			reported either.

	unknown_nmi_panic
			[X86-32,X86-64]
			Set unknown_nmi_panic=1 early on boot.

	usbcore.autosuspend=
			[USB] The autosuspend time delay (in seconds) used
			for newly-detected USB devices (default 2).  This
			is the time required before an idle device will be
			autosuspended.  Devices for which the delay is set
			to a negative value won't be autosuspended at all.

	usbcore.usbfs_snoop=
			[USB] Set to log all usbfs traffic (default 0 = off).

	usbcore.blinkenlights=
			[USB] Set to cycle leds on hubs (default 0 = off).

	usbcore.old_scheme_first=
			[USB] Start with the old device initialization
			scheme (default 0 = off).

	usbcore.use_both_schemes=
			[USB] Try the other device initialization scheme
			if the first one fails (default 1 = enabled).

	usbcore.initial_descriptor_timeout=
			[USB] Specifies timeout for the initial 64-byte
                        USB_REQ_GET_DESCRIPTOR request in milliseconds
			(default 5000 = 5.0 seconds).

	usbhid.mousepoll=
			[USBHID] The interval which mice are to be polled at.

	add_efi_memmap	[EFI; x86-32,X86-64] Include EFI memory map in
			kernel's map of available physical RAM.

	vdso=		[X86-32,SH,x86-64]
			vdso=2: enable compat VDSO (default with COMPAT_VDSO)
			vdso=1: enable VDSO (default)
			vdso=0: disable VDSO mapping

	vdso32=		[X86-32,X86-64]
			vdso32=2: enable compat VDSO (default with COMPAT_VDSO)
			vdso32=1: enable 32-bit VDSO (default)
			vdso32=0: disable 32-bit VDSO mapping

	vector=		[IA-64,SMP]
			vector=percpu: enable percpu vector domain

	video=		[FB] Frame buffer configuration
			See Documentation/fb/modedb.txt.

	vga=		[BOOT,X86-32] Select a particular video mode
			See Documentation/x86/i386/boot.txt and
			Documentation/svga.txt.
			Use vga=ask for menu.
			This is actually a boot loader parameter; the value is
			passed to the kernel using a special protocol.

	vmalloc=nn[KMG]	[KNL,BOOT] Forces the vmalloc area to have an exact
			size of <nn>. This can be used to increase the
			minimum size (128MB on x86). It can also be used to
			decrease the size and leave more room for directly
			mapped kernel RAM.

	vmhalt=		[KNL,S390] Perform z/VM CP command after system halt.
			Format: <command>

	vmpanic=	[KNL,S390] Perform z/VM CP command after kernel panic.
			Format: <command>

	vmpoff=		[KNL,S390] Perform z/VM CP command after power off.
			Format: <command>

	waveartist=	[HW,OSS]
			Format: <io>,<irq>,<dma>,<dma2>

	wd33c93=	[HW,SCSI]
			See header of drivers/scsi/wd33c93.c.

	wd7000=		[HW,SCSI]
			See header of drivers/scsi/wd7000.c.

	wdt=		[WDT] Watchdog
			See Documentation/watchdog/wdt.txt.

	xd=		[HW,XT] Original XT pre-IDE (RLL encoded) disks.
	xd_geo=		See header of drivers/block/xd.c.

	xirc2ps_cs=	[NET,PCMCIA]
			Format:
			<irq>,<irq_mask>,<io>,<full_duplex>,<do_sound>,<lockup_hack>[,<irq2>[,<irq3>[,<irq4>]]]

	norandmaps	Don't use address space randomization
			Equivalent to echo 0 > /proc/sys/kernel/randomize_va_space

______________________________________________________________________

TODO:

	Add documentation for ALSA options.
	Add more DRM drivers.<|MERGE_RESOLUTION|>--- conflicted
+++ resolved
@@ -198,10 +198,6 @@
 			that require a timer override, but don't have
 			HPET
 
-<<<<<<< HEAD
-	acpi.debug_layer=	[HW,ACPI,ACPI_DEBUG]
-	acpi.debug_level=	[HW,ACPI,ACPI_DEBUG]
-=======
 	acpi_backlight=	[HW,ACPI]
 			acpi_backlight=vendor
 			acpi_backlight=video
@@ -214,8 +210,8 @@
 			acpi_display_output=video
 			See above.
 
-	acpi.debug_layer=	[HW,ACPI]
->>>>>>> 2dba1b5d
+	acpi.debug_layer=	[HW,ACPI,ACPI_DEBUG]
+	acpi.debug_level=	[HW,ACPI,ACPI_DEBUG]
 			Format: <int>
 			CONFIG_ACPI_DEBUG must be enabled to produce any ACPI
 			debug output.  Bits in debug_layer correspond to a
