--- conflicted
+++ resolved
@@ -195,12 +195,7 @@
 static unsigned int napi_gen_id = NR_CPUS;
 static DEFINE_READ_MOSTLY_HASHTABLE(napi_hash, 8);
 
-<<<<<<< HEAD
-static seqcount_t devnet_rename_seq;
-static DEFINE_MUTEX(devnet_rename_mutex);
-=======
 static DECLARE_RWSEM(devnet_rename_sem);
->>>>>>> f49027cf
 
 static inline void dev_base_seq_inc(struct net *net)
 {
@@ -920,15 +915,6 @@
 	}
 
 	strcpy(name, dev->name);
-<<<<<<< HEAD
-	rcu_read_unlock();
-	if (read_seqcount_retry(&devnet_rename_seq, seq)) {
-		mutex_lock(&devnet_rename_mutex);
-		mutex_unlock(&devnet_rename_mutex);
-		goto retry;
-	}
-=======
->>>>>>> f49027cf
 
 	ret = 0;
 out:
@@ -1199,33 +1185,20 @@
 	if (dev->flags & IFF_UP)
 		return -EBUSY;
 
-<<<<<<< HEAD
-	mutex_lock(&devnet_rename_mutex);
-	__raw_write_seqcount_begin(&devnet_rename_seq);
-
-	if (strncmp(newname, dev->name, IFNAMSIZ) == 0)
-		goto outunlock;
-=======
 	down_write(&devnet_rename_sem);
 
 	if (strncmp(newname, dev->name, IFNAMSIZ) == 0) {
 		up_write(&devnet_rename_sem);
 		return 0;
 	}
->>>>>>> f49027cf
 
 	memcpy(oldname, dev->name, IFNAMSIZ);
 
 	err = dev_get_valid_name(net, dev, newname);
-<<<<<<< HEAD
-	if (err < 0)
-		goto outunlock;
-=======
 	if (err < 0) {
 		up_write(&devnet_rename_sem);
 		return err;
 	}
->>>>>>> f49027cf
 
 	if (oldname[0] && !strchr(oldname, '%'))
 		netdev_info(dev, "renamed from %s\n", oldname);
@@ -1238,20 +1211,11 @@
 	if (ret) {
 		memcpy(dev->name, oldname, IFNAMSIZ);
 		dev->name_assign_type = old_assign_type;
-<<<<<<< HEAD
-		err = ret;
-		goto outunlock;
-	}
-
-	__raw_write_seqcount_end(&devnet_rename_seq);
-	mutex_unlock(&devnet_rename_mutex);
-=======
 		up_write(&devnet_rename_sem);
 		return ret;
 	}
 
 	up_write(&devnet_rename_sem);
->>>>>>> f49027cf
 
 	netdev_adjacent_rename_links(dev, oldname);
 
@@ -1272,12 +1236,7 @@
 		/* err >= 0 after dev_alloc_name() or stores the first errno */
 		if (err >= 0) {
 			err = ret;
-<<<<<<< HEAD
-			mutex_lock(&devnet_rename_mutex);
-			__raw_write_seqcount_begin(&devnet_rename_seq);
-=======
 			down_write(&devnet_rename_sem);
->>>>>>> f49027cf
 			memcpy(dev->name, oldname, IFNAMSIZ);
 			memcpy(oldname, newname, IFNAMSIZ);
 			dev->name_assign_type = old_assign_type;
@@ -1289,11 +1248,6 @@
 		}
 	}
 
-	return err;
-
-outunlock:
-	__raw_write_seqcount_end(&devnet_rename_seq);
-	mutex_unlock(&devnet_rename_mutex);
 	return err;
 }
 
