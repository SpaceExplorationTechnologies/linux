/*
 * Copyright (c) 2008, 2009 open80211s Ltd.
 * Author:     Luis Carlos Cobo <luisca@cozybit.com>
 *
 * This program is free software; you can redistribute it and/or modify
 * it under the terms of the GNU General Public License version 2 as
 * published by the Free Software Foundation.
 */
#include <linux/gfp.h>
#include <linux/kernel.h>
#include <linux/random.h>
#include "ieee80211_i.h"
#include "rate.h"
#include "mesh.h"

#define PLINK_GET_LLID(p) (p + 2)
#define PLINK_GET_PLID(p) (p + 4)

#define mod_plink_timer(s, t) (mod_timer(&s->plink_timer, \
				jiffies + HZ * t / 1000))

/* We only need a valid sta if user configured a minimum rssi_threshold. */
#define rssi_threshold_check(sta, sdata) \
		(sdata->u.mesh.mshcfg.rssi_threshold == 0 ||\
		(sta && (s8) -ewma_read(&sta->avg_signal) > \
		sdata->u.mesh.mshcfg.rssi_threshold))

enum plink_event {
	PLINK_UNDEFINED,
	OPN_ACPT,
	OPN_RJCT,
	OPN_IGNR,
	CNF_ACPT,
	CNF_RJCT,
	CNF_IGNR,
	CLS_ACPT,
	CLS_IGNR
};

static int mesh_plink_frame_tx(struct ieee80211_sub_if_data *sdata,
		enum ieee80211_self_protected_actioncode action,
		u8 *da, __le16 llid, __le16 plid, __le16 reason);

/**
 * mesh_plink_fsm_restart - restart a mesh peer link finite state machine
 *
 * @sta: mesh peer link to restart
 *
 * Locking: this function must be called holding sta->lock
 */
static inline void mesh_plink_fsm_restart(struct sta_info *sta)
{
	sta->plink_state = NL80211_PLINK_LISTEN;
	sta->llid = sta->plid = sta->reason = 0;
	sta->plink_retries = 0;
}

<<<<<<< HEAD
=======
/*
 * mesh_set_short_slot_time - enable / disable ERP short slot time.
 *
 * The standard indirectly mandates mesh STAs to turn off short slot time by
 * disallowing advertising this (802.11-2012 8.4.1.4), but that doesn't mean we
 * can't be sneaky about it. Enable short slot time if all mesh STAs in the
 * MBSS support ERP rates.
 *
 * Returns BSS_CHANGED_ERP_SLOT or 0 for no change.
 */
static u32 mesh_set_short_slot_time(struct ieee80211_sub_if_data *sdata)
{
	struct ieee80211_local *local = sdata->local;
	enum ieee80211_band band = ieee80211_get_sdata_band(sdata);
	struct ieee80211_supported_band *sband = local->hw.wiphy->bands[band];
	struct sta_info *sta;
	u32 erp_rates = 0, changed = 0;
	int i;
	bool short_slot = false;

	if (band == IEEE80211_BAND_5GHZ) {
		/* (IEEE 802.11-2012 19.4.5) */
		short_slot = true;
		goto out;
	} else if (band != IEEE80211_BAND_2GHZ ||
		   (band == IEEE80211_BAND_2GHZ &&
		    local->hw.flags & IEEE80211_HW_2GHZ_SHORT_SLOT_INCAPABLE))
		goto out;

	for (i = 0; i < sband->n_bitrates; i++)
		if (sband->bitrates[i].flags & IEEE80211_RATE_ERP_G)
			erp_rates |= BIT(i);

	if (!erp_rates)
		goto out;

	rcu_read_lock();
	list_for_each_entry_rcu(sta, &local->sta_list, list) {
		if (sdata != sta->sdata ||
		    sta->plink_state != NL80211_PLINK_ESTAB)
			continue;

		short_slot = false;
		if (erp_rates & sta->sta.supp_rates[band])
			short_slot = true;
		 else
			break;
	}
	rcu_read_unlock();

out:
	if (sdata->vif.bss_conf.use_short_slot != short_slot) {
		sdata->vif.bss_conf.use_short_slot = short_slot;
		changed = BSS_CHANGED_ERP_SLOT;
		mpl_dbg(sdata, "mesh_plink %pM: ERP short slot time %d\n",
			sdata->vif.addr, short_slot);
	}
	return changed;
}

>>>>>>> 9e97d14b
/**
 * mesh_set_ht_prot_mode - set correct HT protection mode
 *
 * Section 9.23.3.5 of IEEE 80211-2012 describes the protection rules for HT
 * mesh STA in a MBSS. Three HT protection modes are supported for now, non-HT
 * mixed mode, 20MHz-protection and no-protection mode. non-HT mixed mode is
 * selected if any non-HT peers are present in our MBSS.  20MHz-protection mode
 * is selected if all peers in our 20/40MHz MBSS support HT and atleast one
 * HT20 peer is present. Otherwise no-protection mode is selected.
 */
static u32 mesh_set_ht_prot_mode(struct ieee80211_sub_if_data *sdata)
{
	struct ieee80211_local *local = sdata->local;
	struct sta_info *sta;
	u32 changed = 0;
	u16 ht_opmode;
	bool non_ht_sta = false, ht20_sta = false;

	if (sdata->vif.bss_conf.chandef.width == NL80211_CHAN_WIDTH_20_NOHT)
		return 0;

	rcu_read_lock();
	list_for_each_entry_rcu(sta, &local->sta_list, list) {
		if (sdata != sta->sdata ||
		    sta->plink_state != NL80211_PLINK_ESTAB)
			continue;

		switch (sta->ch_width) {
		case NL80211_CHAN_WIDTH_20_NOHT:
			mpl_dbg(sdata,
				"mesh_plink %pM: nonHT sta (%pM) is present\n",
				sdata->vif.addr, sta->sta.addr);
			non_ht_sta = true;
			goto out;
		case NL80211_CHAN_WIDTH_20:
			mpl_dbg(sdata,
				"mesh_plink %pM: HT20 sta (%pM) is present\n",
				sdata->vif.addr, sta->sta.addr);
			ht20_sta = true;
		default:
			break;
		}
	}
out:
	rcu_read_unlock();

	if (non_ht_sta)
		ht_opmode = IEEE80211_HT_OP_MODE_PROTECTION_NONHT_MIXED;
	else if (ht20_sta &&
		 sdata->vif.bss_conf.chandef.width > NL80211_CHAN_WIDTH_20)
		ht_opmode = IEEE80211_HT_OP_MODE_PROTECTION_20MHZ;
	else
		ht_opmode = IEEE80211_HT_OP_MODE_PROTECTION_NONE;

	if (sdata->vif.bss_conf.ht_operation_mode != ht_opmode) {
		sdata->vif.bss_conf.ht_operation_mode = ht_opmode;
		sdata->u.mesh.mshcfg.ht_opmode = ht_opmode;
		changed = BSS_CHANGED_HT;
		mpl_dbg(sdata,
			"mesh_plink %pM: protection mode changed to %d\n",
			sdata->vif.addr, ht_opmode);
	}

	return changed;
}

/**
 * __mesh_plink_deactivate - deactivate mesh peer link
 *
 * @sta: mesh peer link to deactivate
 *
 * All mesh paths with this peer as next hop will be flushed
 * Returns beacon changed flag if the beacon content changed.
 *
 * Locking: the caller must hold sta->lock
 */
static u32 __mesh_plink_deactivate(struct sta_info *sta)
{
	struct ieee80211_sub_if_data *sdata = sta->sdata;
	u32 changed = 0;

	if (sta->plink_state == NL80211_PLINK_ESTAB)
		changed = mesh_plink_dec_estab_count(sdata);
	sta->plink_state = NL80211_PLINK_BLOCKED;
	mesh_path_flush_by_nexthop(sta);

	ieee80211_mps_sta_status_update(sta);
	changed |= ieee80211_mps_local_status_update(sdata);

	return changed;
}

/**
 * mesh_plink_deactivate - deactivate mesh peer link
 *
 * @sta: mesh peer link to deactivate
 *
 * All mesh paths with this peer as next hop will be flushed
 */
u32 mesh_plink_deactivate(struct sta_info *sta)
{
	struct ieee80211_sub_if_data *sdata = sta->sdata;
	u32 changed;

	spin_lock_bh(&sta->lock);
	changed = __mesh_plink_deactivate(sta);
	sta->reason = cpu_to_le16(WLAN_REASON_MESH_PEER_CANCELED);
	mesh_plink_frame_tx(sdata, WLAN_SP_MESH_PEERING_CLOSE,
			    sta->sta.addr, sta->llid, sta->plid,
			    sta->reason);
	spin_unlock_bh(&sta->lock);

	return changed;
}

static int mesh_plink_frame_tx(struct ieee80211_sub_if_data *sdata,
		enum ieee80211_self_protected_actioncode action,
		u8 *da, __le16 llid, __le16 plid, __le16 reason) {
	struct ieee80211_local *local = sdata->local;
	struct sk_buff *skb;
	struct ieee80211_tx_info *info;
	struct ieee80211_mgmt *mgmt;
	bool include_plid = false;
	u16 peering_proto = 0;
	u8 *pos, ie_len = 4;
	int hdr_len = offsetof(struct ieee80211_mgmt, u.action.u.self_prot) +
		      sizeof(mgmt->u.action.u.self_prot);
	int err = -ENOMEM;

	skb = dev_alloc_skb(local->tx_headroom +
			    hdr_len +
			    2 + /* capability info */
			    2 + /* AID */
			    2 + 8 + /* supported rates */
			    2 + (IEEE80211_MAX_SUPP_RATES - 8) +
			    2 + sdata->u.mesh.mesh_id_len +
			    2 + sizeof(struct ieee80211_meshconf_ie) +
			    2 + sizeof(struct ieee80211_ht_cap) +
			    2 + sizeof(struct ieee80211_ht_operation) +
			    2 + 8 + /* peering IE */
			    sdata->u.mesh.ie_len);
	if (!skb)
		return -1;
	info = IEEE80211_SKB_CB(skb);
	skb_reserve(skb, local->tx_headroom);
	mgmt = (struct ieee80211_mgmt *) skb_put(skb, hdr_len);
	memset(mgmt, 0, hdr_len);
	mgmt->frame_control = cpu_to_le16(IEEE80211_FTYPE_MGMT |
					  IEEE80211_STYPE_ACTION);
	memcpy(mgmt->da, da, ETH_ALEN);
	memcpy(mgmt->sa, sdata->vif.addr, ETH_ALEN);
	memcpy(mgmt->bssid, sdata->vif.addr, ETH_ALEN);
	mgmt->u.action.category = WLAN_CATEGORY_SELF_PROTECTED;
	mgmt->u.action.u.self_prot.action_code = action;

	if (action != WLAN_SP_MESH_PEERING_CLOSE) {
		enum ieee80211_band band = ieee80211_get_sdata_band(sdata);

		/* capability info */
		pos = skb_put(skb, 2);
		memset(pos, 0, 2);
		if (action == WLAN_SP_MESH_PEERING_CONFIRM) {
			/* AID */
			pos = skb_put(skb, 2);
			memcpy(pos + 2, &plid, 2);
		}
		if (ieee80211_add_srates_ie(sdata, skb, true, band) ||
		    ieee80211_add_ext_srates_ie(sdata, skb, true, band) ||
		    mesh_add_rsn_ie(skb, sdata) ||
		    mesh_add_meshid_ie(skb, sdata) ||
		    mesh_add_meshconf_ie(skb, sdata))
			goto free;
	} else {	/* WLAN_SP_MESH_PEERING_CLOSE */
		info->flags |= IEEE80211_TX_CTL_NO_ACK;
		if (mesh_add_meshid_ie(skb, sdata))
			goto free;
	}

	/* Add Mesh Peering Management element */
	switch (action) {
	case WLAN_SP_MESH_PEERING_OPEN:
		break;
	case WLAN_SP_MESH_PEERING_CONFIRM:
		ie_len += 2;
		include_plid = true;
		break;
	case WLAN_SP_MESH_PEERING_CLOSE:
		if (plid) {
			ie_len += 2;
			include_plid = true;
		}
		ie_len += 2;	/* reason code */
		break;
	default:
		err = -EINVAL;
		goto free;
	}

	if (WARN_ON(skb_tailroom(skb) < 2 + ie_len))
		goto free;

	pos = skb_put(skb, 2 + ie_len);
	*pos++ = WLAN_EID_PEER_MGMT;
	*pos++ = ie_len;
	memcpy(pos, &peering_proto, 2);
	pos += 2;
	memcpy(pos, &llid, 2);
	pos += 2;
	if (include_plid) {
		memcpy(pos, &plid, 2);
		pos += 2;
	}
	if (action == WLAN_SP_MESH_PEERING_CLOSE) {
		memcpy(pos, &reason, 2);
		pos += 2;
	}

	if (action != WLAN_SP_MESH_PEERING_CLOSE) {
		if (mesh_add_ht_cap_ie(skb, sdata) ||
		    mesh_add_ht_oper_ie(skb, sdata))
			goto free;
	}

	if (mesh_add_vendor_ies(skb, sdata))
		goto free;

	ieee80211_tx_skb(sdata, skb);
	return 0;
free:
	kfree_skb(skb);
	return err;
}

static void mesh_sta_info_init(struct ieee80211_sub_if_data *sdata,
			       struct sta_info *sta,
			       struct ieee802_11_elems *elems, bool insert)
{
	struct ieee80211_local *local = sdata->local;
	enum ieee80211_band band = ieee80211_get_sdata_band(sdata);
	struct ieee80211_supported_band *sband;
	u32 rates, basic_rates = 0, changed = 0;

	sband = local->hw.wiphy->bands[band];
	rates = ieee80211_sta_get_rates(local, elems, band, &basic_rates);

	spin_lock_bh(&sta->lock);
	sta->last_rx = jiffies;

	/* rates and capabilities don't change during peering */
	if (sta->plink_state == NL80211_PLINK_ESTAB)
		goto out;

	if (sta->sta.supp_rates[band] != rates)
		changed |= IEEE80211_RC_SUPP_RATES_CHANGED;
	sta->sta.supp_rates[band] = rates;
	if (elems->ht_cap_elem &&
	    sdata->vif.bss_conf.chandef.width != NL80211_CHAN_WIDTH_20_NOHT)
		ieee80211_ht_cap_ie_to_sta_ht_cap(sdata, sband,
						  elems->ht_cap_elem, sta);
	else
		memset(&sta->sta.ht_cap, 0, sizeof(sta->sta.ht_cap));

	if (elems->ht_operation) {
		struct cfg80211_chan_def chandef;

		if (!(elems->ht_operation->ht_param &
		      IEEE80211_HT_PARAM_CHAN_WIDTH_ANY))
			sta->sta.bandwidth = IEEE80211_STA_RX_BW_20;
		ieee80211_ht_oper_to_chandef(sdata->vif.bss_conf.chandef.chan,
					     elems->ht_operation, &chandef);
		if (sta->ch_width != chandef.width)
			changed |= IEEE80211_RC_BW_CHANGED;
		sta->ch_width = chandef.width;
	}

	if (insert)
		rate_control_rate_init(sta);
	else
		rate_control_rate_update(local, sband, sta, changed);
out:
	spin_unlock_bh(&sta->lock);
}

static struct sta_info *
__mesh_sta_info_alloc(struct ieee80211_sub_if_data *sdata, u8 *hw_addr)
{
	struct sta_info *sta;

	if (sdata->local->num_sta >= MESH_MAX_PLINKS)
		return NULL;

	sta = sta_info_alloc(sdata, hw_addr, GFP_KERNEL);
	if (!sta)
		return NULL;

	sta->plink_state = NL80211_PLINK_LISTEN;
	init_timer(&sta->plink_timer);

	sta_info_pre_move_state(sta, IEEE80211_STA_AUTH);
	sta_info_pre_move_state(sta, IEEE80211_STA_ASSOC);
	sta_info_pre_move_state(sta, IEEE80211_STA_AUTHORIZED);

	set_sta_flag(sta, WLAN_STA_WME);

	return sta;
}

static struct sta_info *
mesh_sta_info_alloc(struct ieee80211_sub_if_data *sdata, u8 *addr,
		    struct ieee802_11_elems *elems)
{
	struct sta_info *sta = NULL;

	/* Userspace handles peer allocation when security is enabled */
	if (sdata->u.mesh.security & IEEE80211_MESH_SEC_AUTHED)
		cfg80211_notify_new_peer_candidate(sdata->dev, addr,
						   elems->ie_start,
						   elems->total_len,
						   GFP_KERNEL);
	else
		sta = __mesh_sta_info_alloc(sdata, addr);

	return sta;
}

/*
 * mesh_sta_info_get - return mesh sta info entry for @addr.
 *
 * @sdata: local meshif
 * @addr: peer's address
 * @elems: IEs from beacon or mesh peering frame.
 *
 * Return existing or newly allocated sta_info under RCU read lock.
 * (re)initialize with given IEs.
 */
static struct sta_info *
mesh_sta_info_get(struct ieee80211_sub_if_data *sdata,
		  u8 *addr, struct ieee802_11_elems *elems) __acquires(RCU)
{
	struct sta_info *sta = NULL;

	rcu_read_lock();
	sta = sta_info_get(sdata, addr);
	if (sta) {
		mesh_sta_info_init(sdata, sta, elems, false);
	} else {
		rcu_read_unlock();
		/* can't run atomic */
		sta = mesh_sta_info_alloc(sdata, addr, elems);
		if (!sta) {
			rcu_read_lock();
			return NULL;
		}

		mesh_sta_info_init(sdata, sta, elems, true);

		if (sta_info_insert_rcu(sta))
			return NULL;
	}

	return sta;
}

/*
 * mesh_neighbour_update - update or initialize new mesh neighbor.
 *
 * @sdata: local meshif
 * @addr: peer's address
 * @elems: IEs from beacon or mesh peering frame
 *
 * Initiates peering if appropriate.
 */
void mesh_neighbour_update(struct ieee80211_sub_if_data *sdata,
			   u8 *hw_addr,
			   struct ieee802_11_elems *elems)
{
	struct sta_info *sta;
	u32 changed = 0;

	sta = mesh_sta_info_get(sdata, hw_addr, elems);
	if (!sta)
		goto out;

	if (mesh_peer_accepts_plinks(elems) &&
	    sta->plink_state == NL80211_PLINK_LISTEN &&
	    sdata->u.mesh.accepting_plinks &&
	    sdata->u.mesh.mshcfg.auto_open_plinks &&
	    rssi_threshold_check(sta, sdata))
		changed = mesh_plink_open(sta);

	ieee80211_mps_frame_release(sta, elems);
out:
	rcu_read_unlock();
	ieee80211_mbss_info_change_notify(sdata, changed);
}

static void mesh_plink_timer(unsigned long data)
{
	struct sta_info *sta;
	__le16 llid, plid, reason;
	struct ieee80211_sub_if_data *sdata;
	struct mesh_config *mshcfg;

	/*
	 * This STA is valid because sta_info_destroy() will
	 * del_timer_sync() this timer after having made sure
	 * it cannot be readded (by deleting the plink.)
	 */
	sta = (struct sta_info *) data;

	if (sta->sdata->local->quiescing) {
		sta->plink_timer_was_running = true;
		return;
	}

	spin_lock_bh(&sta->lock);
	if (sta->ignore_plink_timer) {
		sta->ignore_plink_timer = false;
		spin_unlock_bh(&sta->lock);
		return;
	}
	mpl_dbg(sta->sdata,
		"Mesh plink timer for %pM fired on state %d\n",
		sta->sta.addr, sta->plink_state);
	reason = 0;
	llid = sta->llid;
	plid = sta->plid;
	sdata = sta->sdata;
	mshcfg = &sdata->u.mesh.mshcfg;

	switch (sta->plink_state) {
	case NL80211_PLINK_OPN_RCVD:
	case NL80211_PLINK_OPN_SNT:
		/* retry timer */
		if (sta->plink_retries < mshcfg->dot11MeshMaxRetries) {
			u32 rand;
			mpl_dbg(sta->sdata,
				"Mesh plink for %pM (retry, timeout): %d %d\n",
				sta->sta.addr, sta->plink_retries,
				sta->plink_timeout);
			get_random_bytes(&rand, sizeof(u32));
			sta->plink_timeout = sta->plink_timeout +
					     rand % sta->plink_timeout;
			++sta->plink_retries;
			mod_plink_timer(sta, sta->plink_timeout);
			spin_unlock_bh(&sta->lock);
			mesh_plink_frame_tx(sdata, WLAN_SP_MESH_PEERING_OPEN,
					    sta->sta.addr, llid, 0, 0);
			break;
		}
		reason = cpu_to_le16(WLAN_REASON_MESH_MAX_RETRIES);
		/* fall through on else */
	case NL80211_PLINK_CNF_RCVD:
		/* confirm timer */
		if (!reason)
			reason = cpu_to_le16(WLAN_REASON_MESH_CONFIRM_TIMEOUT);
		sta->plink_state = NL80211_PLINK_HOLDING;
		mod_plink_timer(sta, mshcfg->dot11MeshHoldingTimeout);
		spin_unlock_bh(&sta->lock);
		mesh_plink_frame_tx(sdata, WLAN_SP_MESH_PEERING_CLOSE,
				    sta->sta.addr, llid, plid, reason);
		break;
	case NL80211_PLINK_HOLDING:
		/* holding timer */
		del_timer(&sta->plink_timer);
		mesh_plink_fsm_restart(sta);
		spin_unlock_bh(&sta->lock);
		break;
	default:
		spin_unlock_bh(&sta->lock);
		break;
	}
}

#ifdef CONFIG_PM
void mesh_plink_quiesce(struct sta_info *sta)
{
	if (!ieee80211_vif_is_mesh(&sta->sdata->vif))
		return;

	/* no kernel mesh sta timers have been initialized */
	if (sta->sdata->u.mesh.security != IEEE80211_MESH_SEC_NONE)
		return;

	if (del_timer_sync(&sta->plink_timer))
		sta->plink_timer_was_running = true;
}

void mesh_plink_restart(struct sta_info *sta)
{
	if (sta->plink_timer_was_running) {
		add_timer(&sta->plink_timer);
		sta->plink_timer_was_running = false;
	}
}
#endif

static inline void mesh_plink_timer_set(struct sta_info *sta, int timeout)
{
	sta->plink_timer.expires = jiffies + (HZ * timeout / 1000);
	sta->plink_timer.data = (unsigned long) sta;
	sta->plink_timer.function = mesh_plink_timer;
	sta->plink_timeout = timeout;
	add_timer(&sta->plink_timer);
}

u32 mesh_plink_open(struct sta_info *sta)
{
	__le16 llid;
	struct ieee80211_sub_if_data *sdata = sta->sdata;
	u32 changed;

	if (!test_sta_flag(sta, WLAN_STA_AUTH))
		return 0;

	spin_lock_bh(&sta->lock);
	get_random_bytes(&llid, 2);
	sta->llid = llid;
	if (sta->plink_state != NL80211_PLINK_LISTEN &&
	    sta->plink_state != NL80211_PLINK_BLOCKED) {
		spin_unlock_bh(&sta->lock);
		return 0;
	}
	sta->plink_state = NL80211_PLINK_OPN_SNT;
	mesh_plink_timer_set(sta, sdata->u.mesh.mshcfg.dot11MeshRetryTimeout);
	spin_unlock_bh(&sta->lock);
	mpl_dbg(sdata,
		"Mesh plink: starting establishment with %pM\n",
		sta->sta.addr);

	/* set the non-peer mode to active during peering */
	changed = ieee80211_mps_local_status_update(sdata);

	mesh_plink_frame_tx(sdata, WLAN_SP_MESH_PEERING_OPEN,
			    sta->sta.addr, llid, 0, 0);
	return changed;
}

u32 mesh_plink_block(struct sta_info *sta)
{
	u32 changed;

	spin_lock_bh(&sta->lock);
	changed = __mesh_plink_deactivate(sta);
	sta->plink_state = NL80211_PLINK_BLOCKED;
	spin_unlock_bh(&sta->lock);

	return changed;
}


void mesh_rx_plink_frame(struct ieee80211_sub_if_data *sdata, struct ieee80211_mgmt *mgmt,
			 size_t len, struct ieee80211_rx_status *rx_status)
{
	struct mesh_config *mshcfg = &sdata->u.mesh.mshcfg;
	struct ieee802_11_elems elems;
	struct sta_info *sta;
	enum plink_event event;
	enum ieee80211_self_protected_actioncode ftype;
	size_t baselen;
	bool matches_local = true;
	u8 ie_len;
	u8 *baseaddr;
	u32 changed = 0;
	__le16 plid, llid, reason;
	static const char *mplstates[] = {
		[NL80211_PLINK_LISTEN] = "LISTEN",
		[NL80211_PLINK_OPN_SNT] = "OPN-SNT",
		[NL80211_PLINK_OPN_RCVD] = "OPN-RCVD",
		[NL80211_PLINK_CNF_RCVD] = "CNF_RCVD",
		[NL80211_PLINK_ESTAB] = "ESTAB",
		[NL80211_PLINK_HOLDING] = "HOLDING",
		[NL80211_PLINK_BLOCKED] = "BLOCKED"
	};

	/* need action_code, aux */
	if (len < IEEE80211_MIN_ACTION_SIZE + 3)
		return;

	if (is_multicast_ether_addr(mgmt->da)) {
		mpl_dbg(sdata,
			"Mesh plink: ignore frame from multicast address\n");
		return;
	}

	baseaddr = mgmt->u.action.u.self_prot.variable;
	baselen = (u8 *) mgmt->u.action.u.self_prot.variable - (u8 *) mgmt;
	if (mgmt->u.action.u.self_prot.action_code ==
						WLAN_SP_MESH_PEERING_CONFIRM) {
		baseaddr += 4;
		baselen += 4;
	}
	ieee802_11_parse_elems(baseaddr, len - baselen, &elems);
	if (!elems.peering) {
		mpl_dbg(sdata,
			"Mesh plink: missing necessary peer link ie\n");
		return;
	}
	if (elems.rsn_len &&
			sdata->u.mesh.security == IEEE80211_MESH_SEC_NONE) {
		mpl_dbg(sdata,
			"Mesh plink: can't establish link with secure peer\n");
		return;
	}

	ftype = mgmt->u.action.u.self_prot.action_code;
	ie_len = elems.peering_len;
	if ((ftype == WLAN_SP_MESH_PEERING_OPEN && ie_len != 4) ||
	    (ftype == WLAN_SP_MESH_PEERING_CONFIRM && ie_len != 6) ||
	    (ftype == WLAN_SP_MESH_PEERING_CLOSE && ie_len != 6
							&& ie_len != 8)) {
		mpl_dbg(sdata,
			"Mesh plink: incorrect plink ie length %d %d\n",
			ftype, ie_len);
		return;
	}

	if (ftype != WLAN_SP_MESH_PEERING_CLOSE &&
				(!elems.mesh_id || !elems.mesh_config)) {
		mpl_dbg(sdata, "Mesh plink: missing necessary ie\n");
		return;
	}
	/* Note the lines below are correct, the llid in the frame is the plid
	 * from the point of view of this host.
	 */
	memcpy(&plid, PLINK_GET_LLID(elems.peering), 2);
	if (ftype == WLAN_SP_MESH_PEERING_CONFIRM ||
	    (ftype == WLAN_SP_MESH_PEERING_CLOSE && ie_len == 8))
		memcpy(&llid, PLINK_GET_PLID(elems.peering), 2);

	/* WARNING: Only for sta pointer, is dropped & re-acquired */
	rcu_read_lock();

	sta = sta_info_get(sdata, mgmt->sa);
	if (!sta && ftype != WLAN_SP_MESH_PEERING_OPEN) {
		mpl_dbg(sdata, "Mesh plink: cls or cnf from unknown peer\n");
		rcu_read_unlock();
		return;
	}

	if (ftype == WLAN_SP_MESH_PEERING_OPEN &&
	    !rssi_threshold_check(sta, sdata)) {
		mpl_dbg(sdata, "Mesh plink: %pM does not meet rssi threshold\n",
			mgmt->sa);
		rcu_read_unlock();
		return;
	}

	if (sta && !test_sta_flag(sta, WLAN_STA_AUTH)) {
		mpl_dbg(sdata, "Mesh plink: Action frame from non-authed peer\n");
		rcu_read_unlock();
		return;
	}

	if (sta && sta->plink_state == NL80211_PLINK_BLOCKED) {
		rcu_read_unlock();
		return;
	}

	/* Now we will figure out the appropriate event... */
	event = PLINK_UNDEFINED;
	if (ftype != WLAN_SP_MESH_PEERING_CLOSE &&
	    !mesh_matches_local(sdata, &elems)) {
		matches_local = false;
		switch (ftype) {
		case WLAN_SP_MESH_PEERING_OPEN:
			event = OPN_RJCT;
			break;
		case WLAN_SP_MESH_PEERING_CONFIRM:
			event = CNF_RJCT;
			break;
		default:
			break;
		}
	}

	if (!sta && !matches_local) {
		rcu_read_unlock();
		reason = cpu_to_le16(WLAN_REASON_MESH_CONFIG);
		llid = 0;
		mesh_plink_frame_tx(sdata, WLAN_SP_MESH_PEERING_CLOSE,
				    mgmt->sa, llid, plid, reason);
		return;
	} else if (!sta) {
		/* ftype == WLAN_SP_MESH_PEERING_OPEN */
		if (!mesh_plink_free_count(sdata)) {
			mpl_dbg(sdata, "Mesh plink error: no more free plinks\n");
			rcu_read_unlock();
			return;
		}
		event = OPN_ACPT;
	} else if (matches_local) {
		switch (ftype) {
		case WLAN_SP_MESH_PEERING_OPEN:
			if (!mesh_plink_free_count(sdata) ||
			    (sta->plid && sta->plid != plid))
				event = OPN_IGNR;
			else
				event = OPN_ACPT;
			break;
		case WLAN_SP_MESH_PEERING_CONFIRM:
			if (!mesh_plink_free_count(sdata) ||
			    (sta->llid != llid || sta->plid != plid))
				event = CNF_IGNR;
			else
				event = CNF_ACPT;
			break;
		case WLAN_SP_MESH_PEERING_CLOSE:
			if (sta->plink_state == NL80211_PLINK_ESTAB)
				/* Do not check for llid or plid. This does not
				 * follow the standard but since multiple plinks
				 * per sta are not supported, it is necessary in
				 * order to avoid a livelock when MP A sees an
				 * establish peer link to MP B but MP B does not
				 * see it. This can be caused by a timeout in
				 * B's peer link establishment or B beign
				 * restarted.
				 */
				event = CLS_ACPT;
			else if (sta->plid != plid)
				event = CLS_IGNR;
			else if (ie_len == 7 && sta->llid != llid)
				event = CLS_IGNR;
			else
				event = CLS_ACPT;
			break;
		default:
			mpl_dbg(sdata, "Mesh plink: unknown frame subtype\n");
			rcu_read_unlock();
			return;
		}
	}

	if (event == OPN_ACPT) {
		rcu_read_unlock();
		/* allocate sta entry if necessary and update info */
		sta = mesh_sta_info_get(sdata, mgmt->sa, &elems);
		if (!sta) {
			mpl_dbg(sdata, "Mesh plink: failed to init peer!\n");
			rcu_read_unlock();
			return;
		}
	}

	mpl_dbg(sdata,
		"Mesh plink (peer, state, llid, plid, event): %pM %s %d %d %d\n",
		mgmt->sa, mplstates[sta->plink_state],
		le16_to_cpu(sta->llid), le16_to_cpu(sta->plid),
		event);
	reason = 0;
	spin_lock_bh(&sta->lock);
	switch (sta->plink_state) {
		/* spin_unlock as soon as state is updated at each case */
	case NL80211_PLINK_LISTEN:
		switch (event) {
		case CLS_ACPT:
			mesh_plink_fsm_restart(sta);
			spin_unlock_bh(&sta->lock);
			break;
		case OPN_ACPT:
			sta->plink_state = NL80211_PLINK_OPN_RCVD;
			sta->plid = plid;
			get_random_bytes(&llid, 2);
			sta->llid = llid;
			mesh_plink_timer_set(sta,
					     mshcfg->dot11MeshRetryTimeout);

			/* set the non-peer mode to active during peering */
			changed |= ieee80211_mps_local_status_update(sdata);

			spin_unlock_bh(&sta->lock);
			mesh_plink_frame_tx(sdata,
					    WLAN_SP_MESH_PEERING_OPEN,
					    sta->sta.addr, llid, 0, 0);
			mesh_plink_frame_tx(sdata,
					    WLAN_SP_MESH_PEERING_CONFIRM,
					    sta->sta.addr, llid, plid, 0);
			break;
		default:
			spin_unlock_bh(&sta->lock);
			break;
		}
		break;

	case NL80211_PLINK_OPN_SNT:
		switch (event) {
		case OPN_RJCT:
		case CNF_RJCT:
			reason = cpu_to_le16(WLAN_REASON_MESH_CONFIG);
		case CLS_ACPT:
			if (!reason)
				reason = cpu_to_le16(WLAN_REASON_MESH_CLOSE);
			sta->reason = reason;
			sta->plink_state = NL80211_PLINK_HOLDING;
			if (!mod_plink_timer(sta,
					     mshcfg->dot11MeshHoldingTimeout))
				sta->ignore_plink_timer = true;

			llid = sta->llid;
			spin_unlock_bh(&sta->lock);
			mesh_plink_frame_tx(sdata,
					    WLAN_SP_MESH_PEERING_CLOSE,
					    sta->sta.addr, llid, plid, reason);
			break;
		case OPN_ACPT:
			/* retry timer is left untouched */
			sta->plink_state = NL80211_PLINK_OPN_RCVD;
			sta->plid = plid;
			llid = sta->llid;
			spin_unlock_bh(&sta->lock);
			mesh_plink_frame_tx(sdata,
					    WLAN_SP_MESH_PEERING_CONFIRM,
					    sta->sta.addr, llid, plid, 0);
			break;
		case CNF_ACPT:
			sta->plink_state = NL80211_PLINK_CNF_RCVD;
			if (!mod_plink_timer(sta,
					     mshcfg->dot11MeshConfirmTimeout))
				sta->ignore_plink_timer = true;

			spin_unlock_bh(&sta->lock);
			break;
		default:
			spin_unlock_bh(&sta->lock);
			break;
		}
		break;

	case NL80211_PLINK_OPN_RCVD:
		switch (event) {
		case OPN_RJCT:
		case CNF_RJCT:
			reason = cpu_to_le16(WLAN_REASON_MESH_CONFIG);
		case CLS_ACPT:
			if (!reason)
				reason = cpu_to_le16(WLAN_REASON_MESH_CLOSE);
			sta->reason = reason;
			sta->plink_state = NL80211_PLINK_HOLDING;
			if (!mod_plink_timer(sta,
					     mshcfg->dot11MeshHoldingTimeout))
				sta->ignore_plink_timer = true;

			llid = sta->llid;
			spin_unlock_bh(&sta->lock);
			mesh_plink_frame_tx(sdata, WLAN_SP_MESH_PEERING_CLOSE,
					    sta->sta.addr, llid, plid, reason);
			break;
		case OPN_ACPT:
			llid = sta->llid;
			spin_unlock_bh(&sta->lock);
			mesh_plink_frame_tx(sdata,
					    WLAN_SP_MESH_PEERING_CONFIRM,
					    sta->sta.addr, llid, plid, 0);
			break;
		case CNF_ACPT:
			del_timer(&sta->plink_timer);
			sta->plink_state = NL80211_PLINK_ESTAB;
			spin_unlock_bh(&sta->lock);
			changed |= mesh_plink_inc_estab_count(sdata);
			changed |= mesh_set_ht_prot_mode(sdata);
			changed |= mesh_set_short_slot_time(sdata);
			mpl_dbg(sdata, "Mesh plink with %pM ESTABLISHED\n",
				sta->sta.addr);
			ieee80211_mps_sta_status_update(sta);
			changed |= ieee80211_mps_set_sta_local_pm(sta,
						       mshcfg->power_mode);
			break;
		default:
			spin_unlock_bh(&sta->lock);
			break;
		}
		break;

	case NL80211_PLINK_CNF_RCVD:
		switch (event) {
		case OPN_RJCT:
		case CNF_RJCT:
			reason = cpu_to_le16(WLAN_REASON_MESH_CONFIG);
		case CLS_ACPT:
			if (!reason)
				reason = cpu_to_le16(WLAN_REASON_MESH_CLOSE);
			sta->reason = reason;
			sta->plink_state = NL80211_PLINK_HOLDING;
			if (!mod_plink_timer(sta,
					     mshcfg->dot11MeshHoldingTimeout))
				sta->ignore_plink_timer = true;

			llid = sta->llid;
			spin_unlock_bh(&sta->lock);
			mesh_plink_frame_tx(sdata,
					    WLAN_SP_MESH_PEERING_CLOSE,
					    sta->sta.addr, llid, plid, reason);
			break;
		case OPN_ACPT:
			del_timer(&sta->plink_timer);
			sta->plink_state = NL80211_PLINK_ESTAB;
			spin_unlock_bh(&sta->lock);
			changed |= mesh_plink_inc_estab_count(sdata);
			changed |= mesh_set_ht_prot_mode(sdata);
			changed |= mesh_set_short_slot_time(sdata);
			mpl_dbg(sdata, "Mesh plink with %pM ESTABLISHED\n",
				sta->sta.addr);
			mesh_plink_frame_tx(sdata,
					    WLAN_SP_MESH_PEERING_CONFIRM,
					    sta->sta.addr, llid, plid, 0);
			ieee80211_mps_sta_status_update(sta);
			changed |= ieee80211_mps_set_sta_local_pm(sta,
							mshcfg->power_mode);
			break;
		default:
			spin_unlock_bh(&sta->lock);
			break;
		}
		break;

	case NL80211_PLINK_ESTAB:
		switch (event) {
		case CLS_ACPT:
			reason = cpu_to_le16(WLAN_REASON_MESH_CLOSE);
			sta->reason = reason;
			changed |= __mesh_plink_deactivate(sta);
			sta->plink_state = NL80211_PLINK_HOLDING;
			llid = sta->llid;
			mod_plink_timer(sta, mshcfg->dot11MeshHoldingTimeout);
			spin_unlock_bh(&sta->lock);
			changed |= mesh_set_ht_prot_mode(sdata);
			changed |= mesh_set_short_slot_time(sdata);
			mesh_plink_frame_tx(sdata, WLAN_SP_MESH_PEERING_CLOSE,
					    sta->sta.addr, llid, plid, reason);
			break;
		case OPN_ACPT:
			llid = sta->llid;
			spin_unlock_bh(&sta->lock);
			mesh_plink_frame_tx(sdata,
					    WLAN_SP_MESH_PEERING_CONFIRM,
					    sta->sta.addr, llid, plid, 0);
			break;
		default:
			spin_unlock_bh(&sta->lock);
			break;
		}
		break;
	case NL80211_PLINK_HOLDING:
		switch (event) {
		case CLS_ACPT:
			if (del_timer(&sta->plink_timer))
				sta->ignore_plink_timer = 1;
			mesh_plink_fsm_restart(sta);
			spin_unlock_bh(&sta->lock);
			break;
		case OPN_ACPT:
		case CNF_ACPT:
		case OPN_RJCT:
		case CNF_RJCT:
			llid = sta->llid;
			reason = sta->reason;
			spin_unlock_bh(&sta->lock);
			mesh_plink_frame_tx(sdata, WLAN_SP_MESH_PEERING_CLOSE,
					    sta->sta.addr, llid, plid, reason);
			break;
		default:
			spin_unlock_bh(&sta->lock);
		}
		break;
	default:
		/* should not get here, PLINK_BLOCKED is dealt with at the
		 * beginning of the function
		 */
		spin_unlock_bh(&sta->lock);
		break;
	}

	rcu_read_unlock();

	if (changed)
		ieee80211_mbss_info_change_notify(sdata, changed);
}<|MERGE_RESOLUTION|>--- conflicted
+++ resolved
@@ -55,8 +55,6 @@
 	sta->plink_retries = 0;
 }
 
-<<<<<<< HEAD
-=======
 /*
  * mesh_set_short_slot_time - enable / disable ERP short slot time.
  *
@@ -117,7 +115,6 @@
 	return changed;
 }
 
->>>>>>> 9e97d14b
 /**
  * mesh_set_ht_prot_mode - set correct HT protection mode
  *
