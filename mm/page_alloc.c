/*
 *  linux/mm/page_alloc.c
 *
 *  Manages the free list, the system allocates free pages here.
 *  Note that kmalloc() lives in slab.c
 *
 *  Copyright (C) 1991, 1992, 1993, 1994  Linus Torvalds
 *  Swap reorganised 29.12.95, Stephen Tweedie
 *  Support of BIGMEM added by Gerhard Wichert, Siemens AG, July 1999
 *  Reshaped it to be a zoned allocator, Ingo Molnar, Red Hat, 1999
 *  Discontiguous memory support, Kanoj Sarcar, SGI, Nov 1999
 *  Zone balancing, Kanoj Sarcar, SGI, Jan 2000
 *  Per cpu hot/cold page lists, bulk allocation, Martin J. Bligh, Sept 2002
 *          (lots of bits borrowed from Ingo Molnar & Andrew Morton)
 */

#include <linux/stddef.h>
#include <linux/mm.h>
#include <linux/swap.h>
#include <linux/interrupt.h>
#include <linux/pagemap.h>
#include <linux/jiffies.h>
#include <linux/bootmem.h>
#include <linux/memblock.h>
#include <linux/compiler.h>
#include <linux/kernel.h>
#include <linux/kmemcheck.h>
#include <linux/module.h>
#include <linux/suspend.h>
#include <linux/pagevec.h>
#include <linux/blkdev.h>
#include <linux/slab.h>
#include <linux/ratelimit.h>
#include <linux/oom.h>
#include <linux/notifier.h>
#include <linux/topology.h>
#include <linux/sysctl.h>
#include <linux/cpu.h>
#include <linux/cpuset.h>
#include <linux/memory_hotplug.h>
#include <linux/nodemask.h>
#include <linux/vmalloc.h>
#include <linux/vmstat.h>
#include <linux/mempolicy.h>
#include <linux/stop_machine.h>
#include <linux/sort.h>
#include <linux/pfn.h>
#include <linux/backing-dev.h>
#include <linux/fault-inject.h>
#include <linux/page-isolation.h>
#include <linux/page_cgroup.h>
#include <linux/debugobjects.h>
#include <linux/kmemleak.h>
#include <linux/compaction.h>
#include <trace/events/kmem.h>
#include <linux/ftrace_event.h>
#include <linux/memcontrol.h>
#include <linux/prefetch.h>
#include <linux/mm_inline.h>
#include <linux/migrate.h>
#include <linux/page-debug-flags.h>
#include <linux/hugetlb.h>
#include <linux/sched/rt.h>
#include <linux/locallock.h>

#include <asm/sections.h>
#include <asm/tlbflush.h>
#include <asm/div64.h>
#include "internal.h"

/* prevent >1 _updater_ of zone percpu pageset ->high and ->batch fields */
static DEFINE_MUTEX(pcp_batch_high_lock);
#define MIN_PERCPU_PAGELIST_FRACTION	(8)

#ifdef CONFIG_USE_PERCPU_NUMA_NODE_ID
DEFINE_PER_CPU(int, numa_node);
EXPORT_PER_CPU_SYMBOL(numa_node);
#endif

#ifdef CONFIG_HAVE_MEMORYLESS_NODES
/*
 * N.B., Do NOT reference the '_numa_mem_' per cpu variable directly.
 * It will not be defined when CONFIG_HAVE_MEMORYLESS_NODES is not defined.
 * Use the accessor functions set_numa_mem(), numa_mem_id() and cpu_to_mem()
 * defined in <linux/topology.h>.
 */
DEFINE_PER_CPU(int, _numa_mem_);		/* Kernel "local memory" node */
EXPORT_PER_CPU_SYMBOL(_numa_mem_);
#endif

/*
 * Array of node states.
 */
nodemask_t node_states[NR_NODE_STATES] __read_mostly = {
	[N_POSSIBLE] = NODE_MASK_ALL,
	[N_ONLINE] = { { [0] = 1UL } },
#ifndef CONFIG_NUMA
	[N_NORMAL_MEMORY] = { { [0] = 1UL } },
#ifdef CONFIG_HIGHMEM
	[N_HIGH_MEMORY] = { { [0] = 1UL } },
#endif
#ifdef CONFIG_MOVABLE_NODE
	[N_MEMORY] = { { [0] = 1UL } },
#endif
	[N_CPU] = { { [0] = 1UL } },
#endif	/* NUMA */
};
EXPORT_SYMBOL(node_states);

/* Protect totalram_pages and zone->managed_pages */
static DEFINE_SPINLOCK(managed_page_count_lock);

unsigned long totalram_pages __read_mostly;
unsigned long totalreserve_pages __read_mostly;
/*
 * When calculating the number of globally allowed dirty pages, there
 * is a certain number of per-zone reserves that should not be
 * considered dirtyable memory.  This is the sum of those reserves
 * over all existing zones that contribute dirtyable memory.
 */
unsigned long dirty_balance_reserve __read_mostly;

int percpu_pagelist_fraction;
gfp_t gfp_allowed_mask __read_mostly = GFP_BOOT_MASK;

#ifdef CONFIG_PM_SLEEP
/*
 * The following functions are used by the suspend/hibernate code to temporarily
 * change gfp_allowed_mask in order to avoid using I/O during memory allocations
 * while devices are suspended.  To avoid races with the suspend/hibernate code,
 * they should always be called with pm_mutex held (gfp_allowed_mask also should
 * only be modified with pm_mutex held, unless the suspend/hibernate code is
 * guaranteed not to run in parallel with that modification).
 */

static gfp_t saved_gfp_mask;

void pm_restore_gfp_mask(void)
{
	WARN_ON(!mutex_is_locked(&pm_mutex));
	if (saved_gfp_mask) {
		gfp_allowed_mask = saved_gfp_mask;
		saved_gfp_mask = 0;
	}
}

void pm_restrict_gfp_mask(void)
{
	WARN_ON(!mutex_is_locked(&pm_mutex));
	WARN_ON(saved_gfp_mask);
	saved_gfp_mask = gfp_allowed_mask;
	gfp_allowed_mask &= ~GFP_IOFS;
}

bool pm_suspended_storage(void)
{
	if ((gfp_allowed_mask & GFP_IOFS) == GFP_IOFS)
		return false;
	return true;
}
#endif /* CONFIG_PM_SLEEP */

#ifdef CONFIG_HUGETLB_PAGE_SIZE_VARIABLE
int pageblock_order __read_mostly;
#endif

static void __free_pages_ok(struct page *page, unsigned int order);

/*
 * results with 256, 32 in the lowmem_reserve sysctl:
 *	1G machine -> (16M dma, 800M-16M normal, 1G-800M high)
 *	1G machine -> (16M dma, 784M normal, 224M high)
 *	NORMAL allocation will leave 784M/256 of ram reserved in the ZONE_DMA
 *	HIGHMEM allocation will leave 224M/32 of ram reserved in ZONE_NORMAL
 *	HIGHMEM allocation will (224M+784M)/256 of ram reserved in ZONE_DMA
 *
 * TBD: should special case ZONE_DMA32 machines here - in those we normally
 * don't need any ZONE_NORMAL reservation
 */
int sysctl_lowmem_reserve_ratio[MAX_NR_ZONES-1] = {
#ifdef CONFIG_ZONE_DMA
	 256,
#endif
#ifdef CONFIG_ZONE_DMA32
	 256,
#endif
#ifdef CONFIG_HIGHMEM
	 32,
#endif
	 32,
};

EXPORT_SYMBOL(totalram_pages);

static char * const zone_names[MAX_NR_ZONES] = {
#ifdef CONFIG_ZONE_DMA
	 "DMA",
#endif
#ifdef CONFIG_ZONE_DMA32
	 "DMA32",
#endif
	 "Normal",
#ifdef CONFIG_HIGHMEM
	 "HighMem",
#endif
	 "Movable",
};

int min_free_kbytes = 1024;
int user_min_free_kbytes;

static unsigned long __meminitdata nr_kernel_pages;
static unsigned long __meminitdata nr_all_pages;
static unsigned long __meminitdata dma_reserve;

#ifdef CONFIG_HAVE_MEMBLOCK_NODE_MAP
static unsigned long __meminitdata arch_zone_lowest_possible_pfn[MAX_NR_ZONES];
static unsigned long __meminitdata arch_zone_highest_possible_pfn[MAX_NR_ZONES];
static unsigned long __initdata required_kernelcore;
static unsigned long __initdata required_movablecore;
static unsigned long __meminitdata zone_movable_pfn[MAX_NUMNODES];

/* movable_zone is the "real" zone pages in ZONE_MOVABLE are taken from */
int movable_zone;
EXPORT_SYMBOL(movable_zone);
#endif /* CONFIG_HAVE_MEMBLOCK_NODE_MAP */

#if MAX_NUMNODES > 1
int nr_node_ids __read_mostly = MAX_NUMNODES;
int nr_online_nodes __read_mostly = 1;
EXPORT_SYMBOL(nr_node_ids);
EXPORT_SYMBOL(nr_online_nodes);
#endif

static DEFINE_LOCAL_IRQ_LOCK(pa_lock);

#ifdef CONFIG_PREEMPT_RT_BASE
# define cpu_lock_irqsave(cpu, flags)		\
	local_lock_irqsave_on(pa_lock, flags, cpu)
# define cpu_unlock_irqrestore(cpu, flags)	\
	local_unlock_irqrestore_on(pa_lock, flags, cpu)
#else
# define cpu_lock_irqsave(cpu, flags)		local_irq_save(flags)
# define cpu_unlock_irqrestore(cpu, flags)	local_irq_restore(flags)
#endif

int page_group_by_mobility_disabled __read_mostly;

void set_pageblock_migratetype(struct page *page, int migratetype)
{

	if (unlikely(page_group_by_mobility_disabled))
		migratetype = MIGRATE_UNMOVABLE;

	set_pageblock_flags_group(page, (unsigned long)migratetype,
					PB_migrate, PB_migrate_end);
}

bool oom_killer_disabled __read_mostly;

#ifdef CONFIG_DEBUG_VM
static int page_outside_zone_boundaries(struct zone *zone, struct page *page)
{
	int ret = 0;
	unsigned seq;
	unsigned long pfn = page_to_pfn(page);
	unsigned long sp, start_pfn;

	do {
		seq = zone_span_seqbegin(zone);
		start_pfn = zone->zone_start_pfn;
		sp = zone->spanned_pages;
		if (!zone_spans_pfn(zone, pfn))
			ret = 1;
	} while (zone_span_seqretry(zone, seq));

	if (ret)
		pr_err("page %lu outside zone [ %lu - %lu ]\n",
			pfn, start_pfn, start_pfn + sp);

	return ret;
}

static int page_is_consistent(struct zone *zone, struct page *page)
{
	if (!pfn_valid_within(page_to_pfn(page)))
		return 0;
	if (zone != page_zone(page))
		return 0;

	return 1;
}
/*
 * Temporary debugging check for pages not lying within a given zone.
 */
static int bad_range(struct zone *zone, struct page *page)
{
	if (page_outside_zone_boundaries(zone, page))
		return 1;
	if (!page_is_consistent(zone, page))
		return 1;

	return 0;
}
#else
static inline int bad_range(struct zone *zone, struct page *page)
{
	return 0;
}
#endif

static void bad_page(struct page *page)
{
	static unsigned long resume;
	static unsigned long nr_shown;
	static unsigned long nr_unshown;

	/* Don't complain about poisoned pages */
	if (PageHWPoison(page)) {
		page_mapcount_reset(page); /* remove PageBuddy */
		return;
	}

	/*
	 * Allow a burst of 60 reports, then keep quiet for that minute;
	 * or allow a steady drip of one report per second.
	 */
	if (nr_shown == 60) {
		if (time_before(jiffies, resume)) {
			nr_unshown++;
			goto out;
		}
		if (nr_unshown) {
			printk(KERN_ALERT
			      "BUG: Bad page state: %lu messages suppressed\n",
				nr_unshown);
			nr_unshown = 0;
		}
		nr_shown = 0;
	}
	if (nr_shown++ == 0)
		resume = jiffies + 60 * HZ;

	printk(KERN_ALERT "BUG: Bad page state in process %s  pfn:%05lx\n",
		current->comm, page_to_pfn(page));
	dump_page(page);

	print_modules();
	dump_stack();
out:
	/* Leave bad fields for debug, except PageBuddy could make trouble */
	page_mapcount_reset(page); /* remove PageBuddy */
	add_taint(TAINT_BAD_PAGE, LOCKDEP_NOW_UNRELIABLE);
}

/*
 * Higher-order pages are called "compound pages".  They are structured thusly:
 *
 * The first PAGE_SIZE page is called the "head page".
 *
 * The remaining PAGE_SIZE pages are called "tail pages".
 *
 * All pages have PG_compound set.  All tail pages have their ->first_page
 * pointing at the head page.
 *
 * The first tail page's ->lru.next holds the address of the compound page's
 * put_page() function.  Its ->lru.prev holds the order of allocation.
 * This usage means that zero-order pages may not be compound.
 */

static void free_compound_page(struct page *page)
{
	__free_pages_ok(page, compound_order(page));
}

void prep_compound_page(struct page *page, unsigned long order)
{
	int i;
	int nr_pages = 1 << order;

	set_compound_page_dtor(page, free_compound_page);
	set_compound_order(page, order);
	__SetPageHead(page);
	for (i = 1; i < nr_pages; i++) {
		struct page *p = page + i;
		set_page_count(p, 0);
		p->first_page = page;
		/* Make sure p->first_page is always valid for PageTail() */
		smp_wmb();
		__SetPageTail(p);
	}
}

/* update __split_huge_page_refcount if you change this function */
static int destroy_compound_page(struct page *page, unsigned long order)
{
	int i;
	int nr_pages = 1 << order;
	int bad = 0;

	if (unlikely(compound_order(page) != order)) {
		bad_page(page);
		bad++;
	}

	__ClearPageHead(page);

	for (i = 1; i < nr_pages; i++) {
		struct page *p = page + i;

		if (unlikely(!PageTail(p) || (p->first_page != page))) {
			bad_page(page);
			bad++;
		}
		__ClearPageTail(p);
	}

	return bad;
}

static inline void prep_zero_page(struct page *page, unsigned int order,
							gfp_t gfp_flags)
{
	int i;

	/*
	 * clear_highpage() will use KM_USER0, so it's a bug to use __GFP_ZERO
	 * and __GFP_HIGHMEM from hard or soft interrupt context.
	 */
	VM_BUG_ON((gfp_flags & __GFP_HIGHMEM) && in_interrupt());
	for (i = 0; i < (1 << order); i++)
		clear_highpage(page + i);
}

#ifdef CONFIG_DEBUG_PAGEALLOC
unsigned int _debug_guardpage_minorder;

static int __init debug_guardpage_minorder_setup(char *buf)
{
	unsigned long res;

	if (kstrtoul(buf, 10, &res) < 0 ||  res > MAX_ORDER / 2) {
		printk(KERN_ERR "Bad debug_guardpage_minorder value\n");
		return 0;
	}
	_debug_guardpage_minorder = res;
	printk(KERN_INFO "Setting debug_guardpage_minorder to %lu\n", res);
	return 0;
}
__setup("debug_guardpage_minorder=", debug_guardpage_minorder_setup);

static inline void set_page_guard_flag(struct page *page)
{
	__set_bit(PAGE_DEBUG_FLAG_GUARD, &page->debug_flags);
}

static inline void clear_page_guard_flag(struct page *page)
{
	__clear_bit(PAGE_DEBUG_FLAG_GUARD, &page->debug_flags);
}
#else
static inline void set_page_guard_flag(struct page *page) { }
static inline void clear_page_guard_flag(struct page *page) { }
#endif

static inline void set_page_order(struct page *page, unsigned int order)
{
	set_page_private(page, order);
	__SetPageBuddy(page);
}

static inline void rmv_page_order(struct page *page)
{
	__ClearPageBuddy(page);
	set_page_private(page, 0);
}

/*
 * Locate the struct page for both the matching buddy in our
 * pair (buddy1) and the combined O(n+1) page they form (page).
 *
 * 1) Any buddy B1 will have an order O twin B2 which satisfies
 * the following equation:
 *     B2 = B1 ^ (1 << O)
 * For example, if the starting buddy (buddy2) is #8 its order
 * 1 buddy is #10:
 *     B2 = 8 ^ (1 << 1) = 8 ^ 2 = 10
 *
 * 2) Any buddy B will have an order O+1 parent P which
 * satisfies the following equation:
 *     P = B & ~(1 << O)
 *
 * Assumption: *_mem_map is contiguous at least up to MAX_ORDER
 */
static inline unsigned long
__find_buddy_index(unsigned long page_idx, unsigned int order)
{
	return page_idx ^ (1 << order);
}

/*
 * This function checks whether a page is free && is the buddy
 * we can do coalesce a page and its buddy if
 * (a) the buddy is not in a hole &&
 * (b) the buddy is in the buddy system &&
 * (c) a page and its buddy have the same order &&
 * (d) a page and its buddy are in the same zone.
 *
 * For recording whether a page is in the buddy system, we set ->_mapcount
 * PAGE_BUDDY_MAPCOUNT_VALUE.
 * Setting, clearing, and testing _mapcount PAGE_BUDDY_MAPCOUNT_VALUE is
 * serialized by zone->lock.
 *
 * For recording page's order, we use page_private(page).
 */
static inline int page_is_buddy(struct page *page, struct page *buddy,
							unsigned int order)
{
	if (!pfn_valid_within(page_to_pfn(buddy)))
		return 0;

	if (page_is_guard(buddy) && page_order(buddy) == order) {
		VM_BUG_ON(page_count(buddy) != 0);

		if (page_zone_id(page) != page_zone_id(buddy))
			return 0;

		return 1;
	}

	if (PageBuddy(buddy) && page_order(buddy) == order) {
		VM_BUG_ON(page_count(buddy) != 0);

		/*
		 * zone check is done late to avoid uselessly
		 * calculating zone/node ids for pages that could
		 * never merge.
		 */
		if (page_zone_id(page) != page_zone_id(buddy))
			return 0;

		return 1;
	}
	return 0;
}

/*
 * Freeing function for a buddy system allocator.
 *
 * The concept of a buddy system is to maintain direct-mapped table
 * (containing bit values) for memory blocks of various "orders".
 * The bottom level table contains the map for the smallest allocatable
 * units of memory (here, pages), and each level above it describes
 * pairs of units from the levels below, hence, "buddies".
 * At a high level, all that happens here is marking the table entry
 * at the bottom level available, and propagating the changes upward
 * as necessary, plus some accounting needed to play nicely with other
 * parts of the VM system.
 * At each level, we keep a list of pages, which are heads of continuous
 * free pages of length of (1 << order) and marked with _mapcount
 * PAGE_BUDDY_MAPCOUNT_VALUE. Page's order is recorded in page_private(page)
 * field.
 * So when we are allocating or freeing one, we can derive the state of the
 * other.  That is, if we allocate a small block, and both were
 * free, the remainder of the region must be split into blocks.
 * If a block is freed, and its buddy is also free, then this
 * triggers coalescing into a block of larger size.
 *
 * -- nyc
 */

static inline void __free_one_page(struct page *page,
		unsigned long pfn,
		struct zone *zone, unsigned int order,
		int migratetype)
{
	unsigned long page_idx;
	unsigned long combined_idx;
	unsigned long uninitialized_var(buddy_idx);
	struct page *buddy;

	VM_BUG_ON(!zone_is_initialized(zone));

	if (unlikely(PageCompound(page)))
		if (unlikely(destroy_compound_page(page, order)))
			return;

	VM_BUG_ON(migratetype == -1);

	page_idx = pfn & ((1 << MAX_ORDER) - 1);

	VM_BUG_ON(page_idx & ((1 << order) - 1));
	VM_BUG_ON(bad_range(zone, page));

	while (order < MAX_ORDER-1) {
		buddy_idx = __find_buddy_index(page_idx, order);
		buddy = page + (buddy_idx - page_idx);
		if (!page_is_buddy(page, buddy, order))
			break;
		/*
		 * Our buddy is free or it is CONFIG_DEBUG_PAGEALLOC guard page,
		 * merge with it and move up one order.
		 */
		if (page_is_guard(buddy)) {
			clear_page_guard_flag(buddy);
			set_page_private(page, 0);
			__mod_zone_freepage_state(zone, 1 << order,
						  migratetype);
		} else {
			list_del(&buddy->lru);
			zone->free_area[order].nr_free--;
			rmv_page_order(buddy);
		}
		combined_idx = buddy_idx & page_idx;
		page = page + (combined_idx - page_idx);
		page_idx = combined_idx;
		order++;
	}
	set_page_order(page, order);

	/*
	 * If this is not the largest possible page, check if the buddy
	 * of the next-highest order is free. If it is, it's possible
	 * that pages are being freed that will coalesce soon. In case,
	 * that is happening, add the free page to the tail of the list
	 * so it's less likely to be used soon and more likely to be merged
	 * as a higher order page
	 */
	if ((order < MAX_ORDER-2) && pfn_valid_within(page_to_pfn(buddy))) {
		struct page *higher_page, *higher_buddy;
		combined_idx = buddy_idx & page_idx;
		higher_page = page + (combined_idx - page_idx);
		buddy_idx = __find_buddy_index(combined_idx, order + 1);
		higher_buddy = higher_page + (buddy_idx - combined_idx);
		if (page_is_buddy(higher_page, higher_buddy, order + 1)) {
			list_add_tail(&page->lru,
				&zone->free_area[order].free_list[migratetype]);
			goto out;
		}
	}

	list_add(&page->lru, &zone->free_area[order].free_list[migratetype]);
out:
	zone->free_area[order].nr_free++;
}

static inline int free_pages_check(struct page *page)
{
	if (unlikely(page_mapcount(page) |
		(page->mapping != NULL)  |
		(atomic_read(&page->_count) != 0) |
		(page->flags & PAGE_FLAGS_CHECK_AT_FREE) |
		(mem_cgroup_bad_page_check(page)))) {
		bad_page(page);
		return 1;
	}
	page_nid_reset_last(page);
	if (page->flags & PAGE_FLAGS_CHECK_AT_PREP)
		page->flags &= ~PAGE_FLAGS_CHECK_AT_PREP;
	return 0;
}

/*
 * Frees a number of pages which have been collected from the pcp lists.
 * Assumes all pages on list are in same zone, and of same order.
 * count is the number of pages to free.
 *
 * If the zone was previously in an "all pages pinned" state then look to
 * see if this freeing clears that state.
 *
 * And clear the zone's pages_scanned counter, to hold off the "all pages are
 * pinned" detection logic.
 */
static void free_pcppages_bulk(struct zone *zone, int count,
					struct list_head *list)
{
	int to_free = count;
<<<<<<< HEAD
	unsigned long flags;

	spin_lock_irqsave(&zone->lock, flags);
	zone->pages_scanned = 0;
=======
	unsigned long nr_scanned;

	spin_lock(&zone->lock);
	nr_scanned = zone_page_state(zone, NR_PAGES_SCANNED);
	if (nr_scanned)
		__mod_zone_page_state(zone, NR_PAGES_SCANNED, -nr_scanned);
>>>>>>> b0807bc1

	while (!list_empty(list)) {
		struct page *page = list_first_entry(list, struct page, lru);
		int mt; /* migratetype of the to-be-freed page */

		/* must delete as __free_one_page list manipulates */
		list_del(&page->lru);

		mt = get_freepage_migratetype(page);
		/* MIGRATE_MOVABLE list may include MIGRATE_RESERVEs */
		__free_one_page(page, zone, 0, mt);
		trace_mm_page_pcpu_drain(page, 0, mt);
		if (likely(!is_migrate_isolate_page(page))) {
			__mod_zone_page_state(zone, NR_FREE_PAGES, 1);
			if (is_migrate_cma(mt))
				__mod_zone_page_state(zone, NR_FREE_CMA_PAGES, 1);
		}

		to_free--;
	}
	WARN_ON(to_free != 0);
	spin_unlock_irqrestore(&zone->lock, flags);
}

/*
 * Moves a number of pages from the PCP lists to free list which
 * is freed outside of the locked region.
 *
 * Assumes all pages on list are in same zone, and of same order.
 * count is the number of pages to free.
 */
static void isolate_pcp_pages(int to_free, struct per_cpu_pages *src,
		struct list_head *dst)
{
	int migratetype = 0, batch_free = 0;

	while (to_free) {
		struct page *page;
		struct list_head *list;

		/*
		 * Remove pages from lists in a round-robin fashion. A
		 * batch_free count is maintained that is incremented when an
		 * empty list is encountered.  This is so more pages are freed
		 * off fuller lists instead of spinning excessively around empty
		 * lists
		 */
		do {
			batch_free++;
			if (++migratetype == MIGRATE_PCPTYPES)
				migratetype = 0;
			list = &src->lists[migratetype];
		} while (list_empty(list));

		/* This is the only non-empty list. Free them all. */
		if (batch_free == MIGRATE_PCPTYPES)
			batch_free = to_free;

		do {
			page = list_last_entry(list, struct page, lru);
			list_del(&page->lru);
<<<<<<< HEAD
			list_add(&page->lru, dst);
=======
			mt = get_freepage_migratetype(page);
			/* MIGRATE_MOVABLE list may include MIGRATE_RESERVEs */
			__free_one_page(page, page_to_pfn(page), zone, 0, mt);
			trace_mm_page_pcpu_drain(page, 0, mt);
			if (likely(!is_migrate_isolate_page(page))) {
				__mod_zone_page_state(zone, NR_FREE_PAGES, 1);
				if (is_migrate_cma(mt))
					__mod_zone_page_state(zone, NR_FREE_CMA_PAGES, 1);
			}
>>>>>>> b0807bc1
		} while (--to_free && --batch_free && !list_empty(list));
	}
}

static void free_one_page(struct zone *zone,
				struct page *page, unsigned long pfn,
				unsigned int order,
				int migratetype)
{
<<<<<<< HEAD
	unsigned long flags;

	spin_lock_irqsave(&zone->lock, flags);
	zone->pages_scanned = 0;
=======
	unsigned long nr_scanned;
	spin_lock(&zone->lock);
	nr_scanned = zone_page_state(zone, NR_PAGES_SCANNED);
	if (nr_scanned)
		__mod_zone_page_state(zone, NR_PAGES_SCANNED, -nr_scanned);
>>>>>>> b0807bc1

	__free_one_page(page, pfn, zone, order, migratetype);
	if (unlikely(!is_migrate_isolate(migratetype)))
		__mod_zone_freepage_state(zone, 1 << order, migratetype);
	spin_unlock_irqrestore(&zone->lock, flags);
}

static bool free_pages_prepare(struct page *page, unsigned int order)
{
	int i;
	int bad = 0;

	trace_mm_page_free(page, order);
	kmemcheck_free_shadow(page, order);

	if (PageAnon(page))
		page->mapping = NULL;
	for (i = 0; i < (1 << order); i++)
		bad += free_pages_check(page + i);
	if (bad)
		return false;

	if (!PageHighMem(page)) {
		debug_check_no_locks_freed(page_address(page),
					   PAGE_SIZE << order);
		debug_check_no_obj_freed(page_address(page),
					   PAGE_SIZE << order);
	}
	arch_free_page(page, order);
	kernel_map_pages(page, 1 << order, 0);

	return true;
}

static void __free_pages_ok(struct page *page, unsigned int order)
{
	unsigned long flags;
	int migratetype;
	unsigned long pfn = page_to_pfn(page);

	if (!free_pages_prepare(page, order))
		return;

<<<<<<< HEAD
	local_lock_irqsave(pa_lock, flags);
=======
	migratetype = get_pfnblock_migratetype(page, pfn);
	local_irq_save(flags);
>>>>>>> b0807bc1
	__count_vm_events(PGFREE, 1 << order);
	set_freepage_migratetype(page, migratetype);
<<<<<<< HEAD
	free_one_page(page_zone(page), page, order, migratetype);
	local_unlock_irqrestore(pa_lock, flags);
=======
	free_one_page(page_zone(page), page, pfn, order, migratetype);
	local_irq_restore(flags);
>>>>>>> b0807bc1
}

void __init __free_pages_bootmem(struct page *page, unsigned int order)
{
	unsigned int nr_pages = 1 << order;
	struct page *p = page;
	unsigned int loop;

	prefetchw(p);
	for (loop = 0; loop < (nr_pages - 1); loop++, p++) {
		prefetchw(p + 1);
		__ClearPageReserved(p);
		set_page_count(p, 0);
	}
	__ClearPageReserved(p);
	set_page_count(p, 0);

	page_zone(page)->managed_pages += nr_pages;
	set_page_refcounted(page);
	__free_pages(page, order);
}

#ifdef CONFIG_CMA
/* Free whole pageblock and set its migration type to MIGRATE_CMA. */
void __init init_cma_reserved_pageblock(struct page *page)
{
	unsigned i = pageblock_nr_pages;
	struct page *p = page;

	do {
		__ClearPageReserved(p);
		set_page_count(p, 0);
	} while (++p, --i);

	set_pageblock_migratetype(page, MIGRATE_CMA);

	if (pageblock_order >= MAX_ORDER) {
		i = pageblock_nr_pages;
		p = page;
		do {
			set_page_refcounted(p);
			__free_pages(p, MAX_ORDER - 1);
			p += MAX_ORDER_NR_PAGES;
		} while (i -= MAX_ORDER_NR_PAGES);
	} else {
		set_page_refcounted(page);
		__free_pages(page, pageblock_order);
	}

	adjust_managed_page_count(page, pageblock_nr_pages);
}
#endif

/*
 * The order of subdivision here is critical for the IO subsystem.
 * Please do not alter this order without good reasons and regression
 * testing. Specifically, as large blocks of memory are subdivided,
 * the order in which smaller blocks are delivered depends on the order
 * they're subdivided in this function. This is the primary factor
 * influencing the order in which pages are delivered to the IO
 * subsystem according to empirical testing, and this is also justified
 * by considering the behavior of a buddy system containing a single
 * large block of memory acted on by a series of small allocations.
 * This behavior is a critical factor in sglist merging's success.
 *
 * -- nyc
 */
static inline void expand(struct zone *zone, struct page *page,
	int low, int high, struct free_area *area,
	int migratetype)
{
	unsigned long size = 1 << high;

	while (high > low) {
		area--;
		high--;
		size >>= 1;
		VM_BUG_ON(bad_range(zone, &page[size]));

#ifdef CONFIG_DEBUG_PAGEALLOC
		if (high < debug_guardpage_minorder()) {
			/*
			 * Mark as guard pages (or page), that will allow to
			 * merge back to allocator when buddy will be freed.
			 * Corresponding page table entries will not be touched,
			 * pages will stay not present in virtual address space
			 */
			INIT_LIST_HEAD(&page[size].lru);
			set_page_guard_flag(&page[size]);
			set_page_private(&page[size], high);
			/* Guard pages are not available for any usage */
			__mod_zone_freepage_state(zone, -(1 << high),
						  migratetype);
			continue;
		}
#endif
		list_add(&page[size].lru, &area->free_list[migratetype]);
		area->nr_free++;
		set_page_order(&page[size], high);
	}
}

/*
 * This page is about to be returned from the page allocator
 */
static inline int check_new_page(struct page *page)
{
	if (unlikely(page_mapcount(page) |
		(page->mapping != NULL)  |
		(atomic_read(&page->_count) != 0)  |
		(page->flags & PAGE_FLAGS_CHECK_AT_PREP) |
		(mem_cgroup_bad_page_check(page)))) {
		bad_page(page);
		return 1;
	}
	return 0;
}

static int prep_new_page(struct page *page, unsigned int order, gfp_t gfp_flags)
{
	int i;

	for (i = 0; i < (1 << order); i++) {
		struct page *p = page + i;
		if (unlikely(check_new_page(p)))
			return 1;
	}

	set_page_private(page, 0);
	set_page_refcounted(page);

	arch_alloc_page(page, order);
	kernel_map_pages(page, 1 << order, 1);

	if (gfp_flags & __GFP_ZERO)
		prep_zero_page(page, order, gfp_flags);

	if (order && (gfp_flags & __GFP_COMP))
		prep_compound_page(page, order);

	return 0;
}

/*
 * Go through the free lists for the given migratetype and remove
 * the smallest available page from the freelists
 */
static inline
struct page *__rmqueue_smallest(struct zone *zone, unsigned int order,
						int migratetype)
{
	unsigned int current_order;
	struct free_area *area;
	struct page *page;

	/* Find a page of the appropriate size in the preferred list */
	for (current_order = order; current_order < MAX_ORDER; ++current_order) {
		area = &(zone->free_area[current_order]);
		if (list_empty(&area->free_list[migratetype]))
			continue;

		page = list_entry(area->free_list[migratetype].next,
							struct page, lru);
		list_del(&page->lru);
		rmv_page_order(page);
		area->nr_free--;
		expand(zone, page, order, current_order, area, migratetype);
		set_freepage_migratetype(page, migratetype);
		return page;
	}

	return NULL;
}


/*
 * This array describes the order lists are fallen back to when
 * the free lists for the desirable migrate type are depleted
 */
static int fallbacks[MIGRATE_TYPES][4] = {
	[MIGRATE_UNMOVABLE]   = { MIGRATE_RECLAIMABLE, MIGRATE_MOVABLE,     MIGRATE_RESERVE },
	[MIGRATE_RECLAIMABLE] = { MIGRATE_UNMOVABLE,   MIGRATE_MOVABLE,     MIGRATE_RESERVE },
#ifdef CONFIG_CMA
	[MIGRATE_MOVABLE]     = { MIGRATE_CMA,         MIGRATE_RECLAIMABLE, MIGRATE_UNMOVABLE, MIGRATE_RESERVE },
	[MIGRATE_CMA]         = { MIGRATE_RESERVE }, /* Never used */
#else
	[MIGRATE_MOVABLE]     = { MIGRATE_RECLAIMABLE, MIGRATE_UNMOVABLE,   MIGRATE_RESERVE },
#endif
	[MIGRATE_RESERVE]     = { MIGRATE_RESERVE }, /* Never used */
#ifdef CONFIG_MEMORY_ISOLATION
	[MIGRATE_ISOLATE]     = { MIGRATE_RESERVE }, /* Never used */
#endif
};

/*
 * Move the free pages in a range to the free lists of the requested type.
 * Note that start_page and end_pages are not aligned on a pageblock
 * boundary. If alignment is required, use move_freepages_block()
 */
int move_freepages(struct zone *zone,
			  struct page *start_page, struct page *end_page,
			  int migratetype)
{
	struct page *page;
	unsigned long order;
	int pages_moved = 0;

#ifndef CONFIG_HOLES_IN_ZONE
	/*
	 * page_zone is not safe to call in this context when
	 * CONFIG_HOLES_IN_ZONE is set. This bug check is probably redundant
	 * anyway as we check zone boundaries in move_freepages_block().
	 * Remove at a later date when no bug reports exist related to
	 * grouping pages by mobility
	 */
	BUG_ON(page_zone(start_page) != page_zone(end_page));
#endif

	for (page = start_page; page <= end_page;) {
		/* Make sure we are not inadvertently changing nodes */
		VM_BUG_ON(page_to_nid(page) != zone_to_nid(zone));

		if (!pfn_valid_within(page_to_pfn(page))) {
			page++;
			continue;
		}

		if (!PageBuddy(page)) {
			page++;
			continue;
		}

		order = page_order(page);
		list_move(&page->lru,
			  &zone->free_area[order].free_list[migratetype]);
		set_freepage_migratetype(page, migratetype);
		page += 1 << order;
		pages_moved += 1 << order;
	}

	return pages_moved;
}

int move_freepages_block(struct zone *zone, struct page *page,
				int migratetype)
{
	unsigned long start_pfn, end_pfn;
	struct page *start_page, *end_page;

	start_pfn = page_to_pfn(page);
	start_pfn = start_pfn & ~(pageblock_nr_pages-1);
	start_page = pfn_to_page(start_pfn);
	end_page = start_page + pageblock_nr_pages - 1;
	end_pfn = start_pfn + pageblock_nr_pages - 1;

	/* Do not cross zone boundaries */
	if (!zone_spans_pfn(zone, start_pfn))
		start_page = page;
	if (!zone_spans_pfn(zone, end_pfn))
		return 0;

	return move_freepages(zone, start_page, end_page, migratetype);
}

static void change_pageblock_range(struct page *pageblock_page,
					int start_order, int migratetype)
{
	int nr_pageblocks = 1 << (start_order - pageblock_order);

	while (nr_pageblocks--) {
		set_pageblock_migratetype(pageblock_page, migratetype);
		pageblock_page += pageblock_nr_pages;
	}
}

/*
 * If breaking a large block of pages, move all free pages to the preferred
 * allocation list. If falling back for a reclaimable kernel allocation, be
 * more aggressive about taking ownership of free pages.
 *
 * On the other hand, never change migration type of MIGRATE_CMA pageblocks
 * nor move CMA pages to different free lists. We don't want unmovable pages
 * to be allocated from MIGRATE_CMA areas.
 *
 * Returns the new migratetype of the pageblock (or the same old migratetype
 * if it was unchanged).
 */
static int try_to_steal_freepages(struct zone *zone, struct page *page,
				  int start_type, int fallback_type)
{
	int current_order = page_order(page);

	/*
	 * When borrowing from MIGRATE_CMA, we need to release the excess
	 * buddy pages to CMA itself. We also ensure the freepage_migratetype
	 * is set to CMA so it is returned to the correct freelist in case
	 * the page ends up being not actually allocated from the pcp lists.
	 */
	if (is_migrate_cma(fallback_type))
		return fallback_type;

	/* Take ownership for orders >= pageblock_order */
	if (current_order >= pageblock_order) {
		change_pageblock_range(page, current_order, start_type);
		return start_type;
	}

	if (current_order >= pageblock_order / 2 ||
	    start_type == MIGRATE_RECLAIMABLE ||
	    page_group_by_mobility_disabled) {
		int pages;

		pages = move_freepages_block(zone, page, start_type);

		/* Claim the whole block if over half of it is free */
		if (pages >= (1 << (pageblock_order-1)) ||
				page_group_by_mobility_disabled) {

			set_pageblock_migratetype(page, start_type);
			return start_type;
		}

	}

	return fallback_type;
}

/* Remove an element from the buddy allocator from the fallback list */
static inline struct page *
__rmqueue_fallback(struct zone *zone, unsigned int order, int start_migratetype)
{
	struct free_area *area;
	unsigned int current_order;
	struct page *page;
	int migratetype, new_type, i;

	/* Find the largest possible block of pages in the other list */
	for (current_order = MAX_ORDER-1;
				current_order >= order && current_order <= MAX_ORDER-1;
				--current_order) {
		for (i = 0;; i++) {
			migratetype = fallbacks[start_migratetype][i];

			/* MIGRATE_RESERVE handled later if necessary */
			if (migratetype == MIGRATE_RESERVE)
				break;

			area = &(zone->free_area[current_order]);
			if (list_empty(&area->free_list[migratetype]))
				continue;

			page = list_entry(area->free_list[migratetype].next,
					struct page, lru);
			area->nr_free--;

			new_type = try_to_steal_freepages(zone, page,
							  start_migratetype,
							  migratetype);

			/* Remove the page from the freelists */
			list_del(&page->lru);
			rmv_page_order(page);

			expand(zone, page, order, current_order, area,
			       new_type);
			/* The freepage_migratetype may differ from pageblock's
			 * migratetype depending on the decisions in
			 * try_to_steal_freepages. This is OK as long as it does
			 * not differ for MIGRATE_CMA type.
			 */
			set_freepage_migratetype(page, new_type);

			trace_mm_page_alloc_extfrag(page, order, current_order,
				start_migratetype, migratetype, new_type);

			return page;
		}
	}

	return NULL;
}

/*
 * Do the hard work of removing an element from the buddy allocator.
 * Call me with the zone->lock already held.
 */
static struct page *__rmqueue(struct zone *zone, unsigned int order,
						int migratetype)
{
	struct page *page;

retry_reserve:
	page = __rmqueue_smallest(zone, order, migratetype);

	if (unlikely(!page) && migratetype != MIGRATE_RESERVE) {
		page = __rmqueue_fallback(zone, order, migratetype);

		/*
		 * Use MIGRATE_RESERVE rather than fail an allocation. goto
		 * is used because __rmqueue_smallest is an inline function
		 * and we want just one call site
		 */
		if (!page) {
			migratetype = MIGRATE_RESERVE;
			goto retry_reserve;
		}
	}

	trace_mm_page_alloc_zone_locked(page, order, migratetype);
	return page;
}

/*
 * Obtain a specified number of elements from the buddy allocator, all under
 * a single hold of the lock, for efficiency.  Add them to the supplied list.
 * Returns the number of new pages which were placed at *list.
 */
static int rmqueue_bulk(struct zone *zone, unsigned int order,
			unsigned long count, struct list_head *list,
			int migratetype, bool cold)
{
	int i;

	spin_lock(&zone->lock);
	for (i = 0; i < count; ++i) {
		struct page *page = __rmqueue(zone, order, migratetype);
		if (unlikely(page == NULL))
			break;

		/*
		 * Split buddy pages returned by expand() are received here
		 * in physical page order. The page is added to the callers and
		 * list and the list head then moves forward. From the callers
		 * perspective, the linked list is ordered by page number in
		 * some conditions. This is useful for IO devices that can
		 * merge IO requests if the physical pages are ordered
		 * properly.
		 */
		if (likely(!cold))
			list_add(&page->lru, list);
		else
			list_add_tail(&page->lru, list);
		list = &page->lru;
		if (is_migrate_cma(get_freepage_migratetype(page)))
			__mod_zone_page_state(zone, NR_FREE_CMA_PAGES,
					      -(1 << order));
	}
	__mod_zone_page_state(zone, NR_FREE_PAGES, -(i << order));
	spin_unlock(&zone->lock);
	return i;
}

#ifdef CONFIG_NUMA
/*
 * Called from the vmstat counter updater to drain pagesets of this
 * currently executing processor on remote nodes after they have
 * expired.
 *
 * Note that this function must be called with the thread pinned to
 * a single processor.
 */
void drain_zone_pages(struct zone *zone, struct per_cpu_pages *pcp)
{
	unsigned long flags;
	LIST_HEAD(dst);
	int to_drain;
	unsigned long batch;

	local_lock_irqsave(pa_lock, flags);
	batch = ACCESS_ONCE(pcp->batch);
	if (pcp->count >= batch)
		to_drain = batch;
	else
		to_drain = pcp->count;
	if (to_drain > 0) {
		isolate_pcp_pages(to_drain, pcp, &dst);
		pcp->count -= to_drain;
	}
	local_unlock_irqrestore(pa_lock, flags);
	free_pcppages_bulk(zone, to_drain, &dst);
}
#endif

/*
 * Drain pages of the indicated processor.
 *
 * The processor must either be the current processor and the
 * thread pinned to the current processor or a processor that
 * is not online.
 */
static void drain_pages(unsigned int cpu)
{
	unsigned long flags;
	struct zone *zone;

	for_each_populated_zone(zone) {
		struct per_cpu_pageset *pset;
		struct per_cpu_pages *pcp;
		LIST_HEAD(dst);
		int count;

		cpu_lock_irqsave(cpu, flags);
		pset = per_cpu_ptr(zone->pageset, cpu);

		pcp = &pset->pcp;
		count = pcp->count;
		if (count) {
			isolate_pcp_pages(count, pcp, &dst);
			pcp->count = 0;
		}
		cpu_unlock_irqrestore(cpu, flags);
		if (count)
			free_pcppages_bulk(zone, count, &dst);
	}
}

/*
 * Spill all of this CPU's per-cpu pages back into the buddy allocator.
 */
void drain_local_pages(void *arg)
{
	drain_pages(smp_processor_id());
}

/*
 * Spill all the per-cpu pages from all CPUs back into the buddy allocator.
 *
 * Note that this code is protected against sending an IPI to an offline
 * CPU but does not guarantee sending an IPI to newly hotplugged CPUs:
 * on_each_cpu_mask() blocks hotplug and won't talk to offlined CPUs but
 * nothing keeps CPUs from showing up after we populated the cpumask and
 * before the call to on_each_cpu_mask().
 */
void drain_all_pages(void)
{
	int cpu;
	struct per_cpu_pageset *pcp;
	struct zone *zone;

	/*
	 * Allocate in the BSS so we wont require allocation in
	 * direct reclaim path for CONFIG_CPUMASK_OFFSTACK=y
	 */
	static cpumask_t cpus_with_pcps;

	/*
	 * We don't care about racing with CPU hotplug event
	 * as offline notification will cause the notified
	 * cpu to drain that CPU pcps and on_each_cpu_mask
	 * disables preemption as part of its processing
	 */
	for_each_online_cpu(cpu) {
		bool has_pcps = false;
		for_each_populated_zone(zone) {
			pcp = per_cpu_ptr(zone->pageset, cpu);
			if (pcp->pcp.count) {
				has_pcps = true;
				break;
			}
		}
		if (has_pcps)
			cpumask_set_cpu(cpu, &cpus_with_pcps);
		else
			cpumask_clear_cpu(cpu, &cpus_with_pcps);
	}
#ifndef CONFIG_PREEMPT_RT_BASE
	on_each_cpu_mask(&cpus_with_pcps, drain_local_pages, NULL, 1);
#else
	for_each_cpu(cpu, &cpus_with_pcps)
		drain_pages(cpu);
#endif
}

#ifdef CONFIG_HIBERNATION

void mark_free_pages(struct zone *zone)
{
	unsigned long pfn, max_zone_pfn;
	unsigned long flags;
	unsigned int order, t;
	struct list_head *curr;

	if (zone_is_empty(zone))
		return;

	spin_lock_irqsave(&zone->lock, flags);

	max_zone_pfn = zone_end_pfn(zone);
	for (pfn = zone->zone_start_pfn; pfn < max_zone_pfn; pfn++)
		if (pfn_valid(pfn)) {
			struct page *page = pfn_to_page(pfn);

			if (!swsusp_page_is_forbidden(page))
				swsusp_unset_page_free(page);
		}

	for_each_migratetype_order(order, t) {
		list_for_each(curr, &zone->free_area[order].free_list[t]) {
			unsigned long i;

			pfn = page_to_pfn(list_entry(curr, struct page, lru));
			for (i = 0; i < (1UL << order); i++)
				swsusp_set_page_free(pfn_to_page(pfn + i));
		}
	}
	spin_unlock_irqrestore(&zone->lock, flags);
}
#endif /* CONFIG_PM */

/*
 * Free a 0-order page
 * cold == true ? free a cold page : free a hot page
 */
void free_hot_cold_page(struct page *page, bool cold)
{
	struct zone *zone = page_zone(page);
	struct per_cpu_pages *pcp;
	unsigned long flags;
	unsigned long pfn = page_to_pfn(page);
	int migratetype;

	if (!free_pages_prepare(page, 0))
		return;

	migratetype = get_pfnblock_migratetype(page, pfn);
	set_freepage_migratetype(page, migratetype);
	local_lock_irqsave(pa_lock, flags);
	__count_vm_event(PGFREE);

	/*
	 * We only track unmovable, reclaimable and movable on pcp lists.
	 * Free ISOLATE pages back to the allocator because they are being
	 * offlined but treat RESERVE as movable pages so we can get those
	 * areas back if necessary. Otherwise, we may have to free
	 * excessively into the page allocator
	 */
	if (migratetype >= MIGRATE_PCPTYPES) {
		if (unlikely(is_migrate_isolate(migratetype))) {
			free_one_page(zone, page, pfn, 0, migratetype);
			goto out;
		}
		migratetype = MIGRATE_MOVABLE;
	}

	pcp = &this_cpu_ptr(zone->pageset)->pcp;
	if (!cold)
		list_add(&page->lru, &pcp->lists[migratetype]);
	else
		list_add_tail(&page->lru, &pcp->lists[migratetype]);
	pcp->count++;
	if (pcp->count >= pcp->high) {
		unsigned long batch = ACCESS_ONCE(pcp->batch);
		LIST_HEAD(dst);

		isolate_pcp_pages(batch, pcp, &dst);
		pcp->count -= batch;
		local_unlock_irqrestore(pa_lock, flags);
		free_pcppages_bulk(zone, batch, &dst);
		return;
	}

out:
	local_unlock_irqrestore(pa_lock, flags);
}

/*
 * Free a list of 0-order pages
 */
void free_hot_cold_page_list(struct list_head *list, bool cold)
{
	struct page *page, *next;

	list_for_each_entry_safe(page, next, list, lru) {
		trace_mm_page_free_batched(page, cold);
		free_hot_cold_page(page, cold);
	}
}

/*
 * split_page takes a non-compound higher-order page, and splits it into
 * n (1<<order) sub-pages: page[0..n]
 * Each sub-page must be freed individually.
 *
 * Note: this is probably too low level an operation for use in drivers.
 * Please consult with lkml before using this in your driver.
 */
void split_page(struct page *page, unsigned int order)
{
	int i;

	VM_BUG_ON(PageCompound(page));
	VM_BUG_ON(!page_count(page));

#ifdef CONFIG_KMEMCHECK
	/*
	 * Split shadow pages too, because free(page[0]) would
	 * otherwise free the whole shadow.
	 */
	if (kmemcheck_page_is_tracked(page))
		split_page(virt_to_page(page[0].shadow), order);
#endif

	for (i = 1; i < (1 << order); i++)
		set_page_refcounted(page + i);
}
EXPORT_SYMBOL_GPL(split_page);

static int __isolate_free_page(struct page *page, unsigned int order)
{
	unsigned long watermark;
	struct zone *zone;
	int mt;

	BUG_ON(!PageBuddy(page));

	zone = page_zone(page);
	mt = get_pageblock_migratetype(page);

	if (!is_migrate_isolate(mt)) {
		/* Obey watermarks as if the page was being allocated */
		watermark = low_wmark_pages(zone) + (1 << order);
		if (!zone_watermark_ok(zone, 0, watermark, 0, 0))
			return 0;

		__mod_zone_freepage_state(zone, -(1UL << order), mt);
	}

	/* Remove page from free list */
	list_del(&page->lru);
	zone->free_area[order].nr_free--;
	rmv_page_order(page);

	/* Set the pageblock if the isolated page is at least a pageblock */
	if (order >= pageblock_order - 1) {
		struct page *endpage = page + (1 << order) - 1;
		for (; page < endpage; page += pageblock_nr_pages) {
			int mt = get_pageblock_migratetype(page);
			if (!is_migrate_isolate(mt) && !is_migrate_cma(mt))
				set_pageblock_migratetype(page,
							  MIGRATE_MOVABLE);
		}
	}

	return 1UL << order;
}

/*
 * Similar to split_page except the page is already free. As this is only
 * being used for migration, the migratetype of the block also changes.
 * As this is called with interrupts disabled, the caller is responsible
 * for calling arch_alloc_page() and kernel_map_page() after interrupts
 * are enabled.
 *
 * Note: this is probably too low level an operation for use in drivers.
 * Please consult with lkml before using this in your driver.
 */
int split_free_page(struct page *page)
{
	unsigned int order;
	int nr_pages;

	order = page_order(page);

	nr_pages = __isolate_free_page(page, order);
	if (!nr_pages)
		return 0;

	/* Split into individual pages */
	set_page_refcounted(page);
	split_page(page, order);
	return nr_pages;
}

/*
 * Really, prep_compound_page() should be called from __rmqueue_bulk().  But
 * we cheat by calling it from here, in the order > 0 path.  Saves a branch
 * or two.
 */
static inline
struct page *buffered_rmqueue(struct zone *preferred_zone,
			struct zone *zone, unsigned int order,
			gfp_t gfp_flags, int migratetype)
{
	unsigned long flags;
	struct page *page;
	bool cold = ((gfp_flags & __GFP_COLD) != 0);

again:
	if (likely(order == 0)) {
		struct per_cpu_pages *pcp;
		struct list_head *list;

		local_lock_irqsave(pa_lock, flags);
		pcp = &this_cpu_ptr(zone->pageset)->pcp;
		list = &pcp->lists[migratetype];
		if (list_empty(list)) {
			pcp->count += rmqueue_bulk(zone, 0,
					pcp->batch, list,
					migratetype, cold);
			if (unlikely(list_empty(list)))
				goto failed;
		}

		if (cold)
			page = list_entry(list->prev, struct page, lru);
		else
			page = list_entry(list->next, struct page, lru);

		list_del(&page->lru);
		pcp->count--;
	} else {
		if (unlikely(gfp_flags & __GFP_NOFAIL)) {
			/*
			 * __GFP_NOFAIL is not to be used in new code.
			 *
			 * All __GFP_NOFAIL callers should be fixed so that they
			 * properly detect and handle allocation failures.
			 *
			 * We most definitely don't want callers attempting to
			 * allocate greater than order-1 page units with
			 * __GFP_NOFAIL.
			 */
			WARN_ON_ONCE(order > 1);
		}
		local_spin_lock_irqsave(pa_lock, &zone->lock, flags);
		page = __rmqueue(zone, order, migratetype);
		if (!page) {
			spin_unlock(&zone->lock);
			goto failed;
		}
		__mod_zone_freepage_state(zone, -(1 << order),
<<<<<<< HEAD
					  get_pageblock_migratetype(page));
		spin_unlock(&zone->lock);
=======
					  get_freepage_migratetype(page));
>>>>>>> b0807bc1
	}

	__mod_zone_page_state(zone, NR_ALLOC_BATCH, -(1 << order));
	if (zone_page_state(zone, NR_ALLOC_BATCH) == 0 &&
	    !zone_is_fair_depleted(zone))
		zone_set_flag(zone, ZONE_FAIR_DEPLETED);

	__count_zone_vm_events(PGALLOC, zone, 1 << order);
	zone_statistics(preferred_zone, zone, gfp_flags);
	local_unlock_irqrestore(pa_lock, flags);

	VM_BUG_ON(bad_range(zone, page));
	if (prep_new_page(page, order, gfp_flags))
		goto again;
	return page;

failed:
	local_unlock_irqrestore(pa_lock, flags);
	return NULL;
}

#ifdef CONFIG_FAIL_PAGE_ALLOC

static struct {
	struct fault_attr attr;

	u32 ignore_gfp_highmem;
	u32 ignore_gfp_wait;
	u32 min_order;
} fail_page_alloc = {
	.attr = FAULT_ATTR_INITIALIZER,
	.ignore_gfp_wait = 1,
	.ignore_gfp_highmem = 1,
	.min_order = 1,
};

static int __init setup_fail_page_alloc(char *str)
{
	return setup_fault_attr(&fail_page_alloc.attr, str);
}
__setup("fail_page_alloc=", setup_fail_page_alloc);

static bool should_fail_alloc_page(gfp_t gfp_mask, unsigned int order)
{
	if (order < fail_page_alloc.min_order)
		return false;
	if (gfp_mask & __GFP_NOFAIL)
		return false;
	if (fail_page_alloc.ignore_gfp_highmem && (gfp_mask & __GFP_HIGHMEM))
		return false;
	if (fail_page_alloc.ignore_gfp_wait && (gfp_mask & __GFP_WAIT))
		return false;

	return should_fail(&fail_page_alloc.attr, 1 << order);
}

#ifdef CONFIG_FAULT_INJECTION_DEBUG_FS

static int __init fail_page_alloc_debugfs(void)
{
	umode_t mode = S_IFREG | S_IRUSR | S_IWUSR;
	struct dentry *dir;

	dir = fault_create_debugfs_attr("fail_page_alloc", NULL,
					&fail_page_alloc.attr);
	if (IS_ERR(dir))
		return PTR_ERR(dir);

	if (!debugfs_create_bool("ignore-gfp-wait", mode, dir,
				&fail_page_alloc.ignore_gfp_wait))
		goto fail;
	if (!debugfs_create_bool("ignore-gfp-highmem", mode, dir,
				&fail_page_alloc.ignore_gfp_highmem))
		goto fail;
	if (!debugfs_create_u32("min-order", mode, dir,
				&fail_page_alloc.min_order))
		goto fail;

	return 0;
fail:
	debugfs_remove_recursive(dir);

	return -ENOMEM;
}

late_initcall(fail_page_alloc_debugfs);

#endif /* CONFIG_FAULT_INJECTION_DEBUG_FS */

#else /* CONFIG_FAIL_PAGE_ALLOC */

static inline bool should_fail_alloc_page(gfp_t gfp_mask, unsigned int order)
{
	return false;
}

#endif /* CONFIG_FAIL_PAGE_ALLOC */

/*
 * Return true if free pages are above 'mark'. This takes into account the order
 * of the allocation.
 */
static bool __zone_watermark_ok(struct zone *z, unsigned int order,
			unsigned long mark, int classzone_idx, int alloc_flags,
			long free_pages)
{
	/* free_pages my go negative - that's OK */
	long min = mark;
	int o;
	long free_cma = 0;

	free_pages -= (1 << order) - 1;
	if (alloc_flags & ALLOC_HIGH)
		min -= min / 2;
	if (alloc_flags & ALLOC_HARDER)
		min -= min / 4;
#ifdef CONFIG_CMA
	/* If allocation can't use CMA areas don't use free CMA pages */
	if (!(alloc_flags & ALLOC_CMA))
		free_cma = zone_page_state(z, NR_FREE_CMA_PAGES);
#endif

	if (free_pages - free_cma <= min + z->lowmem_reserve[classzone_idx])
		return false;
	for (o = 0; o < order; o++) {
		/* At the next order, this order's pages become unavailable */
		free_pages -= z->free_area[o].nr_free << o;

		/* Require fewer higher order pages to be free */
		min >>= 1;

		if (free_pages <= min)
			return false;
	}
	return true;
}

bool zone_watermark_ok(struct zone *z, unsigned int order, unsigned long mark,
		      int classzone_idx, int alloc_flags)
{
	return __zone_watermark_ok(z, order, mark, classzone_idx, alloc_flags,
					zone_page_state(z, NR_FREE_PAGES));
}

bool zone_watermark_ok_safe(struct zone *z, unsigned int order,
			unsigned long mark, int classzone_idx, int alloc_flags)
{
	long free_pages = zone_page_state(z, NR_FREE_PAGES);

	if (z->percpu_drift_mark && free_pages < z->percpu_drift_mark)
		free_pages = zone_page_state_snapshot(z, NR_FREE_PAGES);

	return __zone_watermark_ok(z, order, mark, classzone_idx, alloc_flags,
								free_pages);
}

#ifdef CONFIG_NUMA
/*
 * zlc_setup - Setup for "zonelist cache".  Uses cached zone data to
 * skip over zones that are not allowed by the cpuset, or that have
 * been recently (in last second) found to be nearly full.  See further
 * comments in mmzone.h.  Reduces cache footprint of zonelist scans
 * that have to skip over a lot of full or unallowed zones.
 *
 * If the zonelist cache is present in the passed in zonelist, then
 * returns a pointer to the allowed node mask (either the current
 * tasks mems_allowed, or node_states[N_MEMORY].)
 *
 * If the zonelist cache is not available for this zonelist, does
 * nothing and returns NULL.
 *
 * If the fullzones BITMAP in the zonelist cache is stale (more than
 * a second since last zap'd) then we zap it out (clear its bits.)
 *
 * We hold off even calling zlc_setup, until after we've checked the
 * first zone in the zonelist, on the theory that most allocations will
 * be satisfied from that first zone, so best to examine that zone as
 * quickly as we can.
 */
static nodemask_t *zlc_setup(struct zonelist *zonelist, int alloc_flags)
{
	struct zonelist_cache *zlc;	/* cached zonelist speedup info */
	nodemask_t *allowednodes;	/* zonelist_cache approximation */

	zlc = zonelist->zlcache_ptr;
	if (!zlc)
		return NULL;

	if (time_after(jiffies, zlc->last_full_zap + HZ)) {
		bitmap_zero(zlc->fullzones, MAX_ZONES_PER_ZONELIST);
		zlc->last_full_zap = jiffies;
	}

	allowednodes = !in_interrupt() && (alloc_flags & ALLOC_CPUSET) ?
					&cpuset_current_mems_allowed :
					&node_states[N_MEMORY];
	return allowednodes;
}

/*
 * Given 'z' scanning a zonelist, run a couple of quick checks to see
 * if it is worth looking at further for free memory:
 *  1) Check that the zone isn't thought to be full (doesn't have its
 *     bit set in the zonelist_cache fullzones BITMAP).
 *  2) Check that the zones node (obtained from the zonelist_cache
 *     z_to_n[] mapping) is allowed in the passed in allowednodes mask.
 * Return true (non-zero) if zone is worth looking at further, or
 * else return false (zero) if it is not.
 *
 * This check -ignores- the distinction between various watermarks,
 * such as GFP_HIGH, GFP_ATOMIC, PF_MEMALLOC, ...  If a zone is
 * found to be full for any variation of these watermarks, it will
 * be considered full for up to one second by all requests, unless
 * we are so low on memory on all allowed nodes that we are forced
 * into the second scan of the zonelist.
 *
 * In the second scan we ignore this zonelist cache and exactly
 * apply the watermarks to all zones, even it is slower to do so.
 * We are low on memory in the second scan, and should leave no stone
 * unturned looking for a free page.
 */
static int zlc_zone_worth_trying(struct zonelist *zonelist, struct zoneref *z,
						nodemask_t *allowednodes)
{
	struct zonelist_cache *zlc;	/* cached zonelist speedup info */
	int i;				/* index of *z in zonelist zones */
	int n;				/* node that zone *z is on */

	zlc = zonelist->zlcache_ptr;
	if (!zlc)
		return 1;

	i = z - zonelist->_zonerefs;
	n = zlc->z_to_n[i];

	/* This zone is worth trying if it is allowed but not full */
	return node_isset(n, *allowednodes) && !test_bit(i, zlc->fullzones);
}

/*
 * Given 'z' scanning a zonelist, set the corresponding bit in
 * zlc->fullzones, so that subsequent attempts to allocate a page
 * from that zone don't waste time re-examining it.
 */
static void zlc_mark_zone_full(struct zonelist *zonelist, struct zoneref *z)
{
	struct zonelist_cache *zlc;	/* cached zonelist speedup info */
	int i;				/* index of *z in zonelist zones */

	zlc = zonelist->zlcache_ptr;
	if (!zlc)
		return;

	i = z - zonelist->_zonerefs;

	set_bit(i, zlc->fullzones);
}

/*
 * clear all zones full, called after direct reclaim makes progress so that
 * a zone that was recently full is not skipped over for up to a second
 */
static void zlc_clear_zones_full(struct zonelist *zonelist)
{
	struct zonelist_cache *zlc;	/* cached zonelist speedup info */

	zlc = zonelist->zlcache_ptr;
	if (!zlc)
		return;

	bitmap_zero(zlc->fullzones, MAX_ZONES_PER_ZONELIST);
}

static bool zone_local(struct zone *local_zone, struct zone *zone)
{
	return local_zone->node == zone->node;
}

static bool zone_allows_reclaim(struct zone *local_zone, struct zone *zone)
{
	return node_isset(local_zone->node, zone->zone_pgdat->reclaim_nodes);
}

static void __paginginit init_zone_allows_reclaim(int nid)
{
	int i;

	for_each_node_state(i, N_MEMORY)
		if (node_distance(nid, i) <= RECLAIM_DISTANCE)
			node_set(i, NODE_DATA(nid)->reclaim_nodes);
		else
			zone_reclaim_mode = 1;
}

#else	/* CONFIG_NUMA */

static nodemask_t *zlc_setup(struct zonelist *zonelist, int alloc_flags)
{
	return NULL;
}

static int zlc_zone_worth_trying(struct zonelist *zonelist, struct zoneref *z,
				nodemask_t *allowednodes)
{
	return 1;
}

static void zlc_mark_zone_full(struct zonelist *zonelist, struct zoneref *z)
{
}

static void zlc_clear_zones_full(struct zonelist *zonelist)
{
}

static bool zone_local(struct zone *local_zone, struct zone *zone)
{
	return true;
}

static bool zone_allows_reclaim(struct zone *local_zone, struct zone *zone)
{
	return true;
}

static inline void init_zone_allows_reclaim(int nid)
{
}
#endif	/* CONFIG_NUMA */

static void reset_alloc_batches(struct zone *preferred_zone)
{
	struct zone *zone = preferred_zone->zone_pgdat->node_zones;

	do {
		mod_zone_page_state(zone, NR_ALLOC_BATCH,
			high_wmark_pages(zone) - low_wmark_pages(zone) -
			atomic_long_read(&zone->vm_stat[NR_ALLOC_BATCH]));
		zone_clear_flag(zone, ZONE_FAIR_DEPLETED);
	} while (zone++ != preferred_zone);
}

/*
 * get_page_from_freelist goes through the zonelist trying to allocate
 * a page.
 */
static struct page *
get_page_from_freelist(gfp_t gfp_mask, nodemask_t *nodemask, unsigned int order,
		struct zonelist *zonelist, int high_zoneidx, int alloc_flags,
		struct zone *preferred_zone, int classzone_idx, int migratetype)
{
	struct zoneref *z;
	struct page *page = NULL;
	struct zone *zone;
	nodemask_t *allowednodes = NULL;/* zonelist_cache approximation */
	int zlc_active = 0;		/* set if using zonelist_cache */
	int did_zlc_setup = 0;		/* just call zlc_setup() one time */
	bool consider_zone_dirty = (alloc_flags & ALLOC_WMARK_LOW) &&
				(gfp_mask & __GFP_WRITE);
	int nr_fair_skipped = 0;
	bool zonelist_rescan;

zonelist_scan:
	zonelist_rescan = false;

	/*
	 * Scan zonelist, looking for a zone with enough free.
	 * See also __cpuset_node_allowed_softwall() comment in kernel/cpuset.c.
	 */
	for_each_zone_zonelist_nodemask(zone, z, zonelist,
						high_zoneidx, nodemask) {
		unsigned long mark;

		if (IS_ENABLED(CONFIG_NUMA) && zlc_active &&
			!zlc_zone_worth_trying(zonelist, z, allowednodes))
				continue;
		if (cpusets_enabled() &&
			(alloc_flags & ALLOC_CPUSET) &&
			!cpuset_zone_allowed_softwall(zone, gfp_mask))
				continue;
		/*
		 * Distribute pages in proportion to the individual
		 * zone size to ensure fair page aging.  The zone a
		 * page was allocated in should have no effect on the
		 * time the page has in memory before being reclaimed.
		 */
		if (alloc_flags & ALLOC_FAIR) {
			if (!zone_local(preferred_zone, zone))
				break;
			if (zone_is_fair_depleted(zone)) {
				nr_fair_skipped++;
				continue;
			}
		}
		/*
		 * When allocating a page cache page for writing, we
		 * want to get it from a zone that is within its dirty
		 * limit, such that no single zone holds more than its
		 * proportional share of globally allowed dirty pages.
		 * The dirty limits take into account the zone's
		 * lowmem reserves and high watermark so that kswapd
		 * should be able to balance it without having to
		 * write pages from its LRU list.
		 *
		 * This may look like it could increase pressure on
		 * lower zones by failing allocations in higher zones
		 * before they are full.  But the pages that do spill
		 * over are limited as the lower zones are protected
		 * by this very same mechanism.  It should not become
		 * a practical burden to them.
		 *
		 * XXX: For now, allow allocations to potentially
		 * exceed the per-zone dirty limit in the slowpath
		 * (ALLOC_WMARK_LOW unset) before going into reclaim,
		 * which is important when on a NUMA setup the allowed
		 * zones are together not big enough to reach the
		 * global limit.  The proper fix for these situations
		 * will require awareness of zones in the
		 * dirty-throttling and the flusher threads.
		 */
		if (consider_zone_dirty && !zone_dirty_ok(zone))
			continue;

		mark = zone->watermark[alloc_flags & ALLOC_WMARK_MASK];
		if (!zone_watermark_ok(zone, order, mark,
				       classzone_idx, alloc_flags)) {
			int ret;

			/* Checked here to keep the fast path fast */
			BUILD_BUG_ON(ALLOC_NO_WATERMARKS < NR_WMARK);
			if (alloc_flags & ALLOC_NO_WATERMARKS)
				goto try_this_zone;

			if (IS_ENABLED(CONFIG_NUMA) &&
					!did_zlc_setup && nr_online_nodes > 1) {
				/*
				 * we do zlc_setup if there are multiple nodes
				 * and before considering the first zone allowed
				 * by the cpuset.
				 */
				allowednodes = zlc_setup(zonelist, alloc_flags);
				zlc_active = 1;
				did_zlc_setup = 1;
			}

			if (zone_reclaim_mode == 0 ||
			    !zone_allows_reclaim(preferred_zone, zone))
				goto this_zone_full;

			/*
			 * As we may have just activated ZLC, check if the first
			 * eligible zone has failed zone_reclaim recently.
			 */
			if (IS_ENABLED(CONFIG_NUMA) && zlc_active &&
				!zlc_zone_worth_trying(zonelist, z, allowednodes))
				continue;

			ret = zone_reclaim(zone, gfp_mask, order);
			switch (ret) {
			case ZONE_RECLAIM_NOSCAN:
				/* did not scan */
				continue;
			case ZONE_RECLAIM_FULL:
				/* scanned but unreclaimable */
				continue;
			default:
				/* did we reclaim enough */
				if (zone_watermark_ok(zone, order, mark,
						classzone_idx, alloc_flags))
					goto try_this_zone;

				/*
				 * Failed to reclaim enough to meet watermark.
				 * Only mark the zone full if checking the min
				 * watermark or if we failed to reclaim just
				 * 1<<order pages or else the page allocator
				 * fastpath will prematurely mark zones full
				 * when the watermark is between the low and
				 * min watermarks.
				 */
				if (((alloc_flags & ALLOC_WMARK_MASK) == ALLOC_WMARK_MIN) ||
				    ret == ZONE_RECLAIM_SOME)
					goto this_zone_full;

				continue;
			}
		}

try_this_zone:
		page = buffered_rmqueue(preferred_zone, zone, order,
						gfp_mask, migratetype);
		if (page)
			break;
this_zone_full:
		if (IS_ENABLED(CONFIG_NUMA) && zlc_active)
			zlc_mark_zone_full(zonelist, z);
	}

	if (page) {
		/*
		 * page->pfmemalloc is set when ALLOC_NO_WATERMARKS was
		 * necessary to allocate the page. The expectation is
		 * that the caller is taking steps that will free more
		 * memory. The caller should avoid the page being used
		 * for !PFMEMALLOC purposes.
		 */
		page->pfmemalloc = !!(alloc_flags & ALLOC_NO_WATERMARKS);
		return page;
	}

	/*
	 * The first pass makes sure allocations are spread fairly within the
	 * local node.  However, the local node might have free pages left
	 * after the fairness batches are exhausted, and remote zones haven't
	 * even been considered yet.  Try once more without fairness, and
	 * include remote zones now, before entering the slowpath and waking
	 * kswapd: prefer spilling to a remote zone over swapping locally.
	 */
	if (alloc_flags & ALLOC_FAIR) {
		alloc_flags &= ~ALLOC_FAIR;
		if (nr_fair_skipped) {
			zonelist_rescan = true;
			reset_alloc_batches(preferred_zone);
		}
		if (nr_online_nodes > 1)
			zonelist_rescan = true;
	}

	if (unlikely(IS_ENABLED(CONFIG_NUMA) && zlc_active)) {
		/* Disable zlc cache for second zonelist scan */
		zlc_active = 0;
		zonelist_rescan = true;
	}

	if (zonelist_rescan)
		goto zonelist_scan;

	return NULL;
}

/*
 * Large machines with many possible nodes should not always dump per-node
 * meminfo in irq context.
 */
static inline bool should_suppress_show_mem(void)
{
	bool ret = false;

#if NODES_SHIFT > 8
	ret = in_interrupt();
#endif
	return ret;
}

static DEFINE_RATELIMIT_STATE(nopage_rs,
		DEFAULT_RATELIMIT_INTERVAL,
		DEFAULT_RATELIMIT_BURST);

void warn_alloc_failed(gfp_t gfp_mask, int order, const char *fmt, ...)
{
	unsigned int filter = SHOW_MEM_FILTER_NODES;

	if ((gfp_mask & __GFP_NOWARN) || !__ratelimit(&nopage_rs) ||
	    debug_guardpage_minorder() > 0)
		return;

	/*
	 * Walking all memory to count page types is very expensive and should
	 * be inhibited in non-blockable contexts.
	 */
	if (!(gfp_mask & __GFP_WAIT))
		filter |= SHOW_MEM_FILTER_PAGE_COUNT;

	/*
	 * This documents exceptions given to allocations in certain
	 * contexts that are allowed to allocate outside current's set
	 * of allowed nodes.
	 */
	if (!(gfp_mask & __GFP_NOMEMALLOC))
		if (test_thread_flag(TIF_MEMDIE) ||
		    (current->flags & (PF_MEMALLOC | PF_EXITING)))
			filter &= ~SHOW_MEM_FILTER_NODES;
	if (in_interrupt() || !(gfp_mask & __GFP_WAIT))
		filter &= ~SHOW_MEM_FILTER_NODES;

	if (fmt) {
		struct va_format vaf;
		va_list args;

		va_start(args, fmt);

		vaf.fmt = fmt;
		vaf.va = &args;

		pr_warn("%pV", &vaf);

		va_end(args);
	}

	pr_warn("%s: page allocation failure: order:%d, mode:0x%x\n",
		current->comm, order, gfp_mask);

	dump_stack();
	if (!should_suppress_show_mem())
		show_mem(filter);
}

static inline int
should_alloc_retry(gfp_t gfp_mask, unsigned int order,
				unsigned long did_some_progress,
				unsigned long pages_reclaimed)
{
	/* Do not loop if specifically requested */
	if (gfp_mask & __GFP_NORETRY)
		return 0;

	/* Always retry if specifically requested */
	if (gfp_mask & __GFP_NOFAIL)
		return 1;

	/*
	 * Suspend converts GFP_KERNEL to __GFP_WAIT which can prevent reclaim
	 * making forward progress without invoking OOM. Suspend also disables
	 * storage devices so kswapd will not help. Bail if we are suspending.
	 */
	if (!did_some_progress && pm_suspended_storage())
		return 0;

	/*
	 * In this implementation, order <= PAGE_ALLOC_COSTLY_ORDER
	 * means __GFP_NOFAIL, but that may not be true in other
	 * implementations.
	 */
	if (order <= PAGE_ALLOC_COSTLY_ORDER)
		return 1;

	/*
	 * For order > PAGE_ALLOC_COSTLY_ORDER, if __GFP_REPEAT is
	 * specified, then we retry until we no longer reclaim any pages
	 * (above), or we've reclaimed an order of pages at least as
	 * large as the allocation's order. In both cases, if the
	 * allocation still fails, we stop retrying.
	 */
	if (gfp_mask & __GFP_REPEAT && pages_reclaimed < (1 << order))
		return 1;

	return 0;
}

static inline struct page *
__alloc_pages_may_oom(gfp_t gfp_mask, unsigned int order,
	struct zonelist *zonelist, enum zone_type high_zoneidx,
	nodemask_t *nodemask, struct zone *preferred_zone,
	int classzone_idx, int migratetype)
{
	struct page *page;

	/* Acquire the OOM killer lock for the zones in zonelist */
	if (!try_set_zonelist_oom(zonelist, gfp_mask)) {
		schedule_timeout_uninterruptible(1);
		return NULL;
	}

	/*
	 * Go through the zonelist yet one more time, keep very high watermark
	 * here, this is only to catch a parallel oom killing, we must fail if
	 * we're still under heavy pressure.
	 */
	page = get_page_from_freelist(gfp_mask|__GFP_HARDWALL, nodemask,
		order, zonelist, high_zoneidx,
		ALLOC_WMARK_HIGH|ALLOC_CPUSET,
		preferred_zone, classzone_idx, migratetype);
	if (page)
		goto out;

	if (!(gfp_mask & __GFP_NOFAIL)) {
		/* The OOM killer will not help higher order allocs */
		if (order > PAGE_ALLOC_COSTLY_ORDER)
			goto out;
		/* The OOM killer does not needlessly kill tasks for lowmem */
		if (high_zoneidx < ZONE_NORMAL)
			goto out;
		/*
		 * GFP_THISNODE contains __GFP_NORETRY and we never hit this.
		 * Sanity check for bare calls of __GFP_THISNODE, not real OOM.
		 * The caller should handle page allocation failure by itself if
		 * it specifies __GFP_THISNODE.
		 * Note: Hugepage uses it but will hit PAGE_ALLOC_COSTLY_ORDER.
		 */
		if (gfp_mask & __GFP_THISNODE)
			goto out;
	}
	/* Exhausted what can be done so it's blamo time */
	out_of_memory(zonelist, gfp_mask, order, nodemask, false);

out:
	clear_zonelist_oom(zonelist, gfp_mask);
	return page;
}

#ifdef CONFIG_COMPACTION
/* Try memory compaction for high-order allocations before reclaim */
static struct page *
__alloc_pages_direct_compact(gfp_t gfp_mask, unsigned int order,
	struct zonelist *zonelist, enum zone_type high_zoneidx,
	nodemask_t *nodemask, int alloc_flags, struct zone *preferred_zone,
	int classzone_idx, int migratetype, enum migrate_mode mode,
	bool *contended_compaction, bool *deferred_compaction,
	unsigned long *did_some_progress)
{
	if (!order)
		return NULL;

	if (compaction_deferred(preferred_zone, order)) {
		*deferred_compaction = true;
		return NULL;
	}

	current->flags |= PF_MEMALLOC;
	*did_some_progress = try_to_compact_pages(zonelist, order, gfp_mask,
						nodemask, mode,
						contended_compaction);
	current->flags &= ~PF_MEMALLOC;

	if (*did_some_progress != COMPACT_SKIPPED) {
		struct page *page;

		/* Page migration frees to the PCP lists but we want merging */
		drain_pages(get_cpu_light());
		put_cpu_light();

		page = get_page_from_freelist(gfp_mask, nodemask,
				order, zonelist, high_zoneidx,
				alloc_flags & ~ALLOC_NO_WATERMARKS,
				preferred_zone, classzone_idx, migratetype);
		if (page) {
			preferred_zone->compact_blockskip_flush = false;
			compaction_defer_reset(preferred_zone, order, true);
			count_vm_event(COMPACTSUCCESS);
			return page;
		}

		/*
		 * It's bad if compaction run occurs and fails.
		 * The most likely reason is that pages exist,
		 * but not enough to satisfy watermarks.
		 */
		count_vm_event(COMPACTFAIL);

		/*
		 * As async compaction considers a subset of pageblocks, only
		 * defer if the failure was a sync compaction failure.
		 */
		if (mode != MIGRATE_ASYNC)
			defer_compaction(preferred_zone, order);

		cond_resched();
	}

	return NULL;
}
#else
static inline struct page *
__alloc_pages_direct_compact(gfp_t gfp_mask, unsigned int order,
	struct zonelist *zonelist, enum zone_type high_zoneidx,
	nodemask_t *nodemask, int alloc_flags, struct zone *preferred_zone,
	int classzone_idx, int migratetype,
	enum migrate_mode mode, bool *contended_compaction,
	bool *deferred_compaction, unsigned long *did_some_progress)
{
	return NULL;
}
#endif /* CONFIG_COMPACTION */

/* Perform direct synchronous page reclaim */
static int
__perform_reclaim(gfp_t gfp_mask, unsigned int order, struct zonelist *zonelist,
		  nodemask_t *nodemask)
{
	struct reclaim_state reclaim_state;
	int progress;

	cond_resched();

	/* We now go into synchronous reclaim */
	cpuset_memory_pressure_bump();
	current->flags |= PF_MEMALLOC;
	lockdep_set_current_reclaim_state(gfp_mask);
	reclaim_state.reclaimed_slab = 0;
	current->reclaim_state = &reclaim_state;

	progress = try_to_free_pages(zonelist, order, gfp_mask, nodemask);

	current->reclaim_state = NULL;
	lockdep_clear_current_reclaim_state();
	current->flags &= ~PF_MEMALLOC;

	cond_resched();

	return progress;
}

/* The really slow allocator path where we enter direct reclaim */
static inline struct page *
__alloc_pages_direct_reclaim(gfp_t gfp_mask, unsigned int order,
	struct zonelist *zonelist, enum zone_type high_zoneidx,
	nodemask_t *nodemask, int alloc_flags, struct zone *preferred_zone,
	int classzone_idx, int migratetype, unsigned long *did_some_progress)
{
	struct page *page = NULL;
	bool drained = false;

	*did_some_progress = __perform_reclaim(gfp_mask, order, zonelist,
					       nodemask);
	if (unlikely(!(*did_some_progress)))
		return NULL;

	/* After successful reclaim, reconsider all zones for allocation */
	if (IS_ENABLED(CONFIG_NUMA))
		zlc_clear_zones_full(zonelist);

retry:
	page = get_page_from_freelist(gfp_mask, nodemask, order,
					zonelist, high_zoneidx,
					alloc_flags & ~ALLOC_NO_WATERMARKS,
					preferred_zone, classzone_idx,
					migratetype);

	/*
	 * If an allocation failed after direct reclaim, it could be because
	 * pages are pinned on the per-cpu lists. Drain them and try again
	 */
	if (!page && !drained) {
		drain_all_pages();
		drained = true;
		goto retry;
	}

	return page;
}

/*
 * This is called in the allocator slow-path if the allocation request is of
 * sufficient urgency to ignore watermarks and take other desperate measures
 */
static inline struct page *
__alloc_pages_high_priority(gfp_t gfp_mask, unsigned int order,
	struct zonelist *zonelist, enum zone_type high_zoneidx,
	nodemask_t *nodemask, struct zone *preferred_zone,
	int classzone_idx, int migratetype)
{
	struct page *page;

	do {
		page = get_page_from_freelist(gfp_mask, nodemask, order,
			zonelist, high_zoneidx, ALLOC_NO_WATERMARKS,
			preferred_zone, classzone_idx, migratetype);

		if (!page && gfp_mask & __GFP_NOFAIL)
			wait_iff_congested(preferred_zone, BLK_RW_ASYNC, HZ/50);
	} while (!page && (gfp_mask & __GFP_NOFAIL));

	return page;
}

static void wake_all_kswapds(unsigned int order,
			     struct zonelist *zonelist,
			     enum zone_type high_zoneidx,
			     struct zone *preferred_zone)
{
	struct zoneref *z;
	struct zone *zone;

	for_each_zone_zonelist(zone, z, zonelist, high_zoneidx)
		wakeup_kswapd(zone, order, zone_idx(preferred_zone));
}

static inline int
gfp_to_alloc_flags(gfp_t gfp_mask)
{
	int alloc_flags = ALLOC_WMARK_MIN | ALLOC_CPUSET;
	const bool atomic = !(gfp_mask & (__GFP_WAIT | __GFP_NO_KSWAPD));

	/* __GFP_HIGH is assumed to be the same as ALLOC_HIGH to save a branch. */
	BUILD_BUG_ON(__GFP_HIGH != (__force gfp_t) ALLOC_HIGH);

	/*
	 * The caller may dip into page reserves a bit more if the caller
	 * cannot run direct reclaim, or if the caller has realtime scheduling
	 * policy or is asking for __GFP_HIGH memory.  GFP_ATOMIC requests will
	 * set both ALLOC_HARDER (atomic == true) and ALLOC_HIGH (__GFP_HIGH).
	 */
	alloc_flags |= (__force int) (gfp_mask & __GFP_HIGH);

	if (atomic) {
		/*
		 * Not worth trying to allocate harder for __GFP_NOMEMALLOC even
		 * if it can't schedule.
		 */
		if (!(gfp_mask & __GFP_NOMEMALLOC))
			alloc_flags |= ALLOC_HARDER;
		/*
		 * Ignore cpuset mems for GFP_ATOMIC rather than fail, see the
		 * comment for __cpuset_node_allowed_softwall().
		 */
		alloc_flags &= ~ALLOC_CPUSET;
	} else if (unlikely(rt_task(current)) && !in_interrupt())
		alloc_flags |= ALLOC_HARDER;

	if (likely(!(gfp_mask & __GFP_NOMEMALLOC))) {
		if (gfp_mask & __GFP_MEMALLOC)
			alloc_flags |= ALLOC_NO_WATERMARKS;
		else if (in_serving_softirq() && (current->flags & PF_MEMALLOC))
			alloc_flags |= ALLOC_NO_WATERMARKS;
		else if (!in_interrupt() &&
				((current->flags & PF_MEMALLOC) ||
				 unlikely(test_thread_flag(TIF_MEMDIE))))
			alloc_flags |= ALLOC_NO_WATERMARKS;
	}
#ifdef CONFIG_CMA
	if (allocflags_to_migratetype(gfp_mask) == MIGRATE_MOVABLE)
		alloc_flags |= ALLOC_CMA;
#endif
	return alloc_flags;
}

bool gfp_pfmemalloc_allowed(gfp_t gfp_mask)
{
	return !!(gfp_to_alloc_flags(gfp_mask) & ALLOC_NO_WATERMARKS);
}

static inline struct page *
__alloc_pages_slowpath(gfp_t gfp_mask, unsigned int order,
	struct zonelist *zonelist, enum zone_type high_zoneidx,
	nodemask_t *nodemask, struct zone *preferred_zone,
	int classzone_idx, int migratetype)
{
	const gfp_t wait = gfp_mask & __GFP_WAIT;
	struct page *page = NULL;
	int alloc_flags;
	unsigned long pages_reclaimed = 0;
	unsigned long did_some_progress;
	enum migrate_mode migration_mode = MIGRATE_ASYNC;
	bool deferred_compaction = false;
	bool contended_compaction = false;

	/*
	 * In the slowpath, we sanity check order to avoid ever trying to
	 * reclaim >= MAX_ORDER areas which will never succeed. Callers may
	 * be using allocators in order of preference for an area that is
	 * too large.
	 */
	if (order >= MAX_ORDER) {
		WARN_ON_ONCE(!(gfp_mask & __GFP_NOWARN));
		return NULL;
	}

	/*
	 * GFP_THISNODE (meaning __GFP_THISNODE, __GFP_NORETRY and
	 * __GFP_NOWARN set) should not cause reclaim since the subsystem
	 * (f.e. slab) using GFP_THISNODE may choose to trigger reclaim
	 * using a larger set of nodes after it has established that the
	 * allowed per node queues are empty and that nodes are
	 * over allocated.
	 */
	if (IS_ENABLED(CONFIG_NUMA) &&
	    (gfp_mask & GFP_THISNODE) == GFP_THISNODE)
		goto nopage;

restart:
	if (!(gfp_mask & __GFP_NO_KSWAPD))
		wake_all_kswapds(order, zonelist, high_zoneidx, preferred_zone);

	/*
	 * OK, we're below the kswapd watermark and have kicked background
	 * reclaim. Now things get more complex, so set up alloc_flags according
	 * to how we want to proceed.
	 */
	alloc_flags = gfp_to_alloc_flags(gfp_mask);

	/*
	 * Find the true preferred zone if the allocation is unconstrained by
	 * cpusets.
	 */
	if (!(alloc_flags & ALLOC_CPUSET) && !nodemask) {
		struct zoneref *preferred_zoneref;
		preferred_zoneref = first_zones_zonelist(zonelist, high_zoneidx,
				NULL,
				&preferred_zone);
		classzone_idx = zonelist_zone_idx(preferred_zoneref);
	}

rebalance:
	/* This is the last chance, in general, before the goto nopage. */
	page = get_page_from_freelist(gfp_mask, nodemask, order, zonelist,
			high_zoneidx, alloc_flags & ~ALLOC_NO_WATERMARKS,
			preferred_zone, classzone_idx, migratetype);
	if (page)
		goto got_pg;

	/* Allocate without watermarks if the context allows */
	if (alloc_flags & ALLOC_NO_WATERMARKS) {
		/*
		 * Ignore mempolicies if ALLOC_NO_WATERMARKS on the grounds
		 * the allocation is high priority and these type of
		 * allocations are system rather than user orientated
		 */
		zonelist = node_zonelist(numa_node_id(), gfp_mask);

		page = __alloc_pages_high_priority(gfp_mask, order,
				zonelist, high_zoneidx, nodemask,
				preferred_zone, classzone_idx, migratetype);
		if (page) {
			goto got_pg;
		}
	}

	/* Atomic allocations - we can't balance anything */
	if (!wait)
		goto nopage;

	/* Avoid recursion of direct reclaim */
	if (current->flags & PF_MEMALLOC)
		goto nopage;

	/* Avoid allocations with no watermarks from looping endlessly */
	if (test_thread_flag(TIF_MEMDIE) && !(gfp_mask & __GFP_NOFAIL))
		goto nopage;

	/*
	 * Try direct compaction. The first pass is asynchronous. Subsequent
	 * attempts after direct reclaim are synchronous
	 */
	page = __alloc_pages_direct_compact(gfp_mask, order, zonelist,
					high_zoneidx, nodemask, alloc_flags,
					preferred_zone,
					classzone_idx, migratetype,
					migration_mode, &contended_compaction,
					&deferred_compaction,
					&did_some_progress);
	if (page)
		goto got_pg;
	migration_mode = MIGRATE_SYNC_LIGHT;

	/*
	 * If compaction is deferred for high-order allocations, it is because
	 * sync compaction recently failed. In this is the case and the caller
	 * requested a movable allocation that does not heavily disrupt the
	 * system then fail the allocation instead of entering direct reclaim.
	 */
	if ((deferred_compaction || contended_compaction) &&
						(gfp_mask & __GFP_NO_KSWAPD))
		goto nopage;

	/* Try direct reclaim and then allocating */
	page = __alloc_pages_direct_reclaim(gfp_mask, order,
					zonelist, high_zoneidx,
					nodemask,
					alloc_flags, preferred_zone,
					classzone_idx, migratetype,
					&did_some_progress);
	if (page)
		goto got_pg;

	/*
	 * If we failed to make any progress reclaiming, then we are
	 * running out of options and have to consider going OOM
	 */
	if (!did_some_progress) {
		if ((gfp_mask & __GFP_FS) && !(gfp_mask & __GFP_NORETRY)) {
			if (oom_killer_disabled)
				goto nopage;
			/* Coredumps can quickly deplete all memory reserves */
			if ((current->flags & PF_DUMPCORE) &&
			    !(gfp_mask & __GFP_NOFAIL))
				goto nopage;
			page = __alloc_pages_may_oom(gfp_mask, order,
					zonelist, high_zoneidx,
					nodemask, preferred_zone,
					classzone_idx, migratetype);
			if (page)
				goto got_pg;

			if (!(gfp_mask & __GFP_NOFAIL)) {
				/*
				 * The oom killer is not called for high-order
				 * allocations that may fail, so if no progress
				 * is being made, there are no other options and
				 * retrying is unlikely to help.
				 */
				if (order > PAGE_ALLOC_COSTLY_ORDER)
					goto nopage;
				/*
				 * The oom killer is not called for lowmem
				 * allocations to prevent needlessly killing
				 * innocent tasks.
				 */
				if (high_zoneidx < ZONE_NORMAL)
					goto nopage;
			}

			goto restart;
		}
	}

	/* Check if we should retry the allocation */
	pages_reclaimed += did_some_progress;
	if (should_alloc_retry(gfp_mask, order, did_some_progress,
						pages_reclaimed)) {
		/* Wait for some write requests to complete then retry */
		wait_iff_congested(preferred_zone, BLK_RW_ASYNC, HZ/50);
		goto rebalance;
	} else {
		/*
		 * High-order allocations do not necessarily loop after
		 * direct reclaim and reclaim/compaction depends on compaction
		 * being called after reclaim so call directly if necessary
		 */
		page = __alloc_pages_direct_compact(gfp_mask, order, zonelist,
					high_zoneidx, nodemask, alloc_flags,
					preferred_zone,
					classzone_idx, migratetype,
					migration_mode, &contended_compaction,
					&deferred_compaction,
					&did_some_progress);
		if (page)
			goto got_pg;
	}

nopage:
	warn_alloc_failed(gfp_mask, order, NULL);
	return page;
got_pg:
	if (kmemcheck_enabled)
		kmemcheck_pagealloc_alloc(page, order, gfp_mask);

	return page;
}

/*
 * This is the 'heart' of the zoned buddy allocator.
 */
struct page *
__alloc_pages_nodemask(gfp_t gfp_mask, unsigned int order,
			struct zonelist *zonelist, nodemask_t *nodemask)
{
	enum zone_type high_zoneidx = gfp_zone(gfp_mask);
	struct zone *preferred_zone;
	struct zoneref *preferred_zoneref;
	struct page *page = NULL;
	int migratetype = allocflags_to_migratetype(gfp_mask);
	unsigned int cpuset_mems_cookie;
	int alloc_flags = ALLOC_WMARK_LOW|ALLOC_CPUSET|ALLOC_FAIR;
	struct mem_cgroup *memcg = NULL;
	int classzone_idx;

	gfp_mask &= gfp_allowed_mask;

	lockdep_trace_alloc(gfp_mask);

	might_sleep_if(gfp_mask & __GFP_WAIT);

	if (should_fail_alloc_page(gfp_mask, order))
		return NULL;

	/*
	 * Check the zones suitable for the gfp_mask contain at least one
	 * valid zone. It's possible to have an empty zonelist as a result
	 * of GFP_THISNODE and a memoryless node
	 */
	if (unlikely(!zonelist->_zonerefs->zone))
		return NULL;

	/*
	 * Will only have any effect when __GFP_KMEMCG is set.  This is
	 * verified in the (always inline) callee
	 */
	if (!memcg_kmem_newpage_charge(gfp_mask, &memcg, order))
		return NULL;

retry_cpuset:
	cpuset_mems_cookie = read_mems_allowed_begin();

	/* The preferred zone is used for statistics later */
	preferred_zoneref = first_zones_zonelist(zonelist, high_zoneidx,
				nodemask ? : &cpuset_current_mems_allowed,
				&preferred_zone);
	if (!preferred_zone)
		goto out;
	classzone_idx = zonelist_zone_idx(preferred_zoneref);

#ifdef CONFIG_CMA
	if (allocflags_to_migratetype(gfp_mask) == MIGRATE_MOVABLE)
		alloc_flags |= ALLOC_CMA;
#endif
	/* First allocation attempt */
	page = get_page_from_freelist(gfp_mask|__GFP_HARDWALL, nodemask, order,
			zonelist, high_zoneidx, alloc_flags,
			preferred_zone, classzone_idx, migratetype);
	if (unlikely(!page)) {
		/*
		 * Runtime PM, block IO and its error handling path
		 * can deadlock because I/O on the device might not
		 * complete.
		 */
		gfp_mask = memalloc_noio_flags(gfp_mask);
		page = __alloc_pages_slowpath(gfp_mask, order,
				zonelist, high_zoneidx, nodemask,
				preferred_zone, classzone_idx, migratetype);
	}

	trace_mm_page_alloc(page, order, gfp_mask, migratetype);

out:
	/*
	 * When updating a task's mems_allowed, it is possible to race with
	 * parallel threads in such a way that an allocation can fail while
	 * the mask is being updated. If a page allocation is about to fail,
	 * check if the cpuset changed during allocation and if so, retry.
	 */
	if (unlikely(!page && read_mems_allowed_retry(cpuset_mems_cookie)))
		goto retry_cpuset;

	memcg_kmem_commit_charge(page, memcg, order);

	return page;
}
EXPORT_SYMBOL(__alloc_pages_nodemask);

/*
 * Common helper functions.
 */
unsigned long __get_free_pages(gfp_t gfp_mask, unsigned int order)
{
	struct page *page;

	/*
	 * __get_free_pages() returns a 32-bit address, which cannot represent
	 * a highmem page
	 */
	VM_BUG_ON((gfp_mask & __GFP_HIGHMEM) != 0);

	page = alloc_pages(gfp_mask, order);
	if (!page)
		return 0;
	return (unsigned long) page_address(page);
}
EXPORT_SYMBOL(__get_free_pages);

unsigned long get_zeroed_page(gfp_t gfp_mask)
{
	return __get_free_pages(gfp_mask | __GFP_ZERO, 0);
}
EXPORT_SYMBOL(get_zeroed_page);

void __free_pages(struct page *page, unsigned int order)
{
	if (put_page_testzero(page)) {
		if (order == 0)
			free_hot_cold_page(page, false);
		else
			__free_pages_ok(page, order);
	}
}

EXPORT_SYMBOL(__free_pages);

void free_pages(unsigned long addr, unsigned int order)
{
	if (addr != 0) {
		VM_BUG_ON(!virt_addr_valid((void *)addr));
		__free_pages(virt_to_page((void *)addr), order);
	}
}

EXPORT_SYMBOL(free_pages);

/*
 * __free_memcg_kmem_pages and free_memcg_kmem_pages will free
 * pages allocated with __GFP_KMEMCG.
 *
 * Those pages are accounted to a particular memcg, embedded in the
 * corresponding page_cgroup. To avoid adding a hit in the allocator to search
 * for that information only to find out that it is NULL for users who have no
 * interest in that whatsoever, we provide these functions.
 *
 * The caller knows better which flags it relies on.
 */
void __free_memcg_kmem_pages(struct page *page, unsigned int order)
{
	memcg_kmem_uncharge_pages(page, order);
	__free_pages(page, order);
}

void free_memcg_kmem_pages(unsigned long addr, unsigned int order)
{
	if (addr != 0) {
		VM_BUG_ON(!virt_addr_valid((void *)addr));
		__free_memcg_kmem_pages(virt_to_page((void *)addr), order);
	}
}

static void *make_alloc_exact(unsigned long addr, unsigned order, size_t size)
{
	if (addr) {
		unsigned long alloc_end = addr + (PAGE_SIZE << order);
		unsigned long used = addr + PAGE_ALIGN(size);

		split_page(virt_to_page((void *)addr), order);
		while (used < alloc_end) {
			free_page(used);
			used += PAGE_SIZE;
		}
	}
	return (void *)addr;
}

/**
 * alloc_pages_exact - allocate an exact number physically-contiguous pages.
 * @size: the number of bytes to allocate
 * @gfp_mask: GFP flags for the allocation
 *
 * This function is similar to alloc_pages(), except that it allocates the
 * minimum number of pages to satisfy the request.  alloc_pages() can only
 * allocate memory in power-of-two pages.
 *
 * This function is also limited by MAX_ORDER.
 *
 * Memory allocated by this function must be released by free_pages_exact().
 */
void *alloc_pages_exact(size_t size, gfp_t gfp_mask)
{
	unsigned int order = get_order(size);
	unsigned long addr;

	addr = __get_free_pages(gfp_mask, order);
	return make_alloc_exact(addr, order, size);
}
EXPORT_SYMBOL(alloc_pages_exact);

/**
 * alloc_pages_exact_nid - allocate an exact number of physically-contiguous
 *			   pages on a node.
 * @nid: the preferred node ID where memory should be allocated
 * @size: the number of bytes to allocate
 * @gfp_mask: GFP flags for the allocation
 *
 * Like alloc_pages_exact(), but try to allocate on node nid first before falling
 * back.
 * Note this is not alloc_pages_exact_node() which allocates on a specific node,
 * but is not exact.
 */
void *alloc_pages_exact_nid(int nid, size_t size, gfp_t gfp_mask)
{
	unsigned order = get_order(size);
	struct page *p = alloc_pages_node(nid, gfp_mask, order);
	if (!p)
		return NULL;
	return make_alloc_exact((unsigned long)page_address(p), order, size);
}
EXPORT_SYMBOL(alloc_pages_exact_nid);

/**
 * free_pages_exact - release memory allocated via alloc_pages_exact()
 * @virt: the value returned by alloc_pages_exact.
 * @size: size of allocation, same value as passed to alloc_pages_exact().
 *
 * Release the memory allocated by a previous call to alloc_pages_exact.
 */
void free_pages_exact(void *virt, size_t size)
{
	unsigned long addr = (unsigned long)virt;
	unsigned long end = addr + PAGE_ALIGN(size);

	while (addr < end) {
		free_page(addr);
		addr += PAGE_SIZE;
	}
}
EXPORT_SYMBOL(free_pages_exact);

/**
 * nr_free_zone_pages - count number of pages beyond high watermark
 * @offset: The zone index of the highest zone
 *
 * nr_free_zone_pages() counts the number of counts pages which are beyond the
 * high watermark within all zones at or below a given zone index.  For each
 * zone, the number of pages is calculated as:
 *     managed_pages - high_pages
 */
static unsigned long nr_free_zone_pages(int offset)
{
	struct zoneref *z;
	struct zone *zone;

	/* Just pick one node, since fallback list is circular */
	unsigned long sum = 0;

	struct zonelist *zonelist = node_zonelist(numa_node_id(), GFP_KERNEL);

	for_each_zone_zonelist(zone, z, zonelist, offset) {
		unsigned long size = zone->managed_pages;
		unsigned long high = high_wmark_pages(zone);
		if (size > high)
			sum += size - high;
	}

	return sum;
}

/**
 * nr_free_buffer_pages - count number of pages beyond high watermark
 *
 * nr_free_buffer_pages() counts the number of pages which are beyond the high
 * watermark within ZONE_DMA and ZONE_NORMAL.
 */
unsigned long nr_free_buffer_pages(void)
{
	return nr_free_zone_pages(gfp_zone(GFP_USER));
}
EXPORT_SYMBOL_GPL(nr_free_buffer_pages);

/**
 * nr_free_pagecache_pages - count number of pages beyond high watermark
 *
 * nr_free_pagecache_pages() counts the number of pages which are beyond the
 * high watermark within all zones.
 */
unsigned long nr_free_pagecache_pages(void)
{
	return nr_free_zone_pages(gfp_zone(GFP_HIGHUSER_MOVABLE));
}

static inline void show_node(struct zone *zone)
{
	if (IS_ENABLED(CONFIG_NUMA))
		printk("Node %d ", zone_to_nid(zone));
}

void si_meminfo(struct sysinfo *val)
{
	val->totalram = totalram_pages;
	val->sharedram = 0;
	val->freeram = global_page_state(NR_FREE_PAGES);
	val->bufferram = nr_blockdev_pages();
	val->totalhigh = totalhigh_pages;
	val->freehigh = nr_free_highpages();
	val->mem_unit = PAGE_SIZE;
}

EXPORT_SYMBOL(si_meminfo);

#ifdef CONFIG_NUMA
void si_meminfo_node(struct sysinfo *val, int nid)
{
	int zone_type;		/* needs to be signed */
	unsigned long managed_pages = 0;
	pg_data_t *pgdat = NODE_DATA(nid);

	for (zone_type = 0; zone_type < MAX_NR_ZONES; zone_type++)
		managed_pages += pgdat->node_zones[zone_type].managed_pages;
	val->totalram = managed_pages;
	val->freeram = node_page_state(nid, NR_FREE_PAGES);
#ifdef CONFIG_HIGHMEM
	val->totalhigh = pgdat->node_zones[ZONE_HIGHMEM].managed_pages;
	val->freehigh = zone_page_state(&pgdat->node_zones[ZONE_HIGHMEM],
			NR_FREE_PAGES);
#else
	val->totalhigh = 0;
	val->freehigh = 0;
#endif
	val->mem_unit = PAGE_SIZE;
}
#endif

/*
 * Determine whether the node should be displayed or not, depending on whether
 * SHOW_MEM_FILTER_NODES was passed to show_free_areas().
 */
bool skip_free_areas_node(unsigned int flags, int nid)
{
	bool ret = false;
	unsigned int cpuset_mems_cookie;

	if (!(flags & SHOW_MEM_FILTER_NODES))
		goto out;

	do {
		cpuset_mems_cookie = read_mems_allowed_begin();
		ret = !node_isset(nid, cpuset_current_mems_allowed);
	} while (read_mems_allowed_retry(cpuset_mems_cookie));
out:
	return ret;
}

#define K(x) ((x) << (PAGE_SHIFT-10))

static void show_migration_types(unsigned char type)
{
	static const char types[MIGRATE_TYPES] = {
		[MIGRATE_UNMOVABLE]	= 'U',
		[MIGRATE_RECLAIMABLE]	= 'E',
		[MIGRATE_MOVABLE]	= 'M',
		[MIGRATE_RESERVE]	= 'R',
#ifdef CONFIG_CMA
		[MIGRATE_CMA]		= 'C',
#endif
#ifdef CONFIG_MEMORY_ISOLATION
		[MIGRATE_ISOLATE]	= 'I',
#endif
	};
	char tmp[MIGRATE_TYPES + 1];
	char *p = tmp;
	int i;

	for (i = 0; i < MIGRATE_TYPES; i++) {
		if (type & (1 << i))
			*p++ = types[i];
	}

	*p = '\0';
	printk("(%s) ", tmp);
}

/*
 * Show free area list (used inside shift_scroll-lock stuff)
 * We also calculate the percentage fragmentation. We do this by counting the
 * memory on each free list with the exception of the first item on the list.
 * Suppresses nodes that are not allowed by current's cpuset if
 * SHOW_MEM_FILTER_NODES is passed.
 */
void show_free_areas(unsigned int filter)
{
	int cpu;
	struct zone *zone;

	for_each_populated_zone(zone) {
		if (skip_free_areas_node(filter, zone_to_nid(zone)))
			continue;
		show_node(zone);
		printk("%s per-cpu:\n", zone->name);

		for_each_online_cpu(cpu) {
			struct per_cpu_pageset *pageset;

			pageset = per_cpu_ptr(zone->pageset, cpu);

			printk("CPU %4d: hi:%5d, btch:%4d usd:%4d\n",
			       cpu, pageset->pcp.high,
			       pageset->pcp.batch, pageset->pcp.count);
		}
	}

	printk("active_anon:%lu inactive_anon:%lu isolated_anon:%lu\n"
		" active_file:%lu inactive_file:%lu isolated_file:%lu\n"
		" unevictable:%lu"
		" dirty:%lu writeback:%lu unstable:%lu\n"
		" free:%lu slab_reclaimable:%lu slab_unreclaimable:%lu\n"
		" mapped:%lu shmem:%lu pagetables:%lu bounce:%lu\n"
		" free_cma:%lu\n",
		global_page_state(NR_ACTIVE_ANON),
		global_page_state(NR_INACTIVE_ANON),
		global_page_state(NR_ISOLATED_ANON),
		global_page_state(NR_ACTIVE_FILE),
		global_page_state(NR_INACTIVE_FILE),
		global_page_state(NR_ISOLATED_FILE),
		global_page_state(NR_UNEVICTABLE),
		global_page_state(NR_FILE_DIRTY),
		global_page_state(NR_WRITEBACK),
		global_page_state(NR_UNSTABLE_NFS),
		global_page_state(NR_FREE_PAGES),
		global_page_state(NR_SLAB_RECLAIMABLE),
		global_page_state(NR_SLAB_UNRECLAIMABLE),
		global_page_state(NR_FILE_MAPPED),
		global_page_state(NR_SHMEM),
		global_page_state(NR_PAGETABLE),
		global_page_state(NR_BOUNCE),
		global_page_state(NR_FREE_CMA_PAGES));

	for_each_populated_zone(zone) {
		int i;

		if (skip_free_areas_node(filter, zone_to_nid(zone)))
			continue;
		show_node(zone);
		printk("%s"
			" free:%lukB"
			" min:%lukB"
			" low:%lukB"
			" high:%lukB"
			" active_anon:%lukB"
			" inactive_anon:%lukB"
			" active_file:%lukB"
			" inactive_file:%lukB"
			" unevictable:%lukB"
			" isolated(anon):%lukB"
			" isolated(file):%lukB"
			" present:%lukB"
			" managed:%lukB"
			" mlocked:%lukB"
			" dirty:%lukB"
			" writeback:%lukB"
			" mapped:%lukB"
			" shmem:%lukB"
			" slab_reclaimable:%lukB"
			" slab_unreclaimable:%lukB"
			" kernel_stack:%lukB"
			" pagetables:%lukB"
			" unstable:%lukB"
			" bounce:%lukB"
			" free_cma:%lukB"
			" writeback_tmp:%lukB"
			" pages_scanned:%lu"
			" all_unreclaimable? %s"
			"\n",
			zone->name,
			K(zone_page_state(zone, NR_FREE_PAGES)),
			K(min_wmark_pages(zone)),
			K(low_wmark_pages(zone)),
			K(high_wmark_pages(zone)),
			K(zone_page_state(zone, NR_ACTIVE_ANON)),
			K(zone_page_state(zone, NR_INACTIVE_ANON)),
			K(zone_page_state(zone, NR_ACTIVE_FILE)),
			K(zone_page_state(zone, NR_INACTIVE_FILE)),
			K(zone_page_state(zone, NR_UNEVICTABLE)),
			K(zone_page_state(zone, NR_ISOLATED_ANON)),
			K(zone_page_state(zone, NR_ISOLATED_FILE)),
			K(zone->present_pages),
			K(zone->managed_pages),
			K(zone_page_state(zone, NR_MLOCK)),
			K(zone_page_state(zone, NR_FILE_DIRTY)),
			K(zone_page_state(zone, NR_WRITEBACK)),
			K(zone_page_state(zone, NR_FILE_MAPPED)),
			K(zone_page_state(zone, NR_SHMEM)),
			K(zone_page_state(zone, NR_SLAB_RECLAIMABLE)),
			K(zone_page_state(zone, NR_SLAB_UNRECLAIMABLE)),
			zone_page_state(zone, NR_KERNEL_STACK) *
				THREAD_SIZE / 1024,
			K(zone_page_state(zone, NR_PAGETABLE)),
			K(zone_page_state(zone, NR_UNSTABLE_NFS)),
			K(zone_page_state(zone, NR_BOUNCE)),
			K(zone_page_state(zone, NR_FREE_CMA_PAGES)),
			K(zone_page_state(zone, NR_WRITEBACK_TEMP)),
			K(zone_page_state(zone, NR_PAGES_SCANNED)),
			(!zone_reclaimable(zone) ? "yes" : "no")
			);
		printk("lowmem_reserve[]:");
		for (i = 0; i < MAX_NR_ZONES; i++)
			printk(" %ld", zone->lowmem_reserve[i]);
		printk("\n");
	}

	for_each_populated_zone(zone) {
		unsigned long nr[MAX_ORDER], flags, order, total = 0;
		unsigned char types[MAX_ORDER];

		if (skip_free_areas_node(filter, zone_to_nid(zone)))
			continue;
		show_node(zone);
		printk("%s: ", zone->name);

		spin_lock_irqsave(&zone->lock, flags);
		for (order = 0; order < MAX_ORDER; order++) {
			struct free_area *area = &zone->free_area[order];
			int type;

			nr[order] = area->nr_free;
			total += nr[order] << order;

			types[order] = 0;
			for (type = 0; type < MIGRATE_TYPES; type++) {
				if (!list_empty(&area->free_list[type]))
					types[order] |= 1 << type;
			}
		}
		spin_unlock_irqrestore(&zone->lock, flags);
		for (order = 0; order < MAX_ORDER; order++) {
			printk("%lu*%lukB ", nr[order], K(1UL) << order);
			if (nr[order])
				show_migration_types(types[order]);
		}
		printk("= %lukB\n", K(total));
	}

	hugetlb_show_meminfo();

	printk("%ld total pagecache pages\n", global_page_state(NR_FILE_PAGES));

	show_swap_cache_info();
}

static void zoneref_set_zone(struct zone *zone, struct zoneref *zoneref)
{
	zoneref->zone = zone;
	zoneref->zone_idx = zone_idx(zone);
}

/*
 * Builds allocation fallback zone lists.
 *
 * Add all populated zones of a node to the zonelist.
 */
static int build_zonelists_node(pg_data_t *pgdat, struct zonelist *zonelist,
				int nr_zones)
{
	struct zone *zone;
	enum zone_type zone_type = MAX_NR_ZONES;

	do {
		zone_type--;
		zone = pgdat->node_zones + zone_type;
		if (populated_zone(zone)) {
			zoneref_set_zone(zone,
				&zonelist->_zonerefs[nr_zones++]);
			check_highest_zone(zone_type);
		}
	} while (zone_type);

	return nr_zones;
}


/*
 *  zonelist_order:
 *  0 = automatic detection of better ordering.
 *  1 = order by ([node] distance, -zonetype)
 *  2 = order by (-zonetype, [node] distance)
 *
 *  If not NUMA, ZONELIST_ORDER_ZONE and ZONELIST_ORDER_NODE will create
 *  the same zonelist. So only NUMA can configure this param.
 */
#define ZONELIST_ORDER_DEFAULT  0
#define ZONELIST_ORDER_NODE     1
#define ZONELIST_ORDER_ZONE     2

/* zonelist order in the kernel.
 * set_zonelist_order() will set this to NODE or ZONE.
 */
static int current_zonelist_order = ZONELIST_ORDER_DEFAULT;
static char zonelist_order_name[3][8] = {"Default", "Node", "Zone"};


#ifdef CONFIG_NUMA
/* The value user specified ....changed by config */
static int user_zonelist_order = ZONELIST_ORDER_DEFAULT;
/* string for sysctl */
#define NUMA_ZONELIST_ORDER_LEN	16
char numa_zonelist_order[16] = "default";

/*
 * interface for configure zonelist ordering.
 * command line option "numa_zonelist_order"
 *	= "[dD]efault	- default, automatic configuration.
 *	= "[nN]ode 	- order by node locality, then by zone within node
 *	= "[zZ]one      - order by zone, then by locality within zone
 */

static int __parse_numa_zonelist_order(char *s)
{
	if (*s == 'd' || *s == 'D') {
		user_zonelist_order = ZONELIST_ORDER_DEFAULT;
	} else if (*s == 'n' || *s == 'N') {
		user_zonelist_order = ZONELIST_ORDER_NODE;
	} else if (*s == 'z' || *s == 'Z') {
		user_zonelist_order = ZONELIST_ORDER_ZONE;
	} else {
		printk(KERN_WARNING
			"Ignoring invalid numa_zonelist_order value:  "
			"%s\n", s);
		return -EINVAL;
	}
	return 0;
}

static __init int setup_numa_zonelist_order(char *s)
{
	int ret;

	if (!s)
		return 0;

	ret = __parse_numa_zonelist_order(s);
	if (ret == 0)
		strlcpy(numa_zonelist_order, s, NUMA_ZONELIST_ORDER_LEN);

	return ret;
}
early_param("numa_zonelist_order", setup_numa_zonelist_order);

/*
 * sysctl handler for numa_zonelist_order
 */
int numa_zonelist_order_handler(ctl_table *table, int write,
		void __user *buffer, size_t *length,
		loff_t *ppos)
{
	char saved_string[NUMA_ZONELIST_ORDER_LEN];
	int ret;
	static DEFINE_MUTEX(zl_order_mutex);

	mutex_lock(&zl_order_mutex);
	if (write) {
		if (strlen((char *)table->data) >= NUMA_ZONELIST_ORDER_LEN) {
			ret = -EINVAL;
			goto out;
		}
		strcpy(saved_string, (char *)table->data);
	}
	ret = proc_dostring(table, write, buffer, length, ppos);
	if (ret)
		goto out;
	if (write) {
		int oldval = user_zonelist_order;

		ret = __parse_numa_zonelist_order((char *)table->data);
		if (ret) {
			/*
			 * bogus value.  restore saved string
			 */
			strncpy((char *)table->data, saved_string,
				NUMA_ZONELIST_ORDER_LEN);
			user_zonelist_order = oldval;
		} else if (oldval != user_zonelist_order) {
			mutex_lock(&zonelists_mutex);
			build_all_zonelists(NULL, NULL);
			mutex_unlock(&zonelists_mutex);
		}
	}
out:
	mutex_unlock(&zl_order_mutex);
	return ret;
}


#define MAX_NODE_LOAD (nr_online_nodes)
static int node_load[MAX_NUMNODES];

/**
 * find_next_best_node - find the next node that should appear in a given node's fallback list
 * @node: node whose fallback list we're appending
 * @used_node_mask: nodemask_t of already used nodes
 *
 * We use a number of factors to determine which is the next node that should
 * appear on a given node's fallback list.  The node should not have appeared
 * already in @node's fallback list, and it should be the next closest node
 * according to the distance array (which contains arbitrary distance values
 * from each node to each node in the system), and should also prefer nodes
 * with no CPUs, since presumably they'll have very little allocation pressure
 * on them otherwise.
 * It returns -1 if no node is found.
 */
static int find_next_best_node(int node, nodemask_t *used_node_mask)
{
	int n, val;
	int min_val = INT_MAX;
	int best_node = NUMA_NO_NODE;
	const struct cpumask *tmp = cpumask_of_node(0);

	/* Use the local node if we haven't already */
	if (!node_isset(node, *used_node_mask)) {
		node_set(node, *used_node_mask);
		return node;
	}

	for_each_node_state(n, N_MEMORY) {

		/* Don't want a node to appear more than once */
		if (node_isset(n, *used_node_mask))
			continue;

		/* Use the distance array to find the distance */
		val = node_distance(node, n);

		/* Penalize nodes under us ("prefer the next node") */
		val += (n < node);

		/* Give preference to headless and unused nodes */
		tmp = cpumask_of_node(n);
		if (!cpumask_empty(tmp))
			val += PENALTY_FOR_NODE_WITH_CPUS;

		/* Slight preference for less loaded node */
		val *= (MAX_NODE_LOAD*MAX_NUMNODES);
		val += node_load[n];

		if (val < min_val) {
			min_val = val;
			best_node = n;
		}
	}

	if (best_node >= 0)
		node_set(best_node, *used_node_mask);

	return best_node;
}


/*
 * Build zonelists ordered by node and zones within node.
 * This results in maximum locality--normal zone overflows into local
 * DMA zone, if any--but risks exhausting DMA zone.
 */
static void build_zonelists_in_node_order(pg_data_t *pgdat, int node)
{
	int j;
	struct zonelist *zonelist;

	zonelist = &pgdat->node_zonelists[0];
	for (j = 0; zonelist->_zonerefs[j].zone != NULL; j++)
		;
	j = build_zonelists_node(NODE_DATA(node), zonelist, j);
	zonelist->_zonerefs[j].zone = NULL;
	zonelist->_zonerefs[j].zone_idx = 0;
}

/*
 * Build gfp_thisnode zonelists
 */
static void build_thisnode_zonelists(pg_data_t *pgdat)
{
	int j;
	struct zonelist *zonelist;

	zonelist = &pgdat->node_zonelists[1];
	j = build_zonelists_node(pgdat, zonelist, 0);
	zonelist->_zonerefs[j].zone = NULL;
	zonelist->_zonerefs[j].zone_idx = 0;
}

/*
 * Build zonelists ordered by zone and nodes within zones.
 * This results in conserving DMA zone[s] until all Normal memory is
 * exhausted, but results in overflowing to remote node while memory
 * may still exist in local DMA zone.
 */
static int node_order[MAX_NUMNODES];

static void build_zonelists_in_zone_order(pg_data_t *pgdat, int nr_nodes)
{
	int pos, j, node;
	int zone_type;		/* needs to be signed */
	struct zone *z;
	struct zonelist *zonelist;

	zonelist = &pgdat->node_zonelists[0];
	pos = 0;
	for (zone_type = MAX_NR_ZONES - 1; zone_type >= 0; zone_type--) {
		for (j = 0; j < nr_nodes; j++) {
			node = node_order[j];
			z = &NODE_DATA(node)->node_zones[zone_type];
			if (populated_zone(z)) {
				zoneref_set_zone(z,
					&zonelist->_zonerefs[pos++]);
				check_highest_zone(zone_type);
			}
		}
	}
	zonelist->_zonerefs[pos].zone = NULL;
	zonelist->_zonerefs[pos].zone_idx = 0;
}

static int default_zonelist_order(void)
{
	int nid, zone_type;
	unsigned long low_kmem_size, total_size;
	struct zone *z;
	int average_size;
	/*
	 * ZONE_DMA and ZONE_DMA32 can be very small area in the system.
	 * If they are really small and used heavily, the system can fall
	 * into OOM very easily.
	 * This function detect ZONE_DMA/DMA32 size and configures zone order.
	 */
	/* Is there ZONE_NORMAL ? (ex. ppc has only DMA zone..) */
	low_kmem_size = 0;
	total_size = 0;
	for_each_online_node(nid) {
		for (zone_type = 0; zone_type < MAX_NR_ZONES; zone_type++) {
			z = &NODE_DATA(nid)->node_zones[zone_type];
			if (populated_zone(z)) {
				if (zone_type < ZONE_NORMAL)
					low_kmem_size += z->managed_pages;
				total_size += z->managed_pages;
			} else if (zone_type == ZONE_NORMAL) {
				/*
				 * If any node has only lowmem, then node order
				 * is preferred to allow kernel allocations
				 * locally; otherwise, they can easily infringe
				 * on other nodes when there is an abundance of
				 * lowmem available to allocate from.
				 */
				return ZONELIST_ORDER_NODE;
			}
		}
	}
	if (!low_kmem_size ||  /* there are no DMA area. */
	    low_kmem_size > total_size/2) /* DMA/DMA32 is big. */
		return ZONELIST_ORDER_NODE;
	/*
	 * look into each node's config.
	 * If there is a node whose DMA/DMA32 memory is very big area on
	 * local memory, NODE_ORDER may be suitable.
	 */
	average_size = total_size /
				(nodes_weight(node_states[N_MEMORY]) + 1);
	for_each_online_node(nid) {
		low_kmem_size = 0;
		total_size = 0;
		for (zone_type = 0; zone_type < MAX_NR_ZONES; zone_type++) {
			z = &NODE_DATA(nid)->node_zones[zone_type];
			if (populated_zone(z)) {
				if (zone_type < ZONE_NORMAL)
					low_kmem_size += z->present_pages;
				total_size += z->present_pages;
			}
		}
		if (low_kmem_size &&
		    total_size > average_size && /* ignore small node */
		    low_kmem_size > total_size * 70/100)
			return ZONELIST_ORDER_NODE;
	}
	return ZONELIST_ORDER_ZONE;
}

static void set_zonelist_order(void)
{
	if (user_zonelist_order == ZONELIST_ORDER_DEFAULT)
		current_zonelist_order = default_zonelist_order();
	else
		current_zonelist_order = user_zonelist_order;
}

static void build_zonelists(pg_data_t *pgdat)
{
	int j, node, load;
	enum zone_type i;
	nodemask_t used_mask;
	int local_node, prev_node;
	struct zonelist *zonelist;
	int order = current_zonelist_order;

	/* initialize zonelists */
	for (i = 0; i < MAX_ZONELISTS; i++) {
		zonelist = pgdat->node_zonelists + i;
		zonelist->_zonerefs[0].zone = NULL;
		zonelist->_zonerefs[0].zone_idx = 0;
	}

	/* NUMA-aware ordering of nodes */
	local_node = pgdat->node_id;
	load = nr_online_nodes;
	prev_node = local_node;
	nodes_clear(used_mask);

	memset(node_order, 0, sizeof(node_order));
	j = 0;

	while ((node = find_next_best_node(local_node, &used_mask)) >= 0) {
		/*
		 * We don't want to pressure a particular node.
		 * So adding penalty to the first node in same
		 * distance group to make it round-robin.
		 */
		if (node_distance(local_node, node) !=
		    node_distance(local_node, prev_node))
			node_load[node] = load;

		prev_node = node;
		load--;
		if (order == ZONELIST_ORDER_NODE)
			build_zonelists_in_node_order(pgdat, node);
		else
			node_order[j++] = node;	/* remember order */
	}

	if (order == ZONELIST_ORDER_ZONE) {
		/* calculate node order -- i.e., DMA last! */
		build_zonelists_in_zone_order(pgdat, j);
	}

	build_thisnode_zonelists(pgdat);
}

/* Construct the zonelist performance cache - see further mmzone.h */
static void build_zonelist_cache(pg_data_t *pgdat)
{
	struct zonelist *zonelist;
	struct zonelist_cache *zlc;
	struct zoneref *z;

	zonelist = &pgdat->node_zonelists[0];
	zonelist->zlcache_ptr = zlc = &zonelist->zlcache;
	bitmap_zero(zlc->fullzones, MAX_ZONES_PER_ZONELIST);
	for (z = zonelist->_zonerefs; z->zone; z++)
		zlc->z_to_n[z - zonelist->_zonerefs] = zonelist_node_idx(z);
}

#ifdef CONFIG_HAVE_MEMORYLESS_NODES
/*
 * Return node id of node used for "local" allocations.
 * I.e., first node id of first zone in arg node's generic zonelist.
 * Used for initializing percpu 'numa_mem', which is used primarily
 * for kernel allocations, so use GFP_KERNEL flags to locate zonelist.
 */
int local_memory_node(int node)
{
	struct zone *zone;

	(void)first_zones_zonelist(node_zonelist(node, GFP_KERNEL),
				   gfp_zone(GFP_KERNEL),
				   NULL,
				   &zone);
	return zone->node;
}
#endif

#else	/* CONFIG_NUMA */

static void set_zonelist_order(void)
{
	current_zonelist_order = ZONELIST_ORDER_ZONE;
}

static void build_zonelists(pg_data_t *pgdat)
{
	int node, local_node;
	enum zone_type j;
	struct zonelist *zonelist;

	local_node = pgdat->node_id;

	zonelist = &pgdat->node_zonelists[0];
	j = build_zonelists_node(pgdat, zonelist, 0);

	/*
	 * Now we build the zonelist so that it contains the zones
	 * of all the other nodes.
	 * We don't want to pressure a particular node, so when
	 * building the zones for node N, we make sure that the
	 * zones coming right after the local ones are those from
	 * node N+1 (modulo N)
	 */
	for (node = local_node + 1; node < MAX_NUMNODES; node++) {
		if (!node_online(node))
			continue;
		j = build_zonelists_node(NODE_DATA(node), zonelist, j);
	}
	for (node = 0; node < local_node; node++) {
		if (!node_online(node))
			continue;
		j = build_zonelists_node(NODE_DATA(node), zonelist, j);
	}

	zonelist->_zonerefs[j].zone = NULL;
	zonelist->_zonerefs[j].zone_idx = 0;
}

/* non-NUMA variant of zonelist performance cache - just NULL zlcache_ptr */
static void build_zonelist_cache(pg_data_t *pgdat)
{
	pgdat->node_zonelists[0].zlcache_ptr = NULL;
}

#endif	/* CONFIG_NUMA */

/*
 * Boot pageset table. One per cpu which is going to be used for all
 * zones and all nodes. The parameters will be set in such a way
 * that an item put on a list will immediately be handed over to
 * the buddy list. This is safe since pageset manipulation is done
 * with interrupts disabled.
 *
 * The boot_pagesets must be kept even after bootup is complete for
 * unused processors and/or zones. They do play a role for bootstrapping
 * hotplugged processors.
 *
 * zoneinfo_show() and maybe other functions do
 * not check if the processor is online before following the pageset pointer.
 * Other parts of the kernel may not check if the zone is available.
 */
static void setup_pageset(struct per_cpu_pageset *p, unsigned long batch);
static DEFINE_PER_CPU(struct per_cpu_pageset, boot_pageset);
static void setup_zone_pageset(struct zone *zone);

/*
 * Global mutex to protect against size modification of zonelists
 * as well as to serialize pageset setup for the new populated zone.
 */
DEFINE_MUTEX(zonelists_mutex);

/* return values int ....just for stop_machine() */
static int __build_all_zonelists(void *data)
{
	int nid;
	int cpu;
	pg_data_t *self = data;

#ifdef CONFIG_NUMA
	memset(node_load, 0, sizeof(node_load));
#endif

	if (self && !node_online(self->node_id)) {
		build_zonelists(self);
		build_zonelist_cache(self);
	}

	for_each_online_node(nid) {
		pg_data_t *pgdat = NODE_DATA(nid);

		build_zonelists(pgdat);
		build_zonelist_cache(pgdat);
	}

	/*
	 * Initialize the boot_pagesets that are going to be used
	 * for bootstrapping processors. The real pagesets for
	 * each zone will be allocated later when the per cpu
	 * allocator is available.
	 *
	 * boot_pagesets are used also for bootstrapping offline
	 * cpus if the system is already booted because the pagesets
	 * are needed to initialize allocators on a specific cpu too.
	 * F.e. the percpu allocator needs the page allocator which
	 * needs the percpu allocator in order to allocate its pagesets
	 * (a chicken-egg dilemma).
	 */
	for_each_possible_cpu(cpu) {
		setup_pageset(&per_cpu(boot_pageset, cpu), 0);

#ifdef CONFIG_HAVE_MEMORYLESS_NODES
		/*
		 * We now know the "local memory node" for each node--
		 * i.e., the node of the first zone in the generic zonelist.
		 * Set up numa_mem percpu variable for on-line cpus.  During
		 * boot, only the boot cpu should be on-line;  we'll init the
		 * secondary cpus' numa_mem as they come on-line.  During
		 * node/memory hotplug, we'll fixup all on-line cpus.
		 */
		if (cpu_online(cpu))
			set_cpu_numa_mem(cpu, local_memory_node(cpu_to_node(cpu)));
#endif
	}

	return 0;
}

/*
 * Called with zonelists_mutex held always
 * unless system_state == SYSTEM_BOOTING.
 */
void __ref build_all_zonelists(pg_data_t *pgdat, struct zone *zone)
{
	set_zonelist_order();

	if (system_state == SYSTEM_BOOTING) {
		__build_all_zonelists(NULL);
		mminit_verify_zonelist();
		cpuset_init_current_mems_allowed();
	} else {
#ifdef CONFIG_MEMORY_HOTPLUG
		if (zone)
			setup_zone_pageset(zone);
#endif
		/* we have to stop all cpus to guarantee there is no user
		   of zonelist */
		stop_machine(__build_all_zonelists, pgdat, NULL);
		/* cpuset refresh routine should be here */
	}
	vm_total_pages = nr_free_pagecache_pages();
	/*
	 * Disable grouping by mobility if the number of pages in the
	 * system is too low to allow the mechanism to work. It would be
	 * more accurate, but expensive to check per-zone. This check is
	 * made on memory-hotadd so a system can start with mobility
	 * disabled and enable it later
	 */
	if (vm_total_pages < (pageblock_nr_pages * MIGRATE_TYPES))
		page_group_by_mobility_disabled = 1;
	else
		page_group_by_mobility_disabled = 0;

	printk("Built %i zonelists in %s order, mobility grouping %s.  "
		"Total pages: %ld\n",
			nr_online_nodes,
			zonelist_order_name[current_zonelist_order],
			page_group_by_mobility_disabled ? "off" : "on",
			vm_total_pages);
#ifdef CONFIG_NUMA
	printk("Policy zone: %s\n", zone_names[policy_zone]);
#endif
}

/*
 * Helper functions to size the waitqueue hash table.
 * Essentially these want to choose hash table sizes sufficiently
 * large so that collisions trying to wait on pages are rare.
 * But in fact, the number of active page waitqueues on typical
 * systems is ridiculously low, less than 200. So this is even
 * conservative, even though it seems large.
 *
 * The constant PAGES_PER_WAITQUEUE specifies the ratio of pages to
 * waitqueues, i.e. the size of the waitq table given the number of pages.
 */
#define PAGES_PER_WAITQUEUE	256

#ifndef CONFIG_MEMORY_HOTPLUG
static inline unsigned long wait_table_hash_nr_entries(unsigned long pages)
{
	unsigned long size = 1;

	pages /= PAGES_PER_WAITQUEUE;

	while (size < pages)
		size <<= 1;

	/*
	 * Once we have dozens or even hundreds of threads sleeping
	 * on IO we've got bigger problems than wait queue collision.
	 * Limit the size of the wait table to a reasonable size.
	 */
	size = min(size, 4096UL);

	return max(size, 4UL);
}
#else
/*
 * A zone's size might be changed by hot-add, so it is not possible to determine
 * a suitable size for its wait_table.  So we use the maximum size now.
 *
 * The max wait table size = 4096 x sizeof(wait_queue_head_t).   ie:
 *
 *    i386 (preemption config)    : 4096 x 16 = 64Kbyte.
 *    ia64, x86-64 (no preemption): 4096 x 20 = 80Kbyte.
 *    ia64, x86-64 (preemption)   : 4096 x 24 = 96Kbyte.
 *
 * The maximum entries are prepared when a zone's memory is (512K + 256) pages
 * or more by the traditional way. (See above).  It equals:
 *
 *    i386, x86-64, powerpc(4K page size) : =  ( 2G + 1M)byte.
 *    ia64(16K page size)                 : =  ( 8G + 4M)byte.
 *    powerpc (64K page size)             : =  (32G +16M)byte.
 */
static inline unsigned long wait_table_hash_nr_entries(unsigned long pages)
{
	return 4096UL;
}
#endif

/*
 * This is an integer logarithm so that shifts can be used later
 * to extract the more random high bits from the multiplicative
 * hash function before the remainder is taken.
 */
static inline unsigned long wait_table_bits(unsigned long size)
{
	return ffz(~size);
}

#define LONG_ALIGN(x) (((x)+(sizeof(long))-1)&~((sizeof(long))-1))

/*
 * Check if a pageblock contains reserved pages
 */
static int pageblock_is_reserved(unsigned long start_pfn, unsigned long end_pfn)
{
	unsigned long pfn;

	for (pfn = start_pfn; pfn < end_pfn; pfn++) {
		if (!pfn_valid_within(pfn) || PageReserved(pfn_to_page(pfn)))
			return 1;
	}
	return 0;
}

/*
 * Mark a number of pageblocks as MIGRATE_RESERVE. The number
 * of blocks reserved is based on min_wmark_pages(zone). The memory within
 * the reserve will tend to store contiguous free pages. Setting min_free_kbytes
 * higher will lead to a bigger reserve which will get freed as contiguous
 * blocks as reclaim kicks in
 */
static void setup_zone_migrate_reserve(struct zone *zone)
{
	unsigned long start_pfn, pfn, end_pfn, block_end_pfn;
	struct page *page;
	unsigned long block_migratetype;
	int reserve;
	int old_reserve;

	/*
	 * Get the start pfn, end pfn and the number of blocks to reserve
	 * We have to be careful to be aligned to pageblock_nr_pages to
	 * make sure that we always check pfn_valid for the first page in
	 * the block.
	 */
	start_pfn = zone->zone_start_pfn;
	end_pfn = zone_end_pfn(zone);
	start_pfn = roundup(start_pfn, pageblock_nr_pages);
	reserve = roundup(min_wmark_pages(zone), pageblock_nr_pages) >>
							pageblock_order;

	/*
	 * Reserve blocks are generally in place to help high-order atomic
	 * allocations that are short-lived. A min_free_kbytes value that
	 * would result in more than 2 reserve blocks for atomic allocations
	 * is assumed to be in place to help anti-fragmentation for the
	 * future allocation of hugepages at runtime.
	 */
	reserve = min(2, reserve);
	old_reserve = zone->nr_migrate_reserve_block;

	/* When memory hot-add, we almost always need to do nothing */
	if (reserve == old_reserve)
		return;
	zone->nr_migrate_reserve_block = reserve;

	for (pfn = start_pfn; pfn < end_pfn; pfn += pageblock_nr_pages) {
		if (!pfn_valid(pfn))
			continue;
		page = pfn_to_page(pfn);

		/* Watch out for overlapping nodes */
		if (page_to_nid(page) != zone_to_nid(zone))
			continue;

		block_migratetype = get_pageblock_migratetype(page);

		/* Only test what is necessary when the reserves are not met */
		if (reserve > 0) {
			/*
			 * Blocks with reserved pages will never free, skip
			 * them.
			 */
			block_end_pfn = min(pfn + pageblock_nr_pages, end_pfn);
			if (pageblock_is_reserved(pfn, block_end_pfn))
				continue;

			/* If this block is reserved, account for it */
			if (block_migratetype == MIGRATE_RESERVE) {
				reserve--;
				continue;
			}

			/* Suitable for reserving if this block is movable */
			if (block_migratetype == MIGRATE_MOVABLE) {
				set_pageblock_migratetype(page,
							MIGRATE_RESERVE);
				move_freepages_block(zone, page,
							MIGRATE_RESERVE);
				reserve--;
				continue;
			}
		} else if (!old_reserve) {
			/*
			 * At boot time we don't need to scan the whole zone
			 * for turning off MIGRATE_RESERVE.
			 */
			break;
		}

		/*
		 * If the reserve is met and this is a previous reserved block,
		 * take it back
		 */
		if (block_migratetype == MIGRATE_RESERVE) {
			set_pageblock_migratetype(page, MIGRATE_MOVABLE);
			move_freepages_block(zone, page, MIGRATE_MOVABLE);
		}
	}
}

/*
 * Initially all pages are reserved - free ones are freed
 * up by free_all_bootmem() once the early boot process is
 * done. Non-atomic initialization, single-pass.
 */
void __meminit memmap_init_zone(unsigned long size, int nid, unsigned long zone,
		unsigned long start_pfn, enum memmap_context context)
{
	struct page *page;
	unsigned long end_pfn = start_pfn + size;
	unsigned long pfn;
	struct zone *z;

	if (highest_memmap_pfn < end_pfn - 1)
		highest_memmap_pfn = end_pfn - 1;

	z = &NODE_DATA(nid)->node_zones[zone];
	for (pfn = start_pfn; pfn < end_pfn; pfn++) {
		/*
		 * There can be holes in boot-time mem_map[]s
		 * handed to this function.  They do not
		 * exist on hotplugged memory.
		 */
		if (context == MEMMAP_EARLY) {
			if (!early_pfn_valid(pfn))
				continue;
			if (!early_pfn_in_nid(pfn, nid))
				continue;
		}
		page = pfn_to_page(pfn);
		set_page_links(page, zone, nid, pfn);
		mminit_verify_page_links(page, zone, nid, pfn);
		init_page_count(page);
		page_mapcount_reset(page);
		page_nid_reset_last(page);
		SetPageReserved(page);
		/*
		 * Mark the block movable so that blocks are reserved for
		 * movable at startup. This will force kernel allocations
		 * to reserve their blocks rather than leaking throughout
		 * the address space during boot when many long-lived
		 * kernel allocations are made. Later some blocks near
		 * the start are marked MIGRATE_RESERVE by
		 * setup_zone_migrate_reserve()
		 *
		 * bitmap is created for zone's valid pfn range. but memmap
		 * can be created for invalid pages (for alignment)
		 * check here not to call set_pageblock_migratetype() against
		 * pfn out of zone.
		 */
		if ((z->zone_start_pfn <= pfn)
		    && (pfn < zone_end_pfn(z))
		    && !(pfn & (pageblock_nr_pages - 1)))
			set_pageblock_migratetype(page, MIGRATE_MOVABLE);

		INIT_LIST_HEAD(&page->lru);
#ifdef WANT_PAGE_VIRTUAL
		/* The shift won't overflow because ZONE_NORMAL is below 4G. */
		if (!is_highmem_idx(zone))
			set_page_address(page, __va(pfn << PAGE_SHIFT));
#endif
	}
}

static void __meminit zone_init_free_lists(struct zone *zone)
{
	unsigned int order, t;
	for_each_migratetype_order(order, t) {
		INIT_LIST_HEAD(&zone->free_area[order].free_list[t]);
		zone->free_area[order].nr_free = 0;
	}
}

#ifndef __HAVE_ARCH_MEMMAP_INIT
#define memmap_init(size, nid, zone, start_pfn) \
	memmap_init_zone((size), (nid), (zone), (start_pfn), MEMMAP_EARLY)
#endif

static int zone_batchsize(struct zone *zone)
{
#ifdef CONFIG_MMU
	int batch;

	/*
	 * The per-cpu-pages pools are set to around 1000th of the
	 * size of the zone.  But no more than 1/2 of a meg.
	 *
	 * OK, so we don't know how big the cache is.  So guess.
	 */
	batch = zone->managed_pages / 1024;
	if (batch * PAGE_SIZE > 512 * 1024)
		batch = (512 * 1024) / PAGE_SIZE;
	batch /= 4;		/* We effectively *= 4 below */
	if (batch < 1)
		batch = 1;

	/*
	 * Clamp the batch to a 2^n - 1 value. Having a power
	 * of 2 value was found to be more likely to have
	 * suboptimal cache aliasing properties in some cases.
	 *
	 * For example if 2 tasks are alternately allocating
	 * batches of pages, one task can end up with a lot
	 * of pages of one half of the possible page colors
	 * and the other with pages of the other colors.
	 */
	batch = rounddown_pow_of_two(batch + batch/2) - 1;

	return batch;

#else
	/* The deferral and batching of frees should be suppressed under NOMMU
	 * conditions.
	 *
	 * The problem is that NOMMU needs to be able to allocate large chunks
	 * of contiguous memory as there's no hardware page translation to
	 * assemble apparent contiguous memory from discontiguous pages.
	 *
	 * Queueing large contiguous runs of pages for batching, however,
	 * causes the pages to actually be freed in smaller chunks.  As there
	 * can be a significant delay between the individual batches being
	 * recycled, this leads to the once large chunks of space being
	 * fragmented and becoming unavailable for high-order allocations.
	 */
	return 0;
#endif
}

/*
 * pcp->high and pcp->batch values are related and dependent on one another:
 * ->batch must never be higher then ->high.
 * The following function updates them in a safe manner without read side
 * locking.
 *
 * Any new users of pcp->batch and pcp->high should ensure they can cope with
 * those fields changing asynchronously (acording the the above rule).
 *
 * mutex_is_locked(&pcp_batch_high_lock) required when calling this function
 * outside of boot time (or some other assurance that no concurrent updaters
 * exist).
 */
static void pageset_update(struct per_cpu_pages *pcp, unsigned long high,
		unsigned long batch)
{
       /* start with a fail safe value for batch */
	pcp->batch = 1;
	smp_wmb();

       /* Update high, then batch, in order */
	pcp->high = high;
	smp_wmb();

	pcp->batch = batch;
}

/* a companion to pageset_set_high() */
static void pageset_set_batch(struct per_cpu_pageset *p, unsigned long batch)
{
	pageset_update(&p->pcp, 6 * batch, max(1UL, 1 * batch));
}

static void pageset_init(struct per_cpu_pageset *p)
{
	struct per_cpu_pages *pcp;
	int migratetype;

	memset(p, 0, sizeof(*p));

	pcp = &p->pcp;
	pcp->count = 0;
	for (migratetype = 0; migratetype < MIGRATE_PCPTYPES; migratetype++)
		INIT_LIST_HEAD(&pcp->lists[migratetype]);
}

static void setup_pageset(struct per_cpu_pageset *p, unsigned long batch)
{
	pageset_init(p);
	pageset_set_batch(p, batch);
}

/*
 * pageset_set_high() sets the high water mark for hot per_cpu_pagelist
 * to the value high for the pageset p.
 */
static void pageset_set_high(struct per_cpu_pageset *p,
				unsigned long high)
{
	unsigned long batch = max(1UL, high / 4);
	if ((high / 4) > (PAGE_SHIFT * 8))
		batch = PAGE_SHIFT * 8;

	pageset_update(&p->pcp, high, batch);
}

static void pageset_set_high_and_batch(struct zone *zone,
				       struct per_cpu_pageset *pcp)
{
	if (percpu_pagelist_fraction)
		pageset_set_high(pcp,
			(zone->managed_pages /
				percpu_pagelist_fraction));
	else
		pageset_set_batch(pcp, zone_batchsize(zone));
}

static void __meminit zone_pageset_init(struct zone *zone, int cpu)
{
	struct per_cpu_pageset *pcp = per_cpu_ptr(zone->pageset, cpu);

	pageset_init(pcp);
	pageset_set_high_and_batch(zone, pcp);
}

static void __meminit setup_zone_pageset(struct zone *zone)
{
	int cpu;
	zone->pageset = alloc_percpu(struct per_cpu_pageset);
	for_each_possible_cpu(cpu)
		zone_pageset_init(zone, cpu);
}

/*
 * Allocate per cpu pagesets and initialize them.
 * Before this call only boot pagesets were available.
 */
void __init setup_per_cpu_pageset(void)
{
	struct zone *zone;

	for_each_populated_zone(zone)
		setup_zone_pageset(zone);
}

static noinline __init_refok
int zone_wait_table_init(struct zone *zone, unsigned long zone_size_pages)
{
	int i;
	struct pglist_data *pgdat = zone->zone_pgdat;
	size_t alloc_size;

	/*
	 * The per-page waitqueue mechanism uses hashed waitqueues
	 * per zone.
	 */
	zone->wait_table_hash_nr_entries =
		 wait_table_hash_nr_entries(zone_size_pages);
	zone->wait_table_bits =
		wait_table_bits(zone->wait_table_hash_nr_entries);
	alloc_size = zone->wait_table_hash_nr_entries
					* sizeof(wait_queue_head_t);

	if (!slab_is_available()) {
		zone->wait_table = (wait_queue_head_t *)
			alloc_bootmem_node_nopanic(pgdat, alloc_size);
	} else {
		/*
		 * This case means that a zone whose size was 0 gets new memory
		 * via memory hot-add.
		 * But it may be the case that a new node was hot-added.  In
		 * this case vmalloc() will not be able to use this new node's
		 * memory - this wait_table must be initialized to use this new
		 * node itself as well.
		 * To use this new node's memory, further consideration will be
		 * necessary.
		 */
		zone->wait_table = vmalloc(alloc_size);
	}
	if (!zone->wait_table)
		return -ENOMEM;

	for (i = 0; i < zone->wait_table_hash_nr_entries; ++i)
		init_waitqueue_head(zone->wait_table + i);

	return 0;
}

static __meminit void zone_pcp_init(struct zone *zone)
{
	/*
	 * per cpu subsystem is not up at this point. The following code
	 * relies on the ability of the linker to provide the
	 * offset of a (static) per cpu variable into the per cpu area.
	 */
	zone->pageset = &boot_pageset;

	if (zone->present_pages)
		printk(KERN_DEBUG "  %s zone: %lu pages, LIFO batch:%u\n",
			zone->name, zone->present_pages,
					 zone_batchsize(zone));
}

int __meminit init_currently_empty_zone(struct zone *zone,
					unsigned long zone_start_pfn,
					unsigned long size,
					enum memmap_context context)
{
	struct pglist_data *pgdat = zone->zone_pgdat;
	int ret;
	ret = zone_wait_table_init(zone, size);
	if (ret)
		return ret;
	pgdat->nr_zones = zone_idx(zone) + 1;

	zone->zone_start_pfn = zone_start_pfn;

	mminit_dprintk(MMINIT_TRACE, "memmap_init",
			"Initialising map node %d zone %lu pfns %lu -> %lu\n",
			pgdat->node_id,
			(unsigned long)zone_idx(zone),
			zone_start_pfn, (zone_start_pfn + size));

	zone_init_free_lists(zone);

	return 0;
}

#ifdef CONFIG_HAVE_MEMBLOCK_NODE_MAP
#ifndef CONFIG_HAVE_ARCH_EARLY_PFN_TO_NID
/*
 * Required by SPARSEMEM. Given a PFN, return what node the PFN is on.
 * Architectures may implement their own version but if add_active_range()
 * was used and there are no special requirements, this is a convenient
 * alternative
 */
int __meminit __early_pfn_to_nid(unsigned long pfn)
{
	unsigned long start_pfn, end_pfn;
	int nid;
	/*
	 * NOTE: The following SMP-unsafe globals are only used early in boot
	 * when the kernel is running single-threaded.
	 */
	static unsigned long __meminitdata last_start_pfn, last_end_pfn;
	static int __meminitdata last_nid;

	if (last_start_pfn <= pfn && pfn < last_end_pfn)
		return last_nid;

	nid = memblock_search_pfn_nid(pfn, &start_pfn, &end_pfn);
	if (nid != -1) {
		last_start_pfn = start_pfn;
		last_end_pfn = end_pfn;
		last_nid = nid;
	}

	return nid;
}
#endif /* CONFIG_HAVE_ARCH_EARLY_PFN_TO_NID */

int __meminit early_pfn_to_nid(unsigned long pfn)
{
	int nid;

	nid = __early_pfn_to_nid(pfn);
	if (nid >= 0)
		return nid;
	/* just returns 0 */
	return 0;
}

#ifdef CONFIG_NODES_SPAN_OTHER_NODES
bool __meminit early_pfn_in_nid(unsigned long pfn, int node)
{
	int nid;

	nid = __early_pfn_to_nid(pfn);
	if (nid >= 0 && nid != node)
		return false;
	return true;
}
#endif

/**
 * free_bootmem_with_active_regions - Call free_bootmem_node for each active range
 * @nid: The node to free memory on. If MAX_NUMNODES, all nodes are freed.
 * @max_low_pfn: The highest PFN that will be passed to free_bootmem_node
 *
 * If an architecture guarantees that all ranges registered with
 * add_active_ranges() contain no holes and may be freed, this
 * this function may be used instead of calling free_bootmem() manually.
 */
void __init free_bootmem_with_active_regions(int nid, unsigned long max_low_pfn)
{
	unsigned long start_pfn, end_pfn;
	int i, this_nid;

	for_each_mem_pfn_range(i, nid, &start_pfn, &end_pfn, &this_nid) {
		start_pfn = min(start_pfn, max_low_pfn);
		end_pfn = min(end_pfn, max_low_pfn);

		if (start_pfn < end_pfn)
			free_bootmem_node(NODE_DATA(this_nid),
					  PFN_PHYS(start_pfn),
					  (end_pfn - start_pfn) << PAGE_SHIFT);
	}
}

/**
 * sparse_memory_present_with_active_regions - Call memory_present for each active range
 * @nid: The node to call memory_present for. If MAX_NUMNODES, all nodes will be used.
 *
 * If an architecture guarantees that all ranges registered with
 * add_active_ranges() contain no holes and may be freed, this
 * function may be used instead of calling memory_present() manually.
 */
void __init sparse_memory_present_with_active_regions(int nid)
{
	unsigned long start_pfn, end_pfn;
	int i, this_nid;

	for_each_mem_pfn_range(i, nid, &start_pfn, &end_pfn, &this_nid)
		memory_present(this_nid, start_pfn, end_pfn);
}

/**
 * get_pfn_range_for_nid - Return the start and end page frames for a node
 * @nid: The nid to return the range for. If MAX_NUMNODES, the min and max PFN are returned.
 * @start_pfn: Passed by reference. On return, it will have the node start_pfn.
 * @end_pfn: Passed by reference. On return, it will have the node end_pfn.
 *
 * It returns the start and end page frame of a node based on information
 * provided by an arch calling add_active_range(). If called for a node
 * with no available memory, a warning is printed and the start and end
 * PFNs will be 0.
 */
void __meminit get_pfn_range_for_nid(unsigned int nid,
			unsigned long *start_pfn, unsigned long *end_pfn)
{
	unsigned long this_start_pfn, this_end_pfn;
	int i;

	*start_pfn = -1UL;
	*end_pfn = 0;

	for_each_mem_pfn_range(i, nid, &this_start_pfn, &this_end_pfn, NULL) {
		*start_pfn = min(*start_pfn, this_start_pfn);
		*end_pfn = max(*end_pfn, this_end_pfn);
	}

	if (*start_pfn == -1UL)
		*start_pfn = 0;
}

/*
 * This finds a zone that can be used for ZONE_MOVABLE pages. The
 * assumption is made that zones within a node are ordered in monotonic
 * increasing memory addresses so that the "highest" populated zone is used
 */
static void __init find_usable_zone_for_movable(void)
{
	int zone_index;
	for (zone_index = MAX_NR_ZONES - 1; zone_index >= 0; zone_index--) {
		if (zone_index == ZONE_MOVABLE)
			continue;

		if (arch_zone_highest_possible_pfn[zone_index] >
				arch_zone_lowest_possible_pfn[zone_index])
			break;
	}

	VM_BUG_ON(zone_index == -1);
	movable_zone = zone_index;
}

/*
 * The zone ranges provided by the architecture do not include ZONE_MOVABLE
 * because it is sized independent of architecture. Unlike the other zones,
 * the starting point for ZONE_MOVABLE is not fixed. It may be different
 * in each node depending on the size of each node and how evenly kernelcore
 * is distributed. This helper function adjusts the zone ranges
 * provided by the architecture for a given node by using the end of the
 * highest usable zone for ZONE_MOVABLE. This preserves the assumption that
 * zones within a node are in order of monotonic increases memory addresses
 */
static void __meminit adjust_zone_range_for_zone_movable(int nid,
					unsigned long zone_type,
					unsigned long node_start_pfn,
					unsigned long node_end_pfn,
					unsigned long *zone_start_pfn,
					unsigned long *zone_end_pfn)
{
	/* Only adjust if ZONE_MOVABLE is on this node */
	if (zone_movable_pfn[nid]) {
		/* Size ZONE_MOVABLE */
		if (zone_type == ZONE_MOVABLE) {
			*zone_start_pfn = zone_movable_pfn[nid];
			*zone_end_pfn = min(node_end_pfn,
				arch_zone_highest_possible_pfn[movable_zone]);

		/* Adjust for ZONE_MOVABLE starting within this range */
		} else if (*zone_start_pfn < zone_movable_pfn[nid] &&
				*zone_end_pfn > zone_movable_pfn[nid]) {
			*zone_end_pfn = zone_movable_pfn[nid];

		/* Check if this whole range is within ZONE_MOVABLE */
		} else if (*zone_start_pfn >= zone_movable_pfn[nid])
			*zone_start_pfn = *zone_end_pfn;
	}
}

/*
 * Return the number of pages a zone spans in a node, including holes
 * present_pages = zone_spanned_pages_in_node() - zone_absent_pages_in_node()
 */
static unsigned long __meminit zone_spanned_pages_in_node(int nid,
					unsigned long zone_type,
					unsigned long node_start_pfn,
					unsigned long node_end_pfn,
					unsigned long *ignored)
{
	unsigned long zone_start_pfn, zone_end_pfn;

	/* Get the start and end of the zone */
	zone_start_pfn = arch_zone_lowest_possible_pfn[zone_type];
	zone_end_pfn = arch_zone_highest_possible_pfn[zone_type];
	adjust_zone_range_for_zone_movable(nid, zone_type,
				node_start_pfn, node_end_pfn,
				&zone_start_pfn, &zone_end_pfn);

	/* Check that this node has pages within the zone's required range */
	if (zone_end_pfn < node_start_pfn || zone_start_pfn > node_end_pfn)
		return 0;

	/* Move the zone boundaries inside the node if necessary */
	zone_end_pfn = min(zone_end_pfn, node_end_pfn);
	zone_start_pfn = max(zone_start_pfn, node_start_pfn);

	/* Return the spanned pages */
	return zone_end_pfn - zone_start_pfn;
}

/*
 * Return the number of holes in a range on a node. If nid is MAX_NUMNODES,
 * then all holes in the requested range will be accounted for.
 */
unsigned long __meminit __absent_pages_in_range(int nid,
				unsigned long range_start_pfn,
				unsigned long range_end_pfn)
{
	unsigned long nr_absent = range_end_pfn - range_start_pfn;
	unsigned long start_pfn, end_pfn;
	int i;

	for_each_mem_pfn_range(i, nid, &start_pfn, &end_pfn, NULL) {
		start_pfn = clamp(start_pfn, range_start_pfn, range_end_pfn);
		end_pfn = clamp(end_pfn, range_start_pfn, range_end_pfn);
		nr_absent -= end_pfn - start_pfn;
	}
	return nr_absent;
}

/**
 * absent_pages_in_range - Return number of page frames in holes within a range
 * @start_pfn: The start PFN to start searching for holes
 * @end_pfn: The end PFN to stop searching for holes
 *
 * It returns the number of pages frames in memory holes within a range.
 */
unsigned long __init absent_pages_in_range(unsigned long start_pfn,
							unsigned long end_pfn)
{
	return __absent_pages_in_range(MAX_NUMNODES, start_pfn, end_pfn);
}

/* Return the number of page frames in holes in a zone on a node */
static unsigned long __meminit zone_absent_pages_in_node(int nid,
					unsigned long zone_type,
					unsigned long node_start_pfn,
					unsigned long node_end_pfn,
					unsigned long *ignored)
{
	unsigned long zone_low = arch_zone_lowest_possible_pfn[zone_type];
	unsigned long zone_high = arch_zone_highest_possible_pfn[zone_type];
	unsigned long zone_start_pfn, zone_end_pfn;

	zone_start_pfn = clamp(node_start_pfn, zone_low, zone_high);
	zone_end_pfn = clamp(node_end_pfn, zone_low, zone_high);

	adjust_zone_range_for_zone_movable(nid, zone_type,
			node_start_pfn, node_end_pfn,
			&zone_start_pfn, &zone_end_pfn);
	return __absent_pages_in_range(nid, zone_start_pfn, zone_end_pfn);
}

#else /* CONFIG_HAVE_MEMBLOCK_NODE_MAP */
static inline unsigned long __meminit zone_spanned_pages_in_node(int nid,
					unsigned long zone_type,
					unsigned long node_start_pfn,
					unsigned long node_end_pfn,
					unsigned long *zones_size)
{
	return zones_size[zone_type];
}

static inline unsigned long __meminit zone_absent_pages_in_node(int nid,
						unsigned long zone_type,
						unsigned long node_start_pfn,
						unsigned long node_end_pfn,
						unsigned long *zholes_size)
{
	if (!zholes_size)
		return 0;

	return zholes_size[zone_type];
}

#endif /* CONFIG_HAVE_MEMBLOCK_NODE_MAP */

static void __meminit calculate_node_totalpages(struct pglist_data *pgdat,
						unsigned long node_start_pfn,
						unsigned long node_end_pfn,
						unsigned long *zones_size,
						unsigned long *zholes_size)
{
	unsigned long realtotalpages, totalpages = 0;
	enum zone_type i;

	for (i = 0; i < MAX_NR_ZONES; i++)
		totalpages += zone_spanned_pages_in_node(pgdat->node_id, i,
							 node_start_pfn,
							 node_end_pfn,
							 zones_size);
	pgdat->node_spanned_pages = totalpages;

	realtotalpages = totalpages;
	for (i = 0; i < MAX_NR_ZONES; i++)
		realtotalpages -=
			zone_absent_pages_in_node(pgdat->node_id, i,
						  node_start_pfn, node_end_pfn,
						  zholes_size);
	pgdat->node_present_pages = realtotalpages;
	printk(KERN_DEBUG "On node %d totalpages: %lu\n", pgdat->node_id,
							realtotalpages);
}

#ifndef CONFIG_SPARSEMEM
/*
 * Calculate the size of the zone->blockflags rounded to an unsigned long
 * Start by making sure zonesize is a multiple of pageblock_order by rounding
 * up. Then use 1 NR_PAGEBLOCK_BITS worth of bits per pageblock, finally
 * round what is now in bits to nearest long in bits, then return it in
 * bytes.
 */
static unsigned long __init usemap_size(unsigned long zone_start_pfn, unsigned long zonesize)
{
	unsigned long usemapsize;

	zonesize += zone_start_pfn & (pageblock_nr_pages-1);
	usemapsize = roundup(zonesize, pageblock_nr_pages);
	usemapsize = usemapsize >> pageblock_order;
	usemapsize *= NR_PAGEBLOCK_BITS;
	usemapsize = roundup(usemapsize, 8 * sizeof(unsigned long));

	return usemapsize / 8;
}

static void __init setup_usemap(struct pglist_data *pgdat,
				struct zone *zone,
				unsigned long zone_start_pfn,
				unsigned long zonesize)
{
	unsigned long usemapsize = usemap_size(zone_start_pfn, zonesize);
	zone->pageblock_flags = NULL;
	if (usemapsize)
		zone->pageblock_flags = alloc_bootmem_node_nopanic(pgdat,
								   usemapsize);
}
#else
static inline void setup_usemap(struct pglist_data *pgdat, struct zone *zone,
				unsigned long zone_start_pfn, unsigned long zonesize) {}
#endif /* CONFIG_SPARSEMEM */

#ifdef CONFIG_HUGETLB_PAGE_SIZE_VARIABLE

/* Initialise the number of pages represented by NR_PAGEBLOCK_BITS */
void __paginginit set_pageblock_order(void)
{
	unsigned int order;

	/* Check that pageblock_nr_pages has not already been setup */
	if (pageblock_order)
		return;

	if (HPAGE_SHIFT > PAGE_SHIFT)
		order = HUGETLB_PAGE_ORDER;
	else
		order = MAX_ORDER - 1;

	/*
	 * Assume the largest contiguous order of interest is a huge page.
	 * This value may be variable depending on boot parameters on IA64 and
	 * powerpc.
	 */
	pageblock_order = order;
}
#else /* CONFIG_HUGETLB_PAGE_SIZE_VARIABLE */

/*
 * When CONFIG_HUGETLB_PAGE_SIZE_VARIABLE is not set, set_pageblock_order()
 * is unused as pageblock_order is set at compile-time. See
 * include/linux/pageblock-flags.h for the values of pageblock_order based on
 * the kernel config
 */
void __paginginit set_pageblock_order(void)
{
}

#endif /* CONFIG_HUGETLB_PAGE_SIZE_VARIABLE */

static unsigned long __paginginit calc_memmap_size(unsigned long spanned_pages,
						   unsigned long present_pages)
{
	unsigned long pages = spanned_pages;

	/*
	 * Provide a more accurate estimation if there are holes within
	 * the zone and SPARSEMEM is in use. If there are holes within the
	 * zone, each populated memory region may cost us one or two extra
	 * memmap pages due to alignment because memmap pages for each
	 * populated regions may not naturally algined on page boundary.
	 * So the (present_pages >> 4) heuristic is a tradeoff for that.
	 */
	if (spanned_pages > present_pages + (present_pages >> 4) &&
	    IS_ENABLED(CONFIG_SPARSEMEM))
		pages = present_pages;

	return PAGE_ALIGN(pages * sizeof(struct page)) >> PAGE_SHIFT;
}

/*
 * Set up the zone data structures:
 *   - mark all pages reserved
 *   - mark all memory queues empty
 *   - clear the memory bitmaps
 *
 * NOTE: pgdat should get zeroed by caller.
 */
static void __paginginit free_area_init_core(struct pglist_data *pgdat,
		unsigned long node_start_pfn, unsigned long node_end_pfn,
		unsigned long *zones_size, unsigned long *zholes_size)
{
	enum zone_type j;
	int nid = pgdat->node_id;
	unsigned long zone_start_pfn = pgdat->node_start_pfn;
	int ret;

	pgdat_resize_init(pgdat);
#ifdef CONFIG_NUMA_BALANCING
	spin_lock_init(&pgdat->numabalancing_migrate_lock);
	pgdat->numabalancing_migrate_nr_pages = 0;
	pgdat->numabalancing_migrate_next_window = jiffies;
#endif
	init_waitqueue_head(&pgdat->kswapd_wait);
	init_waitqueue_head(&pgdat->pfmemalloc_wait);
	pgdat_page_cgroup_init(pgdat);

	for (j = 0; j < MAX_NR_ZONES; j++) {
		struct zone *zone = pgdat->node_zones + j;
		unsigned long size, realsize, freesize, memmap_pages;

		size = zone_spanned_pages_in_node(nid, j, node_start_pfn,
						  node_end_pfn, zones_size);
		realsize = freesize = size - zone_absent_pages_in_node(nid, j,
								node_start_pfn,
								node_end_pfn,
								zholes_size);

		/*
		 * Adjust freesize so that it accounts for how much memory
		 * is used by this zone for memmap. This affects the watermark
		 * and per-cpu initialisations
		 */
		memmap_pages = calc_memmap_size(size, realsize);
		if (freesize >= memmap_pages) {
			freesize -= memmap_pages;
			if (memmap_pages)
				printk(KERN_DEBUG
				       "  %s zone: %lu pages used for memmap\n",
				       zone_names[j], memmap_pages);
		} else
			printk(KERN_WARNING
				"  %s zone: %lu pages exceeds freesize %lu\n",
				zone_names[j], memmap_pages, freesize);

		/* Account for reserved pages */
		if (j == 0 && freesize > dma_reserve) {
			freesize -= dma_reserve;
			printk(KERN_DEBUG "  %s zone: %lu pages reserved\n",
					zone_names[0], dma_reserve);
		}

		if (!is_highmem_idx(j))
			nr_kernel_pages += freesize;
		/* Charge for highmem memmap if there are enough kernel pages */
		else if (nr_kernel_pages > memmap_pages * 2)
			nr_kernel_pages -= memmap_pages;
		nr_all_pages += freesize;

		zone->spanned_pages = size;
		zone->present_pages = realsize;
		/*
		 * Set an approximate value for lowmem here, it will be adjusted
		 * when the bootmem allocator frees pages into the buddy system.
		 * And all highmem pages will be managed by the buddy system.
		 */
		zone->managed_pages = is_highmem_idx(j) ? realsize : freesize;
#ifdef CONFIG_NUMA
		zone->node = nid;
		zone->min_unmapped_pages = (freesize*sysctl_min_unmapped_ratio)
						/ 100;
		zone->min_slab_pages = (freesize * sysctl_min_slab_ratio) / 100;
#endif
		zone->name = zone_names[j];
		spin_lock_init(&zone->lock);
		spin_lock_init(&zone->lru_lock);
		zone_seqlock_init(zone);
		zone->zone_pgdat = pgdat;
		zone_pcp_init(zone);

		/* For bootup, initialized properly in watermark setup */
		mod_zone_page_state(zone, NR_ALLOC_BATCH, zone->managed_pages);

		lruvec_init(&zone->lruvec);
		if (!size)
			continue;

		set_pageblock_order();
		setup_usemap(pgdat, zone, zone_start_pfn, size);
		ret = init_currently_empty_zone(zone, zone_start_pfn,
						size, MEMMAP_EARLY);
		BUG_ON(ret);
		memmap_init(size, nid, j, zone_start_pfn);
		zone_start_pfn += size;
	}
}

static void __init_refok alloc_node_mem_map(struct pglist_data *pgdat)
{
	/* Skip empty nodes */
	if (!pgdat->node_spanned_pages)
		return;

#ifdef CONFIG_FLAT_NODE_MEM_MAP
	/* ia64 gets its own node_mem_map, before this, without bootmem */
	if (!pgdat->node_mem_map) {
		unsigned long size, start, end;
		struct page *map;

		/*
		 * The zone's endpoints aren't required to be MAX_ORDER
		 * aligned but the node_mem_map endpoints must be in order
		 * for the buddy allocator to function correctly.
		 */
		start = pgdat->node_start_pfn & ~(MAX_ORDER_NR_PAGES - 1);
		end = pgdat_end_pfn(pgdat);
		end = ALIGN(end, MAX_ORDER_NR_PAGES);
		size =  (end - start) * sizeof(struct page);
		map = alloc_remap(pgdat->node_id, size);
		if (!map)
			map = alloc_bootmem_node_nopanic(pgdat, size);
		pgdat->node_mem_map = map + (pgdat->node_start_pfn - start);
	}
#ifndef CONFIG_NEED_MULTIPLE_NODES
	/*
	 * With no DISCONTIG, the global mem_map is just set as node 0's
	 */
	if (pgdat == NODE_DATA(0)) {
		mem_map = NODE_DATA(0)->node_mem_map;
#ifdef CONFIG_HAVE_MEMBLOCK_NODE_MAP
		if (page_to_pfn(mem_map) != pgdat->node_start_pfn)
			mem_map -= (pgdat->node_start_pfn - ARCH_PFN_OFFSET);
#endif /* CONFIG_HAVE_MEMBLOCK_NODE_MAP */
	}
#endif
#endif /* CONFIG_FLAT_NODE_MEM_MAP */
}

void __paginginit free_area_init_node(int nid, unsigned long *zones_size,
		unsigned long node_start_pfn, unsigned long *zholes_size)
{
	pg_data_t *pgdat = NODE_DATA(nid);
	unsigned long start_pfn = 0;
	unsigned long end_pfn = 0;

	/* pg_data_t should be reset to zero when it's allocated */
	WARN_ON(pgdat->nr_zones || pgdat->classzone_idx);

	pgdat->node_id = nid;
	pgdat->node_start_pfn = node_start_pfn;
	if (node_state(nid, N_MEMORY))
		init_zone_allows_reclaim(nid);
#ifdef CONFIG_HAVE_MEMBLOCK_NODE_MAP
	get_pfn_range_for_nid(nid, &start_pfn, &end_pfn);
#endif
	calculate_node_totalpages(pgdat, start_pfn, end_pfn,
				  zones_size, zholes_size);

	alloc_node_mem_map(pgdat);
#ifdef CONFIG_FLAT_NODE_MEM_MAP
	printk(KERN_DEBUG "free_area_init_node: node %d, pgdat %08lx, node_mem_map %08lx\n",
		nid, (unsigned long)pgdat,
		(unsigned long)pgdat->node_mem_map);
#endif

	free_area_init_core(pgdat, start_pfn, end_pfn,
			    zones_size, zholes_size);
}

#ifdef CONFIG_HAVE_MEMBLOCK_NODE_MAP

#if MAX_NUMNODES > 1
/*
 * Figure out the number of possible node ids.
 */
void __init setup_nr_node_ids(void)
{
	unsigned int node;
	unsigned int highest = 0;

	for_each_node_mask(node, node_possible_map)
		highest = node;
	nr_node_ids = highest + 1;
}
#endif

/**
 * node_map_pfn_alignment - determine the maximum internode alignment
 *
 * This function should be called after node map is populated and sorted.
 * It calculates the maximum power of two alignment which can distinguish
 * all the nodes.
 *
 * For example, if all nodes are 1GiB and aligned to 1GiB, the return value
 * would indicate 1GiB alignment with (1 << (30 - PAGE_SHIFT)).  If the
 * nodes are shifted by 256MiB, 256MiB.  Note that if only the last node is
 * shifted, 1GiB is enough and this function will indicate so.
 *
 * This is used to test whether pfn -> nid mapping of the chosen memory
 * model has fine enough granularity to avoid incorrect mapping for the
 * populated node map.
 *
 * Returns the determined alignment in pfn's.  0 if there is no alignment
 * requirement (single node).
 */
unsigned long __init node_map_pfn_alignment(void)
{
	unsigned long accl_mask = 0, last_end = 0;
	unsigned long start, end, mask;
	int last_nid = -1;
	int i, nid;

	for_each_mem_pfn_range(i, MAX_NUMNODES, &start, &end, &nid) {
		if (!start || last_nid < 0 || last_nid == nid) {
			last_nid = nid;
			last_end = end;
			continue;
		}

		/*
		 * Start with a mask granular enough to pin-point to the
		 * start pfn and tick off bits one-by-one until it becomes
		 * too coarse to separate the current node from the last.
		 */
		mask = ~((1 << __ffs(start)) - 1);
		while (mask && last_end <= (start & (mask << 1)))
			mask <<= 1;

		/* accumulate all internode masks */
		accl_mask |= mask;
	}

	/* convert mask to number of pages */
	return ~accl_mask + 1;
}

/* Find the lowest pfn for a node */
static unsigned long __init find_min_pfn_for_node(int nid)
{
	unsigned long min_pfn = ULONG_MAX;
	unsigned long start_pfn;
	int i;

	for_each_mem_pfn_range(i, nid, &start_pfn, NULL, NULL)
		min_pfn = min(min_pfn, start_pfn);

	if (min_pfn == ULONG_MAX) {
		printk(KERN_WARNING
			"Could not find start_pfn for node %d\n", nid);
		return 0;
	}

	return min_pfn;
}

/**
 * find_min_pfn_with_active_regions - Find the minimum PFN registered
 *
 * It returns the minimum PFN based on information provided via
 * add_active_range().
 */
unsigned long __init find_min_pfn_with_active_regions(void)
{
	return find_min_pfn_for_node(MAX_NUMNODES);
}

/*
 * early_calculate_totalpages()
 * Sum pages in active regions for movable zone.
 * Populate N_MEMORY for calculating usable_nodes.
 */
static unsigned long __init early_calculate_totalpages(void)
{
	unsigned long totalpages = 0;
	unsigned long start_pfn, end_pfn;
	int i, nid;

	for_each_mem_pfn_range(i, MAX_NUMNODES, &start_pfn, &end_pfn, &nid) {
		unsigned long pages = end_pfn - start_pfn;

		totalpages += pages;
		if (pages)
			node_set_state(nid, N_MEMORY);
	}
	return totalpages;
}

/*
 * Find the PFN the Movable zone begins in each node. Kernel memory
 * is spread evenly between nodes as long as the nodes have enough
 * memory. When they don't, some nodes will have more kernelcore than
 * others
 */
static void __init find_zone_movable_pfns_for_nodes(void)
{
	int i, nid;
	unsigned long usable_startpfn;
	unsigned long kernelcore_node, kernelcore_remaining;
	/* save the state before borrow the nodemask */
	nodemask_t saved_node_state = node_states[N_MEMORY];
	unsigned long totalpages = early_calculate_totalpages();
	int usable_nodes = nodes_weight(node_states[N_MEMORY]);

	/*
	 * If movablecore was specified, calculate what size of
	 * kernelcore that corresponds so that memory usable for
	 * any allocation type is evenly spread. If both kernelcore
	 * and movablecore are specified, then the value of kernelcore
	 * will be used for required_kernelcore if it's greater than
	 * what movablecore would have allowed.
	 */
	if (required_movablecore) {
		unsigned long corepages;

		/*
		 * Round-up so that ZONE_MOVABLE is at least as large as what
		 * was requested by the user
		 */
		required_movablecore =
			roundup(required_movablecore, MAX_ORDER_NR_PAGES);
		corepages = totalpages - required_movablecore;

		required_kernelcore = max(required_kernelcore, corepages);
	}

	/* If kernelcore was not specified, there is no ZONE_MOVABLE */
	if (!required_kernelcore)
		goto out;

	/* usable_startpfn is the lowest possible pfn ZONE_MOVABLE can be at */
	find_usable_zone_for_movable();
	usable_startpfn = arch_zone_lowest_possible_pfn[movable_zone];

restart:
	/* Spread kernelcore memory as evenly as possible throughout nodes */
	kernelcore_node = required_kernelcore / usable_nodes;
	for_each_node_state(nid, N_MEMORY) {
		unsigned long start_pfn, end_pfn;

		/*
		 * Recalculate kernelcore_node if the division per node
		 * now exceeds what is necessary to satisfy the requested
		 * amount of memory for the kernel
		 */
		if (required_kernelcore < kernelcore_node)
			kernelcore_node = required_kernelcore / usable_nodes;

		/*
		 * As the map is walked, we track how much memory is usable
		 * by the kernel using kernelcore_remaining. When it is
		 * 0, the rest of the node is usable by ZONE_MOVABLE
		 */
		kernelcore_remaining = kernelcore_node;

		/* Go through each range of PFNs within this node */
		for_each_mem_pfn_range(i, nid, &start_pfn, &end_pfn, NULL) {
			unsigned long size_pages;

			start_pfn = max(start_pfn, zone_movable_pfn[nid]);
			if (start_pfn >= end_pfn)
				continue;

			/* Account for what is only usable for kernelcore */
			if (start_pfn < usable_startpfn) {
				unsigned long kernel_pages;
				kernel_pages = min(end_pfn, usable_startpfn)
								- start_pfn;

				kernelcore_remaining -= min(kernel_pages,
							kernelcore_remaining);
				required_kernelcore -= min(kernel_pages,
							required_kernelcore);

				/* Continue if range is now fully accounted */
				if (end_pfn <= usable_startpfn) {

					/*
					 * Push zone_movable_pfn to the end so
					 * that if we have to rebalance
					 * kernelcore across nodes, we will
					 * not double account here
					 */
					zone_movable_pfn[nid] = end_pfn;
					continue;
				}
				start_pfn = usable_startpfn;
			}

			/*
			 * The usable PFN range for ZONE_MOVABLE is from
			 * start_pfn->end_pfn. Calculate size_pages as the
			 * number of pages used as kernelcore
			 */
			size_pages = end_pfn - start_pfn;
			if (size_pages > kernelcore_remaining)
				size_pages = kernelcore_remaining;
			zone_movable_pfn[nid] = start_pfn + size_pages;

			/*
			 * Some kernelcore has been met, update counts and
			 * break if the kernelcore for this node has been
			 * satisfied
			 */
			required_kernelcore -= min(required_kernelcore,
								size_pages);
			kernelcore_remaining -= size_pages;
			if (!kernelcore_remaining)
				break;
		}
	}

	/*
	 * If there is still required_kernelcore, we do another pass with one
	 * less node in the count. This will push zone_movable_pfn[nid] further
	 * along on the nodes that still have memory until kernelcore is
	 * satisfied
	 */
	usable_nodes--;
	if (usable_nodes && required_kernelcore > usable_nodes)
		goto restart;

	/* Align start of ZONE_MOVABLE on all nids to MAX_ORDER_NR_PAGES */
	for (nid = 0; nid < MAX_NUMNODES; nid++)
		zone_movable_pfn[nid] =
			roundup(zone_movable_pfn[nid], MAX_ORDER_NR_PAGES);

out:
	/* restore the node_state */
	node_states[N_MEMORY] = saved_node_state;
}

/* Any regular or high memory on that node ? */
static void check_for_memory(pg_data_t *pgdat, int nid)
{
	enum zone_type zone_type;

	if (N_MEMORY == N_NORMAL_MEMORY)
		return;

	for (zone_type = 0; zone_type <= ZONE_MOVABLE - 1; zone_type++) {
		struct zone *zone = &pgdat->node_zones[zone_type];
		if (zone->present_pages) {
			node_set_state(nid, N_HIGH_MEMORY);
			if (N_NORMAL_MEMORY != N_HIGH_MEMORY &&
			    zone_type <= ZONE_NORMAL)
				node_set_state(nid, N_NORMAL_MEMORY);
			break;
		}
	}
}

/**
 * free_area_init_nodes - Initialise all pg_data_t and zone data
 * @max_zone_pfn: an array of max PFNs for each zone
 *
 * This will call free_area_init_node() for each active node in the system.
 * Using the page ranges provided by add_active_range(), the size of each
 * zone in each node and their holes is calculated. If the maximum PFN
 * between two adjacent zones match, it is assumed that the zone is empty.
 * For example, if arch_max_dma_pfn == arch_max_dma32_pfn, it is assumed
 * that arch_max_dma32_pfn has no pages. It is also assumed that a zone
 * starts where the previous one ended. For example, ZONE_DMA32 starts
 * at arch_max_dma_pfn.
 */
void __init free_area_init_nodes(unsigned long *max_zone_pfn)
{
	unsigned long start_pfn, end_pfn;
	int i, nid;

	/* Record where the zone boundaries are */
	memset(arch_zone_lowest_possible_pfn, 0,
				sizeof(arch_zone_lowest_possible_pfn));
	memset(arch_zone_highest_possible_pfn, 0,
				sizeof(arch_zone_highest_possible_pfn));
	arch_zone_lowest_possible_pfn[0] = find_min_pfn_with_active_regions();
	arch_zone_highest_possible_pfn[0] = max_zone_pfn[0];
	for (i = 1; i < MAX_NR_ZONES; i++) {
		if (i == ZONE_MOVABLE)
			continue;
		arch_zone_lowest_possible_pfn[i] =
			arch_zone_highest_possible_pfn[i-1];
		arch_zone_highest_possible_pfn[i] =
			max(max_zone_pfn[i], arch_zone_lowest_possible_pfn[i]);
	}
	arch_zone_lowest_possible_pfn[ZONE_MOVABLE] = 0;
	arch_zone_highest_possible_pfn[ZONE_MOVABLE] = 0;

	/* Find the PFNs that ZONE_MOVABLE begins at in each node */
	memset(zone_movable_pfn, 0, sizeof(zone_movable_pfn));
	find_zone_movable_pfns_for_nodes();

	/* Print out the zone ranges */
	printk("Zone ranges:\n");
	for (i = 0; i < MAX_NR_ZONES; i++) {
		if (i == ZONE_MOVABLE)
			continue;
		printk(KERN_CONT "  %-8s ", zone_names[i]);
		if (arch_zone_lowest_possible_pfn[i] ==
				arch_zone_highest_possible_pfn[i])
			printk(KERN_CONT "empty\n");
		else
			printk(KERN_CONT "[mem %0#10lx-%0#10lx]\n",
				arch_zone_lowest_possible_pfn[i] << PAGE_SHIFT,
				(arch_zone_highest_possible_pfn[i]
					<< PAGE_SHIFT) - 1);
	}

	/* Print out the PFNs ZONE_MOVABLE begins at in each node */
	printk("Movable zone start for each node\n");
	for (i = 0; i < MAX_NUMNODES; i++) {
		if (zone_movable_pfn[i])
			printk("  Node %d: %#010lx\n", i,
			       zone_movable_pfn[i] << PAGE_SHIFT);
	}

	/* Print out the early node map */
	printk("Early memory node ranges\n");
	for_each_mem_pfn_range(i, MAX_NUMNODES, &start_pfn, &end_pfn, &nid)
		printk("  node %3d: [mem %#010lx-%#010lx]\n", nid,
		       start_pfn << PAGE_SHIFT, (end_pfn << PAGE_SHIFT) - 1);

	/* Initialise every node */
	mminit_verify_pageflags_layout();
	setup_nr_node_ids();
	for_each_online_node(nid) {
		pg_data_t *pgdat = NODE_DATA(nid);
		free_area_init_node(nid, NULL,
				find_min_pfn_for_node(nid), NULL);

		/* Any memory on that node */
		if (pgdat->node_present_pages)
			node_set_state(nid, N_MEMORY);
		check_for_memory(pgdat, nid);
	}
}

static int __init cmdline_parse_core(char *p, unsigned long *core)
{
	unsigned long long coremem;
	if (!p)
		return -EINVAL;

	coremem = memparse(p, &p);
	*core = coremem >> PAGE_SHIFT;

	/* Paranoid check that UL is enough for the coremem value */
	WARN_ON((coremem >> PAGE_SHIFT) > ULONG_MAX);

	return 0;
}

/*
 * kernelcore=size sets the amount of memory for use for allocations that
 * cannot be reclaimed or migrated.
 */
static int __init cmdline_parse_kernelcore(char *p)
{
	return cmdline_parse_core(p, &required_kernelcore);
}

/*
 * movablecore=size sets the amount of memory for use for allocations that
 * can be reclaimed or migrated.
 */
static int __init cmdline_parse_movablecore(char *p)
{
	return cmdline_parse_core(p, &required_movablecore);
}

early_param("kernelcore", cmdline_parse_kernelcore);
early_param("movablecore", cmdline_parse_movablecore);

#endif /* CONFIG_HAVE_MEMBLOCK_NODE_MAP */

void adjust_managed_page_count(struct page *page, long count)
{
	spin_lock(&managed_page_count_lock);
	page_zone(page)->managed_pages += count;
	totalram_pages += count;
#ifdef CONFIG_HIGHMEM
	if (PageHighMem(page))
		totalhigh_pages += count;
#endif
	spin_unlock(&managed_page_count_lock);
}
EXPORT_SYMBOL(adjust_managed_page_count);

unsigned long free_reserved_area(void *start, void *end, int poison, char *s)
{
	void *pos;
	unsigned long pages = 0;

	start = (void *)PAGE_ALIGN((unsigned long)start);
	end = (void *)((unsigned long)end & PAGE_MASK);
	for (pos = start; pos < end; pos += PAGE_SIZE, pages++) {
		if ((unsigned int)poison <= 0xFF)
			memset(pos, poison, PAGE_SIZE);
		free_reserved_page(virt_to_page(pos));
	}

	if (pages && s)
		pr_info("Freeing %s memory: %ldK (%p - %p)\n",
			s, pages << (PAGE_SHIFT - 10), start, end);

	return pages;
}
EXPORT_SYMBOL(free_reserved_area);

#ifdef	CONFIG_HIGHMEM
void free_highmem_page(struct page *page)
{
	__free_reserved_page(page);
	totalram_pages++;
	page_zone(page)->managed_pages++;
	totalhigh_pages++;
}
#endif


void __init mem_init_print_info(const char *str)
{
	unsigned long physpages, codesize, datasize, rosize, bss_size;
	unsigned long init_code_size, init_data_size;

	physpages = get_num_physpages();
	codesize = _etext - _stext;
	datasize = _edata - _sdata;
	rosize = __end_rodata - __start_rodata;
	bss_size = __bss_stop - __bss_start;
	init_data_size = __init_end - __init_begin;
	init_code_size = _einittext - _sinittext;

	/*
	 * Detect special cases and adjust section sizes accordingly:
	 * 1) .init.* may be embedded into .data sections
	 * 2) .init.text.* may be out of [__init_begin, __init_end],
	 *    please refer to arch/tile/kernel/vmlinux.lds.S.
	 * 3) .rodata.* may be embedded into .text or .data sections.
	 */
#define adj_init_size(start, end, size, pos, adj) \
	do { \
		if (start <= pos && pos < end && size > adj) \
			size -= adj; \
	} while (0)

	adj_init_size(__init_begin, __init_end, init_data_size,
		     _sinittext, init_code_size);
	adj_init_size(_stext, _etext, codesize, _sinittext, init_code_size);
	adj_init_size(_sdata, _edata, datasize, __init_begin, init_data_size);
	adj_init_size(_stext, _etext, codesize, __start_rodata, rosize);
	adj_init_size(_sdata, _edata, datasize, __start_rodata, rosize);

#undef	adj_init_size

	printk("Memory: %luK/%luK available "
	       "(%luK kernel code, %luK rwdata, %luK rodata, "
	       "%luK init, %luK bss, %luK reserved"
#ifdef	CONFIG_HIGHMEM
	       ", %luK highmem"
#endif
	       "%s%s)\n",
	       nr_free_pages() << (PAGE_SHIFT-10), physpages << (PAGE_SHIFT-10),
	       codesize >> 10, datasize >> 10, rosize >> 10,
	       (init_data_size + init_code_size) >> 10, bss_size >> 10,
	       (physpages - totalram_pages) << (PAGE_SHIFT-10),
#ifdef	CONFIG_HIGHMEM
	       totalhigh_pages << (PAGE_SHIFT-10),
#endif
	       str ? ", " : "", str ? str : "");
}

/**
 * set_dma_reserve - set the specified number of pages reserved in the first zone
 * @new_dma_reserve: The number of pages to mark reserved
 *
 * The per-cpu batchsize and zone watermarks are determined by present_pages.
 * In the DMA zone, a significant percentage may be consumed by kernel image
 * and other unfreeable allocations which can skew the watermarks badly. This
 * function may optionally be used to account for unfreeable pages in the
 * first zone (e.g., ZONE_DMA). The effect will be lower watermarks and
 * smaller per-cpu batchsize.
 */
void __init set_dma_reserve(unsigned long new_dma_reserve)
{
	dma_reserve = new_dma_reserve;
}

void __init free_area_init(unsigned long *zones_size)
{
	free_area_init_node(0, zones_size,
			__pa(PAGE_OFFSET) >> PAGE_SHIFT, NULL);
}

static int page_alloc_cpu_notify(struct notifier_block *self,
				 unsigned long action, void *hcpu)
{
	int cpu = (unsigned long)hcpu;

	if (action == CPU_DEAD || action == CPU_DEAD_FROZEN) {
		lru_add_drain_cpu(cpu);
		drain_pages(cpu);

		/*
		 * Spill the event counters of the dead processor
		 * into the current processors event counters.
		 * This artificially elevates the count of the current
		 * processor.
		 */
		vm_events_fold_cpu(cpu);

		/*
		 * Zero the differential counters of the dead processor
		 * so that the vm statistics are consistent.
		 *
		 * This is only okay since the processor is dead and cannot
		 * race with what we are doing.
		 */
		cpu_vm_stats_fold(cpu);
	}
	return NOTIFY_OK;
}

void __init page_alloc_init(void)
{
	hotcpu_notifier(page_alloc_cpu_notify, 0);
	local_irq_lock_init(pa_lock);
}

/*
 * calculate_totalreserve_pages - called when sysctl_lower_zone_reserve_ratio
 *	or min_free_kbytes changes.
 */
static void calculate_totalreserve_pages(void)
{
	struct pglist_data *pgdat;
	unsigned long reserve_pages = 0;
	enum zone_type i, j;

	for_each_online_pgdat(pgdat) {
		for (i = 0; i < MAX_NR_ZONES; i++) {
			struct zone *zone = pgdat->node_zones + i;
			long max = 0;

			/* Find valid and maximum lowmem_reserve in the zone */
			for (j = i; j < MAX_NR_ZONES; j++) {
				if (zone->lowmem_reserve[j] > max)
					max = zone->lowmem_reserve[j];
			}

			/* we treat the high watermark as reserved pages. */
			max += high_wmark_pages(zone);

			if (max > zone->managed_pages)
				max = zone->managed_pages;
			reserve_pages += max;
			/*
			 * Lowmem reserves are not available to
			 * GFP_HIGHUSER page cache allocations and
			 * kswapd tries to balance zones to their high
			 * watermark.  As a result, neither should be
			 * regarded as dirtyable memory, to prevent a
			 * situation where reclaim has to clean pages
			 * in order to balance the zones.
			 */
			zone->dirty_balance_reserve = max;
		}
	}
	dirty_balance_reserve = reserve_pages;
	totalreserve_pages = reserve_pages;
}

/*
 * setup_per_zone_lowmem_reserve - called whenever
 *	sysctl_lower_zone_reserve_ratio changes.  Ensures that each zone
 *	has a correct pages reserved value, so an adequate number of
 *	pages are left in the zone after a successful __alloc_pages().
 */
static void setup_per_zone_lowmem_reserve(void)
{
	struct pglist_data *pgdat;
	enum zone_type j, idx;

	for_each_online_pgdat(pgdat) {
		for (j = 0; j < MAX_NR_ZONES; j++) {
			struct zone *zone = pgdat->node_zones + j;
			unsigned long managed_pages = zone->managed_pages;

			zone->lowmem_reserve[j] = 0;

			idx = j;
			while (idx) {
				struct zone *lower_zone;

				idx--;

				if (sysctl_lowmem_reserve_ratio[idx] < 1)
					sysctl_lowmem_reserve_ratio[idx] = 1;

				lower_zone = pgdat->node_zones + idx;
				lower_zone->lowmem_reserve[j] = managed_pages /
					sysctl_lowmem_reserve_ratio[idx];
				managed_pages += lower_zone->managed_pages;
			}
		}
	}

	/* update totalreserve_pages */
	calculate_totalreserve_pages();
}

static void __setup_per_zone_wmarks(void)
{
	unsigned long pages_min = min_free_kbytes >> (PAGE_SHIFT - 10);
	unsigned long lowmem_pages = 0;
	struct zone *zone;
	unsigned long flags;

	/* Calculate total number of !ZONE_HIGHMEM pages */
	for_each_zone(zone) {
		if (!is_highmem(zone))
			lowmem_pages += zone->managed_pages;
	}

	for_each_zone(zone) {
		u64 tmp;

		spin_lock_irqsave(&zone->lock, flags);
		tmp = (u64)pages_min * zone->managed_pages;
		do_div(tmp, lowmem_pages);
		if (is_highmem(zone)) {
			/*
			 * __GFP_HIGH and PF_MEMALLOC allocations usually don't
			 * need highmem pages, so cap pages_min to a small
			 * value here.
			 *
			 * The WMARK_HIGH-WMARK_LOW and (WMARK_LOW-WMARK_MIN)
			 * deltas controls asynch page reclaim, and so should
			 * not be capped for highmem.
			 */
			unsigned long min_pages;

			min_pages = zone->managed_pages / 1024;
			min_pages = clamp(min_pages, SWAP_CLUSTER_MAX, 128UL);
			zone->watermark[WMARK_MIN] = min_pages;
		} else {
			/*
			 * If it's a lowmem zone, reserve a number of pages
			 * proportionate to the zone's size.
			 */
			zone->watermark[WMARK_MIN] = tmp;
		}

		zone->watermark[WMARK_LOW]  = min_wmark_pages(zone) + (tmp >> 2);
		zone->watermark[WMARK_HIGH] = min_wmark_pages(zone) + (tmp >> 1);

		__mod_zone_page_state(zone, NR_ALLOC_BATCH,
				      high_wmark_pages(zone) -
				      low_wmark_pages(zone) -
				      zone_page_state(zone, NR_ALLOC_BATCH));

		setup_zone_migrate_reserve(zone);
		spin_unlock_irqrestore(&zone->lock, flags);
	}

	/* update totalreserve_pages */
	calculate_totalreserve_pages();
}

/**
 * setup_per_zone_wmarks - called when min_free_kbytes changes
 * or when memory is hot-{added|removed}
 *
 * Ensures that the watermark[min,low,high] values for each zone are set
 * correctly with respect to min_free_kbytes.
 */
void setup_per_zone_wmarks(void)
{
	mutex_lock(&zonelists_mutex);
	__setup_per_zone_wmarks();
	mutex_unlock(&zonelists_mutex);
}

/*
 * The inactive anon list should be small enough that the VM never has to
 * do too much work, but large enough that each inactive page has a chance
 * to be referenced again before it is swapped out.
 *
 * The inactive_anon ratio is the target ratio of ACTIVE_ANON to
 * INACTIVE_ANON pages on this zone's LRU, maintained by the
 * pageout code. A zone->inactive_ratio of 3 means 3:1 or 25% of
 * the anonymous pages are kept on the inactive list.
 *
 * total     target    max
 * memory    ratio     inactive anon
 * -------------------------------------
 *   10MB       1         5MB
 *  100MB       1        50MB
 *    1GB       3       250MB
 *   10GB      10       0.9GB
 *  100GB      31         3GB
 *    1TB     101        10GB
 *   10TB     320        32GB
 */
static void __meminit calculate_zone_inactive_ratio(struct zone *zone)
{
	unsigned int gb, ratio;

	/* Zone size in gigabytes */
	gb = zone->managed_pages >> (30 - PAGE_SHIFT);
	if (gb)
		ratio = int_sqrt(10 * gb);
	else
		ratio = 1;

	zone->inactive_ratio = ratio;
}

static void __meminit setup_per_zone_inactive_ratio(void)
{
	struct zone *zone;

	for_each_zone(zone)
		calculate_zone_inactive_ratio(zone);
}

/*
 * Initialise min_free_kbytes.
 *
 * For small machines we want it small (128k min).  For large machines
 * we want it large (64MB max).  But it is not linear, because network
 * bandwidth does not increase linearly with machine size.  We use
 *
 *	min_free_kbytes = 4 * sqrt(lowmem_kbytes), for better accuracy:
 *	min_free_kbytes = sqrt(lowmem_kbytes * 16)
 *
 * which yields
 *
 * 16MB:	512k
 * 32MB:	724k
 * 64MB:	1024k
 * 128MB:	1448k
 * 256MB:	2048k
 * 512MB:	2896k
 * 1024MB:	4096k
 * 2048MB:	5792k
 * 4096MB:	8192k
 * 8192MB:	11584k
 * 16384MB:	16384k
 */
int __meminit init_per_zone_wmark_min(void)
{
	unsigned long lowmem_kbytes;
	int new_min_free_kbytes;

	lowmem_kbytes = nr_free_buffer_pages() * (PAGE_SIZE >> 10);
	new_min_free_kbytes = int_sqrt(lowmem_kbytes * 16);

	if (new_min_free_kbytes > user_min_free_kbytes) {
		min_free_kbytes = new_min_free_kbytes;
		if (min_free_kbytes < 128)
			min_free_kbytes = 128;
		if (min_free_kbytes > 65536)
			min_free_kbytes = 65536;
	} else {
		pr_warn("min_free_kbytes is not updated to %d because user defined value %d is preferred\n",
				new_min_free_kbytes, user_min_free_kbytes);
	}
	setup_per_zone_wmarks();
	refresh_zone_stat_thresholds();
	setup_per_zone_lowmem_reserve();
	setup_per_zone_inactive_ratio();
	return 0;
}
module_init(init_per_zone_wmark_min)

/*
 * min_free_kbytes_sysctl_handler - just a wrapper around proc_dointvec() so
 *	that we can call two helper functions whenever min_free_kbytes
 *	changes.
 */
int min_free_kbytes_sysctl_handler(ctl_table *table, int write,
	void __user *buffer, size_t *length, loff_t *ppos)
{
	int rc;

	rc = proc_dointvec_minmax(table, write, buffer, length, ppos);
	if (rc)
		return rc;

	if (write) {
		user_min_free_kbytes = min_free_kbytes;
		setup_per_zone_wmarks();
	}
	return 0;
}

#ifdef CONFIG_NUMA
int sysctl_min_unmapped_ratio_sysctl_handler(ctl_table *table, int write,
	void __user *buffer, size_t *length, loff_t *ppos)
{
	struct zone *zone;
	int rc;

	rc = proc_dointvec_minmax(table, write, buffer, length, ppos);
	if (rc)
		return rc;

	for_each_zone(zone)
		zone->min_unmapped_pages = (zone->managed_pages *
				sysctl_min_unmapped_ratio) / 100;
	return 0;
}

int sysctl_min_slab_ratio_sysctl_handler(ctl_table *table, int write,
	void __user *buffer, size_t *length, loff_t *ppos)
{
	struct zone *zone;
	int rc;

	rc = proc_dointvec_minmax(table, write, buffer, length, ppos);
	if (rc)
		return rc;

	for_each_zone(zone)
		zone->min_slab_pages = (zone->managed_pages *
				sysctl_min_slab_ratio) / 100;
	return 0;
}
#endif

/*
 * lowmem_reserve_ratio_sysctl_handler - just a wrapper around
 *	proc_dointvec() so that we can call setup_per_zone_lowmem_reserve()
 *	whenever sysctl_lowmem_reserve_ratio changes.
 *
 * The reserve ratio obviously has absolutely no relation with the
 * minimum watermarks. The lowmem reserve ratio can only make sense
 * if in function of the boot time zone sizes.
 */
int lowmem_reserve_ratio_sysctl_handler(ctl_table *table, int write,
	void __user *buffer, size_t *length, loff_t *ppos)
{
	proc_dointvec_minmax(table, write, buffer, length, ppos);
	setup_per_zone_lowmem_reserve();
	return 0;
}

/*
 * percpu_pagelist_fraction - changes the pcp->high for each zone on each
 * cpu.  It is the fraction of total pages in each zone that a hot per cpu
 * pagelist can have before it gets flushed back to buddy allocator.
 */
int percpu_pagelist_fraction_sysctl_handler(ctl_table *table, int write,
	void __user *buffer, size_t *length, loff_t *ppos)
{
	struct zone *zone;
	int old_percpu_pagelist_fraction;
	int ret;

	mutex_lock(&pcp_batch_high_lock);
	old_percpu_pagelist_fraction = percpu_pagelist_fraction;

	ret = proc_dointvec_minmax(table, write, buffer, length, ppos);
	if (!write || ret < 0)
		goto out;

	/* Sanity checking to avoid pcp imbalance */
	if (percpu_pagelist_fraction &&
	    percpu_pagelist_fraction < MIN_PERCPU_PAGELIST_FRACTION) {
		percpu_pagelist_fraction = old_percpu_pagelist_fraction;
		ret = -EINVAL;
		goto out;
	}

	/* No change? */
	if (percpu_pagelist_fraction == old_percpu_pagelist_fraction)
		goto out;

	for_each_populated_zone(zone) {
		unsigned int cpu;

		for_each_possible_cpu(cpu)
			pageset_set_high_and_batch(zone,
					per_cpu_ptr(zone->pageset, cpu));
	}
out:
	mutex_unlock(&pcp_batch_high_lock);
	return ret;
}

int hashdist = HASHDIST_DEFAULT;

#ifdef CONFIG_NUMA
static int __init set_hashdist(char *str)
{
	if (!str)
		return 0;
	hashdist = simple_strtoul(str, &str, 0);
	return 1;
}
__setup("hashdist=", set_hashdist);
#endif

/*
 * allocate a large system hash table from bootmem
 * - it is assumed that the hash table must contain an exact power-of-2
 *   quantity of entries
 * - limit is the number of hash buckets, not the total allocation size
 */
void *__init alloc_large_system_hash(const char *tablename,
				     unsigned long bucketsize,
				     unsigned long numentries,
				     int scale,
				     int flags,
				     unsigned int *_hash_shift,
				     unsigned int *_hash_mask,
				     unsigned long low_limit,
				     unsigned long high_limit)
{
	unsigned long long max = high_limit;
	unsigned long log2qty, size;
	void *table = NULL;

	/* allow the kernel cmdline to have a say */
	if (!numentries) {
		/* round applicable memory size up to nearest megabyte */
		numentries = nr_kernel_pages;

		/* It isn't necessary when PAGE_SIZE >= 1MB */
		if (PAGE_SHIFT < 20)
			numentries = round_up(numentries, (1<<20)/PAGE_SIZE);

		/* limit to 1 bucket per 2^scale bytes of low memory */
		if (scale > PAGE_SHIFT)
			numentries >>= (scale - PAGE_SHIFT);
		else
			numentries <<= (PAGE_SHIFT - scale);

		/* Make sure we've got at least a 0-order allocation.. */
		if (unlikely(flags & HASH_SMALL)) {
			/* Makes no sense without HASH_EARLY */
			WARN_ON(!(flags & HASH_EARLY));
			if (!(numentries >> *_hash_shift)) {
				numentries = 1UL << *_hash_shift;
				BUG_ON(!numentries);
			}
		} else if (unlikely((numentries * bucketsize) < PAGE_SIZE))
			numentries = PAGE_SIZE / bucketsize;
	}
	numentries = roundup_pow_of_two(numentries);

	/* limit allocation size to 1/16 total memory by default */
	if (max == 0) {
		max = ((unsigned long long)nr_all_pages << PAGE_SHIFT) >> 4;
		do_div(max, bucketsize);
	}
	max = min(max, 0x80000000ULL);

	if (numentries < low_limit)
		numentries = low_limit;
	if (numentries > max)
		numentries = max;

	log2qty = ilog2(numentries);

	do {
		size = bucketsize << log2qty;
		if (flags & HASH_EARLY)
			table = alloc_bootmem_nopanic(size);
		else if (hashdist)
			table = __vmalloc(size, GFP_ATOMIC, PAGE_KERNEL);
		else {
			/*
			 * If bucketsize is not a power-of-two, we may free
			 * some pages at the end of hash table which
			 * alloc_pages_exact() automatically does
			 */
			if (get_order(size) < MAX_ORDER) {
				table = alloc_pages_exact(size, GFP_ATOMIC);
				kmemleak_alloc(table, size, 1, GFP_ATOMIC);
			}
		}
	} while (!table && size > PAGE_SIZE && --log2qty);

	if (!table)
		panic("Failed to allocate %s hash table\n", tablename);

	printk(KERN_INFO "%s hash table entries: %ld (order: %d, %lu bytes)\n",
	       tablename,
	       (1UL << log2qty),
	       ilog2(size) - PAGE_SHIFT,
	       size);

	if (_hash_shift)
		*_hash_shift = log2qty;
	if (_hash_mask)
		*_hash_mask = (1 << log2qty) - 1;

	return table;
}

/* Return a pointer to the bitmap storing bits affecting a block of pages */
static inline unsigned long *get_pageblock_bitmap(struct zone *zone,
							unsigned long pfn)
{
#ifdef CONFIG_SPARSEMEM
	return __pfn_to_section(pfn)->pageblock_flags;
#else
	return zone->pageblock_flags;
#endif /* CONFIG_SPARSEMEM */
}

static inline int pfn_to_bitidx(struct zone *zone, unsigned long pfn)
{
#ifdef CONFIG_SPARSEMEM
	pfn &= (PAGES_PER_SECTION-1);
	return (pfn >> pageblock_order) * NR_PAGEBLOCK_BITS;
#else
	pfn = pfn - round_down(zone->zone_start_pfn, pageblock_nr_pages);
	return (pfn >> pageblock_order) * NR_PAGEBLOCK_BITS;
#endif /* CONFIG_SPARSEMEM */
}

/**
 * get_pageblock_flags_group - Return the requested group of flags for the pageblock_nr_pages block of pages
 * @page: The page within the block of interest
 * @start_bitidx: The first bit of interest to retrieve
 * @end_bitidx: The last bit of interest
 * returns pageblock_bits flags
 */
unsigned long get_pfnblock_flags_mask(struct page *page, unsigned long pfn,
					unsigned long end_bitidx,
					unsigned long mask)
{
	struct zone *zone;
	unsigned long *bitmap;
	unsigned long bitidx, word_bitidx;
	unsigned long word;

	zone = page_zone(page);
	bitmap = get_pageblock_bitmap(zone, pfn);
	bitidx = pfn_to_bitidx(zone, pfn);
	word_bitidx = bitidx / BITS_PER_LONG;
	bitidx &= (BITS_PER_LONG-1);

	word = bitmap[word_bitidx];
	bitidx += end_bitidx;
	return (word >> (BITS_PER_LONG - bitidx - 1)) & mask;
}

/**
 * set_pfnblock_flags_mask - Set the requested group of flags for a pageblock_nr_pages block of pages
 * @page: The page within the block of interest
 * @start_bitidx: The first bit of interest
 * @end_bitidx: The last bit of interest
 * @flags: The flags to set
 */
void set_pfnblock_flags_mask(struct page *page, unsigned long flags,
					unsigned long pfn,
					unsigned long end_bitidx,
					unsigned long mask)
{
	struct zone *zone;
	unsigned long *bitmap;
	unsigned long bitidx, word_bitidx;
	unsigned long old_word, word;

	BUILD_BUG_ON(NR_PAGEBLOCK_BITS != 4);

	zone = page_zone(page);
	bitmap = get_pageblock_bitmap(zone, pfn);
	bitidx = pfn_to_bitidx(zone, pfn);
	word_bitidx = bitidx / BITS_PER_LONG;
	bitidx &= (BITS_PER_LONG-1);

	VM_BUG_ON(!zone_spans_pfn(zone, pfn));

	bitidx += end_bitidx;
	mask <<= (BITS_PER_LONG - bitidx - 1);
	flags <<= (BITS_PER_LONG - bitidx - 1);

	word = ACCESS_ONCE(bitmap[word_bitidx]);
	for (;;) {
		old_word = cmpxchg(&bitmap[word_bitidx], word, (word & ~mask) | flags);
		if (word == old_word)
			break;
		word = old_word;
	}
}

/*
 * This function checks whether pageblock includes unmovable pages or not.
 * If @count is not zero, it is okay to include less @count unmovable pages
 *
 * PageLRU check without isolation or lru_lock could race so that
 * MIGRATE_MOVABLE block might include unmovable pages. It means you can't
 * expect this function should be exact.
 */
bool has_unmovable_pages(struct zone *zone, struct page *page, int count,
			 bool skip_hwpoisoned_pages)
{
	unsigned long pfn, iter, found;
	int mt;

	/*
	 * For avoiding noise data, lru_add_drain_all() should be called
	 * If ZONE_MOVABLE, the zone never contains unmovable pages
	 */
	if (zone_idx(zone) == ZONE_MOVABLE)
		return false;
	mt = get_pageblock_migratetype(page);
	if (mt == MIGRATE_MOVABLE || is_migrate_cma(mt))
		return false;

	pfn = page_to_pfn(page);
	for (found = 0, iter = 0; iter < pageblock_nr_pages; iter++) {
		unsigned long check = pfn + iter;

		if (!pfn_valid_within(check))
			continue;

		page = pfn_to_page(check);

		/*
		 * Hugepages are not in LRU lists, but they're movable.
		 * We need not scan over tail pages bacause we don't
		 * handle each tail page individually in migration.
		 */
		if (PageHuge(page)) {
			iter = round_up(iter + 1, 1<<compound_order(page)) - 1;
			continue;
		}

		/*
		 * We can't use page_count without pin a page
		 * because another CPU can free compound page.
		 * This check already skips compound tails of THP
		 * because their page->_count is zero at all time.
		 */
		if (!atomic_read(&page->_count)) {
			if (PageBuddy(page))
				iter += (1 << page_order(page)) - 1;
			continue;
		}

		/*
		 * The HWPoisoned page may be not in buddy system, and
		 * page_count() is not 0.
		 */
		if (skip_hwpoisoned_pages && PageHWPoison(page))
			continue;

		if (!PageLRU(page))
			found++;
		/*
		 * If there are RECLAIMABLE pages, we need to check it.
		 * But now, memory offline itself doesn't call shrink_slab()
		 * and it still to be fixed.
		 */
		/*
		 * If the page is not RAM, page_count()should be 0.
		 * we don't need more check. This is an _used_ not-movable page.
		 *
		 * The problematic thing here is PG_reserved pages. PG_reserved
		 * is set to both of a memory hole page and a _used_ kernel
		 * page at boot.
		 */
		if (found > count)
			return true;
	}
	return false;
}

bool is_pageblock_removable_nolock(struct page *page)
{
	struct zone *zone;
	unsigned long pfn;

	/*
	 * We have to be careful here because we are iterating over memory
	 * sections which are not zone aware so we might end up outside of
	 * the zone but still within the section.
	 * We have to take care about the node as well. If the node is offline
	 * its NODE_DATA will be NULL - see page_zone.
	 */
	if (!node_online(page_to_nid(page)))
		return false;

	zone = page_zone(page);
	pfn = page_to_pfn(page);
	if (!zone_spans_pfn(zone, pfn))
		return false;

	return !has_unmovable_pages(zone, page, 0, true);
}

#ifdef CONFIG_CMA

static unsigned long pfn_max_align_down(unsigned long pfn)
{
	return pfn & ~(max_t(unsigned long, MAX_ORDER_NR_PAGES,
			     pageblock_nr_pages) - 1);
}

static unsigned long pfn_max_align_up(unsigned long pfn)
{
	return ALIGN(pfn, max_t(unsigned long, MAX_ORDER_NR_PAGES,
				pageblock_nr_pages));
}

/* [start, end) must belong to a single zone. */
static int __alloc_contig_migrate_range(struct compact_control *cc,
					unsigned long start, unsigned long end)
{
	/* This function is based on compact_zone() from compaction.c. */
	unsigned long nr_reclaimed;
	unsigned long pfn = start;
	unsigned int tries = 0;
	int ret = 0;

	migrate_prep();

	while (pfn < end || !list_empty(&cc->migratepages)) {
		if (fatal_signal_pending(current)) {
			ret = -EINTR;
			break;
		}

		if (list_empty(&cc->migratepages)) {
			cc->nr_migratepages = 0;
			pfn = isolate_migratepages_range(cc->zone, cc,
							 pfn, end, true);
			if (!pfn) {
				ret = -EINTR;
				break;
			}
			tries = 0;
		} else if (++tries == 5) {
			ret = ret < 0 ? ret : -EBUSY;
			break;
		}

		nr_reclaimed = reclaim_clean_pages_from_list(cc->zone,
							&cc->migratepages);
		cc->nr_migratepages -= nr_reclaimed;

		ret = migrate_pages(&cc->migratepages, alloc_migrate_target,
				    NULL, 0, cc->mode, MR_CMA);
	}
	if (ret < 0) {
		putback_movable_pages(&cc->migratepages);
		return ret;
	}
	return 0;
}

/**
 * alloc_contig_range() -- tries to allocate given range of pages
 * @start:	start PFN to allocate
 * @end:	one-past-the-last PFN to allocate
 * @migratetype:	migratetype of the underlaying pageblocks (either
 *			#MIGRATE_MOVABLE or #MIGRATE_CMA).  All pageblocks
 *			in range must have the same migratetype and it must
 *			be either of the two.
 *
 * The PFN range does not have to be pageblock or MAX_ORDER_NR_PAGES
 * aligned, however it's the caller's responsibility to guarantee that
 * we are the only thread that changes migrate type of pageblocks the
 * pages fall in.
 *
 * The PFN range must belong to a single zone.
 *
 * Returns zero on success or negative error code.  On success all
 * pages which PFN is in [start, end) are allocated for the caller and
 * need to be freed with free_contig_range().
 */
int alloc_contig_range(unsigned long start, unsigned long end,
		       unsigned migratetype)
{
	unsigned long outer_start, outer_end;
	int ret = 0, order;

	struct compact_control cc = {
		.nr_migratepages = 0,
		.order = -1,
		.zone = page_zone(pfn_to_page(start)),
		.mode = MIGRATE_SYNC,
		.ignore_skip_hint = true,
	};
	INIT_LIST_HEAD(&cc.migratepages);

	/*
	 * What we do here is we mark all pageblocks in range as
	 * MIGRATE_ISOLATE.  Because pageblock and max order pages may
	 * have different sizes, and due to the way page allocator
	 * work, we align the range to biggest of the two pages so
	 * that page allocator won't try to merge buddies from
	 * different pageblocks and change MIGRATE_ISOLATE to some
	 * other migration type.
	 *
	 * Once the pageblocks are marked as MIGRATE_ISOLATE, we
	 * migrate the pages from an unaligned range (ie. pages that
	 * we are interested in).  This will put all the pages in
	 * range back to page allocator as MIGRATE_ISOLATE.
	 *
	 * When this is done, we take the pages in range from page
	 * allocator removing them from the buddy system.  This way
	 * page allocator will never consider using them.
	 *
	 * This lets us mark the pageblocks back as
	 * MIGRATE_CMA/MIGRATE_MOVABLE so that free pages in the
	 * aligned range but not in the unaligned, original range are
	 * put back to page allocator so that buddy can use them.
	 */

	ret = start_isolate_page_range(pfn_max_align_down(start),
				       pfn_max_align_up(end), migratetype,
				       false);
	if (ret)
		return ret;

	ret = __alloc_contig_migrate_range(&cc, start, end);
	if (ret)
		goto done;

	/*
	 * Pages from [start, end) are within a MAX_ORDER_NR_PAGES
	 * aligned blocks that are marked as MIGRATE_ISOLATE.  What's
	 * more, all pages in [start, end) are free in page allocator.
	 * What we are going to do is to allocate all pages from
	 * [start, end) (that is remove them from page allocator).
	 *
	 * The only problem is that pages at the beginning and at the
	 * end of interesting range may be not aligned with pages that
	 * page allocator holds, ie. they can be part of higher order
	 * pages.  Because of this, we reserve the bigger range and
	 * once this is done free the pages we are not interested in.
	 *
	 * We don't have to hold zone->lock here because the pages are
	 * isolated thus they won't get removed from buddy.
	 */

	lru_add_drain_all();
	drain_all_pages();

	order = 0;
	outer_start = start;
	while (!PageBuddy(pfn_to_page(outer_start))) {
		if (++order >= MAX_ORDER) {
			ret = -EBUSY;
			goto done;
		}
		outer_start &= ~0UL << order;
	}

	/* Make sure the range is really isolated. */
	if (test_pages_isolated(outer_start, end, false)) {
		pr_warn("alloc_contig_range test_pages_isolated(%lx, %lx) failed\n",
		       outer_start, end);
		ret = -EBUSY;
		goto done;
	}


	/* Grab isolated pages from freelists. */
	outer_end = isolate_freepages_range(&cc, outer_start, end);
	if (!outer_end) {
		ret = -EBUSY;
		goto done;
	}

	/* Free head and tail (if any) */
	if (start != outer_start)
		free_contig_range(outer_start, start - outer_start);
	if (end != outer_end)
		free_contig_range(end, outer_end - end);

done:
	undo_isolate_page_range(pfn_max_align_down(start),
				pfn_max_align_up(end), migratetype);
	return ret;
}

void free_contig_range(unsigned long pfn, unsigned nr_pages)
{
	unsigned int count = 0;

	for (; nr_pages--; pfn++) {
		struct page *page = pfn_to_page(pfn);

		count += page_count(page) != 1;
		__free_page(page);
	}
	WARN(count != 0, "%d pages are still in use!\n", count);
}
#endif

#ifdef CONFIG_MEMORY_HOTPLUG
/*
 * The zone indicated has a new number of managed_pages; batch sizes and percpu
 * page high values need to be recalulated.
 */
void __meminit zone_pcp_update(struct zone *zone)
{
	unsigned cpu;
	mutex_lock(&pcp_batch_high_lock);
	for_each_possible_cpu(cpu)
		pageset_set_high_and_batch(zone,
				per_cpu_ptr(zone->pageset, cpu));
	mutex_unlock(&pcp_batch_high_lock);
}
#endif

void zone_pcp_reset(struct zone *zone)
{
	unsigned long flags;
	int cpu;
	struct per_cpu_pageset *pset;

	/* avoid races with drain_pages()  */
	local_lock_irqsave(pa_lock, flags);
	if (zone->pageset != &boot_pageset) {
		for_each_online_cpu(cpu) {
			pset = per_cpu_ptr(zone->pageset, cpu);
			drain_zonestat(zone, pset);
		}
		free_percpu(zone->pageset);
		zone->pageset = &boot_pageset;
	}
	local_unlock_irqrestore(pa_lock, flags);
}

#ifdef CONFIG_MEMORY_HOTREMOVE
/*
 * All pages in the range must be isolated before calling this.
 */
void
__offline_isolated_pages(unsigned long start_pfn, unsigned long end_pfn)
{
	struct page *page;
	struct zone *zone;
	unsigned int order, i;
	unsigned long pfn;
	unsigned long flags;
	/* find the first valid pfn */
	for (pfn = start_pfn; pfn < end_pfn; pfn++)
		if (pfn_valid(pfn))
			break;
	if (pfn == end_pfn)
		return;
	zone = page_zone(pfn_to_page(pfn));
	spin_lock_irqsave(&zone->lock, flags);
	pfn = start_pfn;
	while (pfn < end_pfn) {
		if (!pfn_valid(pfn)) {
			pfn++;
			continue;
		}
		page = pfn_to_page(pfn);
		/*
		 * The HWPoisoned page may be not in buddy system, and
		 * page_count() is not 0.
		 */
		if (unlikely(!PageBuddy(page) && PageHWPoison(page))) {
			pfn++;
			SetPageReserved(page);
			continue;
		}

		BUG_ON(page_count(page));
		BUG_ON(!PageBuddy(page));
		order = page_order(page);
#ifdef CONFIG_DEBUG_VM
		printk(KERN_INFO "remove from free list %lx %d %lx\n",
		       pfn, 1 << order, end_pfn);
#endif
		list_del(&page->lru);
		rmv_page_order(page);
		zone->free_area[order].nr_free--;
		for (i = 0; i < (1 << order); i++)
			SetPageReserved((page+i));
		pfn += (1 << order);
	}
	spin_unlock_irqrestore(&zone->lock, flags);
}
#endif

#ifdef CONFIG_MEMORY_FAILURE
bool is_free_buddy_page(struct page *page)
{
	struct zone *zone = page_zone(page);
	unsigned long pfn = page_to_pfn(page);
	unsigned long flags;
	unsigned int order;

	spin_lock_irqsave(&zone->lock, flags);
	for (order = 0; order < MAX_ORDER; order++) {
		struct page *page_head = page - (pfn & ((1 << order) - 1));

		if (PageBuddy(page_head) && page_order(page_head) >= order)
			break;
	}
	spin_unlock_irqrestore(&zone->lock, flags);

	return order < MAX_ORDER;
}
#endif

static const struct trace_print_flags pageflag_names[] = {
	{1UL << PG_locked,		"locked"	},
	{1UL << PG_error,		"error"		},
	{1UL << PG_referenced,		"referenced"	},
	{1UL << PG_uptodate,		"uptodate"	},
	{1UL << PG_dirty,		"dirty"		},
	{1UL << PG_lru,			"lru"		},
	{1UL << PG_active,		"active"	},
	{1UL << PG_slab,		"slab"		},
	{1UL << PG_owner_priv_1,	"owner_priv_1"	},
	{1UL << PG_arch_1,		"arch_1"	},
	{1UL << PG_reserved,		"reserved"	},
	{1UL << PG_private,		"private"	},
	{1UL << PG_private_2,		"private_2"	},
	{1UL << PG_writeback,		"writeback"	},
#ifdef CONFIG_PAGEFLAGS_EXTENDED
	{1UL << PG_head,		"head"		},
	{1UL << PG_tail,		"tail"		},
#else
	{1UL << PG_compound,		"compound"	},
#endif
	{1UL << PG_swapcache,		"swapcache"	},
	{1UL << PG_mappedtodisk,	"mappedtodisk"	},
	{1UL << PG_reclaim,		"reclaim"	},
	{1UL << PG_swapbacked,		"swapbacked"	},
	{1UL << PG_unevictable,		"unevictable"	},
#ifdef CONFIG_MMU
	{1UL << PG_mlocked,		"mlocked"	},
#endif
#ifdef CONFIG_ARCH_USES_PG_UNCACHED
	{1UL << PG_uncached,		"uncached"	},
#endif
#ifdef CONFIG_MEMORY_FAILURE
	{1UL << PG_hwpoison,		"hwpoison"	},
#endif
#ifdef CONFIG_TRANSPARENT_HUGEPAGE
	{1UL << PG_compound_lock,	"compound_lock"	},
#endif
};

static void dump_page_flags(unsigned long flags)
{
	const char *delim = "";
	unsigned long mask;
	int i;

	BUILD_BUG_ON(ARRAY_SIZE(pageflag_names) != __NR_PAGEFLAGS);

	printk(KERN_ALERT "page flags: %#lx(", flags);

	/* remove zone id */
	flags &= (1UL << NR_PAGEFLAGS) - 1;

	for (i = 0; i < ARRAY_SIZE(pageflag_names) && flags; i++) {

		mask = pageflag_names[i].mask;
		if ((flags & mask) != mask)
			continue;

		flags &= ~mask;
		printk("%s%s", delim, pageflag_names[i].name);
		delim = "|";
	}

	/* check for left over flags */
	if (flags)
		printk("%s%#lx", delim, flags);

	printk(")\n");
}

void dump_page(struct page *page)
{
	printk(KERN_ALERT
	       "page:%p count:%d mapcount:%d mapping:%p index:%#lx\n",
		page, atomic_read(&page->_count), page_mapcount(page),
		page->mapping, page->index);
	dump_page_flags(page->flags);
	mem_cgroup_print_bad_page(page);
}<|MERGE_RESOLUTION|>--- conflicted
+++ resolved
@@ -675,19 +675,13 @@
 					struct list_head *list)
 {
 	int to_free = count;
-<<<<<<< HEAD
+	unsigned long nr_scanned;
 	unsigned long flags;
 
 	spin_lock_irqsave(&zone->lock, flags);
-	zone->pages_scanned = 0;
-=======
-	unsigned long nr_scanned;
-
-	spin_lock(&zone->lock);
 	nr_scanned = zone_page_state(zone, NR_PAGES_SCANNED);
 	if (nr_scanned)
 		__mod_zone_page_state(zone, NR_PAGES_SCANNED, -nr_scanned);
->>>>>>> b0807bc1
 
 	while (!list_empty(list)) {
 		struct page *page = list_first_entry(list, struct page, lru);
@@ -698,7 +692,7 @@
 
 		mt = get_freepage_migratetype(page);
 		/* MIGRATE_MOVABLE list may include MIGRATE_RESERVEs */
-		__free_one_page(page, zone, 0, mt);
+		__free_one_page(page, page_to_pfn(page), zone, 0, mt);
 		trace_mm_page_pcpu_drain(page, 0, mt);
 		if (likely(!is_migrate_isolate_page(page))) {
 			__mod_zone_page_state(zone, NR_FREE_PAGES, 1);
@@ -749,19 +743,7 @@
 		do {
 			page = list_last_entry(list, struct page, lru);
 			list_del(&page->lru);
-<<<<<<< HEAD
 			list_add(&page->lru, dst);
-=======
-			mt = get_freepage_migratetype(page);
-			/* MIGRATE_MOVABLE list may include MIGRATE_RESERVEs */
-			__free_one_page(page, page_to_pfn(page), zone, 0, mt);
-			trace_mm_page_pcpu_drain(page, 0, mt);
-			if (likely(!is_migrate_isolate_page(page))) {
-				__mod_zone_page_state(zone, NR_FREE_PAGES, 1);
-				if (is_migrate_cma(mt))
-					__mod_zone_page_state(zone, NR_FREE_CMA_PAGES, 1);
-			}
->>>>>>> b0807bc1
 		} while (--to_free && --batch_free && !list_empty(list));
 	}
 }
@@ -771,18 +753,13 @@
 				unsigned int order,
 				int migratetype)
 {
-<<<<<<< HEAD
+	unsigned long nr_scanned;
 	unsigned long flags;
 
 	spin_lock_irqsave(&zone->lock, flags);
-	zone->pages_scanned = 0;
-=======
-	unsigned long nr_scanned;
-	spin_lock(&zone->lock);
 	nr_scanned = zone_page_state(zone, NR_PAGES_SCANNED);
 	if (nr_scanned)
 		__mod_zone_page_state(zone, NR_PAGES_SCANNED, -nr_scanned);
->>>>>>> b0807bc1
 
 	__free_one_page(page, pfn, zone, order, migratetype);
 	if (unlikely(!is_migrate_isolate(migratetype)))
@@ -826,21 +803,12 @@
 	if (!free_pages_prepare(page, order))
 		return;
 
-<<<<<<< HEAD
+	migratetype = get_pfnblock_migratetype(page, pfn);
 	local_lock_irqsave(pa_lock, flags);
-=======
-	migratetype = get_pfnblock_migratetype(page, pfn);
-	local_irq_save(flags);
->>>>>>> b0807bc1
 	__count_vm_events(PGFREE, 1 << order);
 	set_freepage_migratetype(page, migratetype);
-<<<<<<< HEAD
-	free_one_page(page_zone(page), page, order, migratetype);
+	free_one_page(page_zone(page), page, pfn, order, migratetype);
 	local_unlock_irqrestore(pa_lock, flags);
-=======
-	free_one_page(page_zone(page), page, pfn, order, migratetype);
-	local_irq_restore(flags);
->>>>>>> b0807bc1
 }
 
 void __init __free_pages_bootmem(struct page *page, unsigned int order)
@@ -1672,12 +1640,8 @@
 			goto failed;
 		}
 		__mod_zone_freepage_state(zone, -(1 << order),
-<<<<<<< HEAD
-					  get_pageblock_migratetype(page));
+					  get_freepage_migratetype(page));
 		spin_unlock(&zone->lock);
-=======
-					  get_freepage_migratetype(page));
->>>>>>> b0807bc1
 	}
 
 	__mod_zone_page_state(zone, NR_ALLOC_BATCH, -(1 << order));
