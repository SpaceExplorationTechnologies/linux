/*
 *  linux/mm/swap.c
 *
 *  Copyright (C) 1991, 1992, 1993, 1994  Linus Torvalds
 */

/*
 * This file contains the default values for the operation of the
 * Linux VM subsystem. Fine-tuning documentation can be found in
 * Documentation/sysctl/vm.txt.
 * Started 18.12.91
 * Swap aging added 23.2.95, Stephen Tweedie.
 * Buffermem limits added 12.3.98, Rik van Riel.
 */

#include <linux/mm.h>
#include <linux/sched.h>
#include <linux/kernel_stat.h>
#include <linux/swap.h>
#include <linux/mman.h>
#include <linux/pagemap.h>
#include <linux/pagevec.h>
#include <linux/init.h>
#include <linux/export.h>
#include <linux/mm_inline.h>
#include <linux/percpu_counter.h>
#include <linux/percpu.h>
#include <linux/cpu.h>
#include <linux/notifier.h>
#include <linux/backing-dev.h>
#include <linux/memcontrol.h>
#include <linux/gfp.h>
#include <linux/uio.h>
#include <linux/locallock.h>

#include "internal.h"

#define CREATE_TRACE_POINTS
#include <trace/events/pagemap.h>

/* How many pages do we try to swap or page in/out together? */
int page_cluster;

static DEFINE_PER_CPU(struct pagevec, lru_add_pvec);
static DEFINE_PER_CPU(struct pagevec, lru_rotate_pvecs);
static DEFINE_PER_CPU(struct pagevec, lru_deactivate_file_pvecs);

static DEFINE_LOCAL_IRQ_LOCK(rotate_lock);
static DEFINE_LOCAL_IRQ_LOCK(swapvec_lock);

/*
 * This path almost never happens for VM activity - pages are normally
 * freed via pagevecs.  But it gets used by networking.
 */
static void __page_cache_release(struct page *page)
{
	if (PageLRU(page)) {
		struct zone *zone = page_zone(page);
		struct lruvec *lruvec;
		unsigned long flags;

		spin_lock_irqsave(&zone->lru_lock, flags);
		lruvec = mem_cgroup_page_lruvec(page, zone);
		VM_BUG_ON_PAGE(!PageLRU(page), page);
		__ClearPageLRU(page);
		del_page_from_lru_list(page, lruvec, page_off_lru(page));
		spin_unlock_irqrestore(&zone->lru_lock, flags);
	}
	mem_cgroup_uncharge(page);
}

static void __put_single_page(struct page *page)
{
	__page_cache_release(page);
	free_hot_cold_page(page, false);
}

static void __put_compound_page(struct page *page)
{
	compound_page_dtor *dtor;

	__page_cache_release(page);
	dtor = get_compound_page_dtor(page);
	(*dtor)(page);
}

/**
 * Two special cases here: we could avoid taking compound_lock_irqsave
 * and could skip the tail refcounting(in _mapcount).
 *
 * 1. Hugetlbfs page:
 *
 *    PageHeadHuge will remain true until the compound page
 *    is released and enters the buddy allocator, and it could
 *    not be split by __split_huge_page_refcount().
 *
 *    So if we see PageHeadHuge set, and we have the tail page pin,
 *    then we could safely put head page.
 *
 * 2. Slab THP page:
 *
 *    PG_slab is cleared before the slab frees the head page, and
 *    tail pin cannot be the last reference left on the head page,
 *    because the slab code is free to reuse the compound page
 *    after a kfree/kmem_cache_free without having to check if
 *    there's any tail pin left.  In turn all tail pinsmust be always
 *    released while the head is still pinned by the slab code
 *    and so we know PG_slab will be still set too.
 *
 *    So if we see PageSlab set, and we have the tail page pin,
 *    then we could safely put head page.
 */
static __always_inline
void put_unrefcounted_compound_page(struct page *page_head, struct page *page)
{
	/*
	 * If @page is a THP tail, we must read the tail page
	 * flags after the head page flags. The
	 * __split_huge_page_refcount side enforces write memory barriers
	 * between clearing PageTail and before the head page
	 * can be freed and reallocated.
	 */
	smp_rmb();
	if (likely(PageTail(page))) {
		/*
		 * __split_huge_page_refcount cannot race
		 * here, see the comment above this function.
		 */
		VM_BUG_ON_PAGE(!PageHead(page_head), page_head);
		VM_BUG_ON_PAGE(page_mapcount(page) != 0, page);
		if (put_page_testzero(page_head)) {
			/*
			 * If this is the tail of a slab THP page,
			 * the tail pin must not be the last reference
			 * held on the page, because the PG_slab cannot
			 * be cleared before all tail pins (which skips
			 * the _mapcount tail refcounting) have been
			 * released.
			 *
			 * If this is the tail of a hugetlbfs page,
			 * the tail pin may be the last reference on
			 * the page instead, because PageHeadHuge will
			 * not go away until the compound page enters
			 * the buddy allocator.
			 */
			VM_BUG_ON_PAGE(PageSlab(page_head), page_head);
			__put_compound_page(page_head);
		}
	} else
		/*
		 * __split_huge_page_refcount run before us,
		 * @page was a THP tail. The split @page_head
		 * has been freed and reallocated as slab or
		 * hugetlbfs page of smaller order (only
		 * possible if reallocated as slab on x86).
		 */
		if (put_page_testzero(page))
			__put_single_page(page);
}

static __always_inline
void put_refcounted_compound_page(struct page *page_head, struct page *page)
{
	if (likely(page != page_head && get_page_unless_zero(page_head))) {
		unsigned long flags;

		/*
		 * @page_head wasn't a dangling pointer but it may not
		 * be a head page anymore by the time we obtain the
		 * lock. That is ok as long as it can't be freed from
		 * under us.
		 */
		flags = compound_lock_irqsave(page_head);
		if (unlikely(!PageTail(page))) {
			/* __split_huge_page_refcount run before us */
			compound_unlock_irqrestore(page_head, flags);
			if (put_page_testzero(page_head)) {
				/*
				 * The @page_head may have been freed
				 * and reallocated as a compound page
				 * of smaller order and then freed
				 * again.  All we know is that it
				 * cannot have become: a THP page, a
				 * compound page of higher order, a
				 * tail page.  That is because we
				 * still hold the refcount of the
				 * split THP tail and page_head was
				 * the THP head before the split.
				 */
				if (PageHead(page_head))
					__put_compound_page(page_head);
				else
					__put_single_page(page_head);
			}
out_put_single:
			if (put_page_testzero(page))
				__put_single_page(page);
			return;
		}
		VM_BUG_ON_PAGE(page_head != page->first_page, page);
		/*
		 * We can release the refcount taken by
		 * get_page_unless_zero() now that
		 * __split_huge_page_refcount() is blocked on the
		 * compound_lock.
		 */
		if (put_page_testzero(page_head))
			VM_BUG_ON_PAGE(1, page_head);
		/* __split_huge_page_refcount will wait now */
		VM_BUG_ON_PAGE(page_mapcount(page) <= 0, page);
		atomic_dec(&page->_mapcount);
		VM_BUG_ON_PAGE(atomic_read(&page_head->_count) <= 0, page_head);
		VM_BUG_ON_PAGE(atomic_read(&page->_count) != 0, page);
		compound_unlock_irqrestore(page_head, flags);

		if (put_page_testzero(page_head)) {
			if (PageHead(page_head))
				__put_compound_page(page_head);
			else
				__put_single_page(page_head);
		}
	} else {
		/* @page_head is a dangling pointer */
		VM_BUG_ON_PAGE(PageTail(page), page);
		goto out_put_single;
	}
}

static void put_compound_page(struct page *page)
{
	struct page *page_head;

	/*
	 * We see the PageCompound set and PageTail not set, so @page maybe:
	 *  1. hugetlbfs head page, or
	 *  2. THP head page.
	 */
	if (likely(!PageTail(page))) {
		if (put_page_testzero(page)) {
			/*
			 * By the time all refcounts have been released
			 * split_huge_page cannot run anymore from under us.
			 */
			if (PageHead(page))
				__put_compound_page(page);
			else
				__put_single_page(page);
		}
		return;
	}

	/*
	 * We see the PageCompound set and PageTail set, so @page maybe:
	 *  1. a tail hugetlbfs page, or
	 *  2. a tail THP page, or
	 *  3. a split THP page.
	 *
	 *  Case 3 is possible, as we may race with
	 *  __split_huge_page_refcount tearing down a THP page.
	 */
	page_head = compound_head_by_tail(page);
	if (!__compound_tail_refcounted(page_head))
		put_unrefcounted_compound_page(page_head, page);
	else
		put_refcounted_compound_page(page_head, page);
}

void put_page(struct page *page)
{
	if (unlikely(PageCompound(page)))
		put_compound_page(page);
	else if (put_page_testzero(page))
		__put_single_page(page);
}
EXPORT_SYMBOL(put_page);

/*
 * This function is exported but must not be called by anything other
 * than get_page(). It implements the slow path of get_page().
 */
bool __get_page_tail(struct page *page)
{
	/*
	 * This takes care of get_page() if run on a tail page
	 * returned by one of the get_user_pages/follow_page variants.
	 * get_user_pages/follow_page itself doesn't need the compound
	 * lock because it runs __get_page_tail_foll() under the
	 * proper PT lock that already serializes against
	 * split_huge_page().
	 */
	unsigned long flags;
	bool got;
	struct page *page_head = compound_head(page);

	/* Ref to put_compound_page() comment. */
	if (!__compound_tail_refcounted(page_head)) {
		smp_rmb();
		if (likely(PageTail(page))) {
			/*
			 * This is a hugetlbfs page or a slab
			 * page. __split_huge_page_refcount
			 * cannot race here.
			 */
			VM_BUG_ON_PAGE(!PageHead(page_head), page_head);
			__get_page_tail_foll(page, true);
			return true;
		} else {
			/*
			 * __split_huge_page_refcount run
			 * before us, "page" was a THP
			 * tail. The split page_head has been
			 * freed and reallocated as slab or
			 * hugetlbfs page of smaller order
			 * (only possible if reallocated as
			 * slab on x86).
			 */
			return false;
		}
	}

	got = false;
	if (likely(page != page_head && get_page_unless_zero(page_head))) {
		/*
		 * page_head wasn't a dangling pointer but it
		 * may not be a head page anymore by the time
		 * we obtain the lock. That is ok as long as it
		 * can't be freed from under us.
		 */
		flags = compound_lock_irqsave(page_head);
		/* here __split_huge_page_refcount won't run anymore */
		if (likely(PageTail(page))) {
			__get_page_tail_foll(page, false);
			got = true;
		}
		compound_unlock_irqrestore(page_head, flags);
		if (unlikely(!got))
			put_page(page_head);
	}
	return got;
}
EXPORT_SYMBOL(__get_page_tail);

/**
 * put_pages_list() - release a list of pages
 * @pages: list of pages threaded on page->lru
 *
 * Release a list of pages which are strung together on page.lru.  Currently
 * used by read_cache_pages() and related error recovery code.
 */
void put_pages_list(struct list_head *pages)
{
	while (!list_empty(pages)) {
		struct page *victim;

		victim = list_entry(pages->prev, struct page, lru);
		list_del(&victim->lru);
		page_cache_release(victim);
	}
}
EXPORT_SYMBOL(put_pages_list);

/*
 * get_kernel_pages() - pin kernel pages in memory
 * @kiov:	An array of struct kvec structures
 * @nr_segs:	number of segments to pin
 * @write:	pinning for read/write, currently ignored
 * @pages:	array that receives pointers to the pages pinned.
 *		Should be at least nr_segs long.
 *
 * Returns number of pages pinned. This may be fewer than the number
 * requested. If nr_pages is 0 or negative, returns 0. If no pages
 * were pinned, returns -errno. Each page returned must be released
 * with a put_page() call when it is finished with.
 */
int get_kernel_pages(const struct kvec *kiov, int nr_segs, int write,
		struct page **pages)
{
	int seg;

	for (seg = 0; seg < nr_segs; seg++) {
		if (WARN_ON(kiov[seg].iov_len != PAGE_SIZE))
			return seg;

		pages[seg] = kmap_to_page(kiov[seg].iov_base);
		page_cache_get(pages[seg]);
	}

	return seg;
}
EXPORT_SYMBOL_GPL(get_kernel_pages);

/*
 * get_kernel_page() - pin a kernel page in memory
 * @start:	starting kernel address
 * @write:	pinning for read/write, currently ignored
 * @pages:	array that receives pointer to the page pinned.
 *		Must be at least nr_segs long.
 *
 * Returns 1 if page is pinned. If the page was not pinned, returns
 * -errno. The page returned must be released with a put_page() call
 * when it is finished with.
 */
int get_kernel_page(unsigned long start, int write, struct page **pages)
{
	const struct kvec kiov = {
		.iov_base = (void *)start,
		.iov_len = PAGE_SIZE
	};

	return get_kernel_pages(&kiov, 1, write, pages);
}
EXPORT_SYMBOL_GPL(get_kernel_page);

static void pagevec_lru_move_fn(struct pagevec *pvec,
	void (*move_fn)(struct page *page, struct lruvec *lruvec, void *arg),
	void *arg)
{
	int i;
	struct zone *zone = NULL;
	struct lruvec *lruvec;
	unsigned long flags = 0;

	for (i = 0; i < pagevec_count(pvec); i++) {
		struct page *page = pvec->pages[i];
		struct zone *pagezone = page_zone(page);

		if (pagezone != zone) {
			if (zone)
				spin_unlock_irqrestore(&zone->lru_lock, flags);
			zone = pagezone;
			spin_lock_irqsave(&zone->lru_lock, flags);
		}

		lruvec = mem_cgroup_page_lruvec(page, zone);
		(*move_fn)(page, lruvec, arg);
	}
	if (zone)
		spin_unlock_irqrestore(&zone->lru_lock, flags);
	release_pages(pvec->pages, pvec->nr, pvec->cold);
	pagevec_reinit(pvec);
}

static void pagevec_move_tail_fn(struct page *page, struct lruvec *lruvec,
				 void *arg)
{
	int *pgmoved = arg;

	if (PageLRU(page) && !PageActive(page) && !PageUnevictable(page)) {
		enum lru_list lru = page_lru_base_type(page);
		list_move_tail(&page->lru, &lruvec->lists[lru]);
		(*pgmoved)++;
	}
}

/*
 * pagevec_move_tail() must be called with IRQ disabled.
 * Otherwise this may cause nasty races.
 */
static void pagevec_move_tail(struct pagevec *pvec)
{
	int pgmoved = 0;

	pagevec_lru_move_fn(pvec, pagevec_move_tail_fn, &pgmoved);
	__count_vm_events(PGROTATED, pgmoved);
}

/*
 * Writeback is about to end against a page which has been marked for immediate
 * reclaim.  If it still appears to be reclaimable, move it to the tail of the
 * inactive list.
 */
void rotate_reclaimable_page(struct page *page)
{
	if (!PageLocked(page) && !PageDirty(page) && !PageActive(page) &&
	    !PageUnevictable(page) && PageLRU(page)) {
		struct pagevec *pvec;
		unsigned long flags;

		page_cache_get(page);
		local_lock_irqsave(rotate_lock, flags);
		pvec = this_cpu_ptr(&lru_rotate_pvecs);
		if (!pagevec_add(pvec, page) || PageCompound(page))
			pagevec_move_tail(pvec);
		local_unlock_irqrestore(rotate_lock, flags);
	}
}

static void update_page_reclaim_stat(struct lruvec *lruvec,
				     int file, int rotated)
{
	struct zone_reclaim_stat *reclaim_stat = &lruvec->reclaim_stat;

	reclaim_stat->recent_scanned[file]++;
	if (rotated)
		reclaim_stat->recent_rotated[file]++;
}

static void __activate_page(struct page *page, struct lruvec *lruvec,
			    void *arg)
{
	if (PageLRU(page) && !PageActive(page) && !PageUnevictable(page)) {
		int file = page_is_file_cache(page);
		int lru = page_lru_base_type(page);

		del_page_from_lru_list(page, lruvec, lru);
		SetPageActive(page);
		lru += LRU_ACTIVE;
		add_page_to_lru_list(page, lruvec, lru);
		trace_mm_lru_activate(page);

		__count_vm_event(PGACTIVATE);
		update_page_reclaim_stat(lruvec, file, 1);
	}
}

#ifdef CONFIG_SMP
static DEFINE_PER_CPU(struct pagevec, activate_page_pvecs);

static void activate_page_drain(int cpu)
{
	struct pagevec *pvec = &per_cpu(activate_page_pvecs, cpu);

	if (pagevec_count(pvec))
		pagevec_lru_move_fn(pvec, __activate_page, NULL);
}

static bool need_activate_page_drain(int cpu)
{
	return pagevec_count(&per_cpu(activate_page_pvecs, cpu)) != 0;
}

void activate_page(struct page *page)
{
	if (PageLRU(page) && !PageActive(page) && !PageUnevictable(page)) {
		struct pagevec *pvec = &get_locked_var(swapvec_lock,
						       activate_page_pvecs);

		page_cache_get(page);
		if (!pagevec_add(pvec, page) || PageCompound(page))
			pagevec_lru_move_fn(pvec, __activate_page, NULL);
		put_locked_var(swapvec_lock, activate_page_pvecs);
	}
}

#else
static inline void activate_page_drain(int cpu)
{
}

static bool need_activate_page_drain(int cpu)
{
	return false;
}

void activate_page(struct page *page)
{
	struct zone *zone = page_zone(page);

	spin_lock_irq(&zone->lru_lock);
	__activate_page(page, mem_cgroup_page_lruvec(page, zone), NULL);
	spin_unlock_irq(&zone->lru_lock);
}
#endif

static void __lru_cache_activate_page(struct page *page)
{
	struct pagevec *pvec = &get_locked_var(swapvec_lock, lru_add_pvec);
	int i;

	/*
	 * Search backwards on the optimistic assumption that the page being
	 * activated has just been added to this pagevec. Note that only
	 * the local pagevec is examined as a !PageLRU page could be in the
	 * process of being released, reclaimed, migrated or on a remote
	 * pagevec that is currently being drained. Furthermore, marking
	 * a remote pagevec's page PageActive potentially hits a race where
	 * a page is marked PageActive just after it is added to the inactive
	 * list causing accounting errors and BUG_ON checks to trigger.
	 */
	for (i = pagevec_count(pvec) - 1; i >= 0; i--) {
		struct page *pagevec_page = pvec->pages[i];

		if (pagevec_page == page) {
			SetPageActive(page);
			break;
		}
	}

	put_locked_var(swapvec_lock, lru_add_pvec);
}

/*
 * Mark a page as having seen activity.
 *
 * inactive,unreferenced	->	inactive,referenced
 * inactive,referenced		->	active,unreferenced
 * active,unreferenced		->	active,referenced
 *
 * When a newly allocated page is not yet visible, so safe for non-atomic ops,
 * __SetPageReferenced(page) may be substituted for mark_page_accessed(page).
 */
void mark_page_accessed(struct page *page)
{
	if (!PageActive(page) && !PageUnevictable(page) &&
			PageReferenced(page)) {

		/*
		 * If the page is on the LRU, queue it for activation via
		 * activate_page_pvecs. Otherwise, assume the page is on a
		 * pagevec, mark it active and it'll be moved to the active
		 * LRU on the next drain.
		 */
		if (PageLRU(page))
			activate_page(page);
		else
			__lru_cache_activate_page(page);
		ClearPageReferenced(page);
		if (page_is_file_cache(page))
			workingset_activation(page);
	} else if (!PageReferenced(page)) {
		SetPageReferenced(page);
	}
}
EXPORT_SYMBOL(mark_page_accessed);

static void __lru_cache_add(struct page *page)
{
	struct pagevec *pvec = &get_locked_var(swapvec_lock, lru_add_pvec);

	page_cache_get(page);
	if (!pagevec_space(pvec) || PageCompound(page))
		__pagevec_lru_add(pvec);
<<<<<<< HEAD
	pagevec_add(pvec, page);
	put_locked_var(swapvec_lock, lru_add_pvec);
=======
	put_cpu_var(lru_add_pvec);
>>>>>>> 0ac0a856
}

/**
 * lru_cache_add: add a page to the page lists
 * @page: the page to add
 */
void lru_cache_add_anon(struct page *page)
{
	if (PageActive(page))
		ClearPageActive(page);
	__lru_cache_add(page);
}

void lru_cache_add_file(struct page *page)
{
	if (PageActive(page))
		ClearPageActive(page);
	__lru_cache_add(page);
}
EXPORT_SYMBOL(lru_cache_add_file);

/**
 * lru_cache_add - add a page to a page list
 * @page: the page to be added to the LRU.
 *
 * Queue the page for addition to the LRU via pagevec. The decision on whether
 * to add the page to the [in]active [file|anon] list is deferred until the
 * pagevec is drained. This gives a chance for the caller of lru_cache_add()
 * have the page added to the active list using mark_page_accessed().
 */
void lru_cache_add(struct page *page)
{
	VM_BUG_ON_PAGE(PageActive(page) && PageUnevictable(page), page);
	VM_BUG_ON_PAGE(PageLRU(page), page);
	__lru_cache_add(page);
}

/**
 * add_page_to_unevictable_list - add a page to the unevictable list
 * @page:  the page to be added to the unevictable list
 *
 * Add page directly to its zone's unevictable list.  To avoid races with
 * tasks that might be making the page evictable, through eg. munlock,
 * munmap or exit, while it's not on the lru, we want to add the page
 * while it's locked or otherwise "invisible" to other tasks.  This is
 * difficult to do when using the pagevec cache, so bypass that.
 */
void add_page_to_unevictable_list(struct page *page)
{
	struct zone *zone = page_zone(page);
	struct lruvec *lruvec;

	spin_lock_irq(&zone->lru_lock);
	lruvec = mem_cgroup_page_lruvec(page, zone);
	ClearPageActive(page);
	SetPageUnevictable(page);
	SetPageLRU(page);
	add_page_to_lru_list(page, lruvec, LRU_UNEVICTABLE);
	spin_unlock_irq(&zone->lru_lock);
}

/**
 * lru_cache_add_active_or_unevictable
 * @page:  the page to be added to LRU
 * @vma:   vma in which page is mapped for determining reclaimability
 *
 * Place @page on the active or unevictable LRU list, depending on its
 * evictability.  Note that if the page is not evictable, it goes
 * directly back onto it's zone's unevictable list, it does NOT use a
 * per cpu pagevec.
 */
void lru_cache_add_active_or_unevictable(struct page *page,
					 struct vm_area_struct *vma)
{
	VM_BUG_ON_PAGE(PageLRU(page), page);

	if (likely((vma->vm_flags & (VM_LOCKED | VM_SPECIAL)) != VM_LOCKED)) {
		SetPageActive(page);
		lru_cache_add(page);
		return;
	}

	if (!TestSetPageMlocked(page)) {
		/*
		 * We use the irq-unsafe __mod_zone_page_stat because this
		 * counter is not modified from interrupt context, and the pte
		 * lock is held(spinlock), which implies preemption disabled.
		 */
		__mod_zone_page_state(page_zone(page), NR_MLOCK,
				    hpage_nr_pages(page));
		count_vm_event(UNEVICTABLE_PGMLOCKED);
	}
	add_page_to_unevictable_list(page);
}

/*
 * If the page can not be invalidated, it is moved to the
 * inactive list to speed up its reclaim.  It is moved to the
 * head of the list, rather than the tail, to give the flusher
 * threads some time to write it out, as this is much more
 * effective than the single-page writeout from reclaim.
 *
 * If the page isn't page_mapped and dirty/writeback, the page
 * could reclaim asap using PG_reclaim.
 *
 * 1. active, mapped page -> none
 * 2. active, dirty/writeback page -> inactive, head, PG_reclaim
 * 3. inactive, mapped page -> none
 * 4. inactive, dirty/writeback page -> inactive, head, PG_reclaim
 * 5. inactive, clean -> inactive, tail
 * 6. Others -> none
 *
 * In 4, why it moves inactive's head, the VM expects the page would
 * be write it out by flusher threads as this is much more effective
 * than the single-page writeout from reclaim.
 */
static void lru_deactivate_file_fn(struct page *page, struct lruvec *lruvec,
			      void *arg)
{
	int lru, file;
	bool active;

	if (!PageLRU(page))
		return;

	if (PageUnevictable(page))
		return;

	/* Some processes are using the page */
	if (page_mapped(page))
		return;

	active = PageActive(page);
	file = page_is_file_cache(page);
	lru = page_lru_base_type(page);

	del_page_from_lru_list(page, lruvec, lru + active);
	ClearPageActive(page);
	ClearPageReferenced(page);
	add_page_to_lru_list(page, lruvec, lru);

	if (PageWriteback(page) || PageDirty(page)) {
		/*
		 * PG_reclaim could be raced with end_page_writeback
		 * It can make readahead confusing.  But race window
		 * is _really_ small and  it's non-critical problem.
		 */
		SetPageReclaim(page);
	} else {
		/*
		 * The page's writeback ends up during pagevec
		 * We moves tha page into tail of inactive.
		 */
		list_move_tail(&page->lru, &lruvec->lists[lru]);
		__count_vm_event(PGROTATED);
	}

	if (active)
		__count_vm_event(PGDEACTIVATE);
	update_page_reclaim_stat(lruvec, file, 0);
}

/*
 * Drain pages out of the cpu's pagevecs.
 * Either "cpu" is the current CPU, and preemption has already been
 * disabled; or "cpu" is being hot-unplugged, and is already dead.
 */
void lru_add_drain_cpu(int cpu)
{
	struct pagevec *pvec = &per_cpu(lru_add_pvec, cpu);

	if (pagevec_count(pvec))
		__pagevec_lru_add(pvec);

	pvec = &per_cpu(lru_rotate_pvecs, cpu);
	if (pagevec_count(pvec)) {
		unsigned long flags;

		/* No harm done if a racing interrupt already did this */
#ifdef CONFIG_PREEMPT_RT_BASE
		local_lock_irqsave_on(rotate_lock, flags, cpu);
		pagevec_move_tail(pvec);
		local_unlock_irqrestore_on(rotate_lock, flags, cpu);
#else
		local_lock_irqsave(rotate_lock, flags);
		pagevec_move_tail(pvec);
		local_unlock_irqrestore(rotate_lock, flags);
#endif
	}

	pvec = &per_cpu(lru_deactivate_file_pvecs, cpu);
	if (pagevec_count(pvec))
		pagevec_lru_move_fn(pvec, lru_deactivate_file_fn, NULL);

	activate_page_drain(cpu);
}

/**
 * deactivate_file_page - forcefully deactivate a file page
 * @page: page to deactivate
 *
 * This function hints the VM that @page is a good reclaim candidate,
 * for example if its invalidation fails due to the page being dirty
 * or under writeback.
 */
void deactivate_file_page(struct page *page)
{
	/*
	 * In a workload with many unevictable page such as mprotect,
	 * unevictable page deactivation for accelerating reclaim is pointless.
	 */
	if (PageUnevictable(page))
		return;

	if (likely(get_page_unless_zero(page))) {
<<<<<<< HEAD
		struct pagevec *pvec = &get_locked_var(swapvec_lock,
						       lru_deactivate_pvecs);

		if (!pagevec_add(pvec, page))
			pagevec_lru_move_fn(pvec, lru_deactivate_fn, NULL);
		put_locked_var(swapvec_lock, lru_deactivate_pvecs);
=======
		struct pagevec *pvec = &get_cpu_var(lru_deactivate_file_pvecs);

		if (!pagevec_add(pvec, page) || PageCompound(page))
			pagevec_lru_move_fn(pvec, lru_deactivate_file_fn, NULL);
		put_cpu_var(lru_deactivate_file_pvecs);
>>>>>>> 0ac0a856
	}
}

void lru_add_drain(void)
{
	lru_add_drain_cpu(local_lock_cpu(swapvec_lock));
	local_unlock_cpu(swapvec_lock);
}


#ifdef CONFIG_PREEMPT_RT_BASE
static inline void remote_lru_add_drain(int cpu, struct cpumask *has_work)
{
	local_lock_on(swapvec_lock, cpu);
	lru_add_drain_cpu(cpu);
	local_unlock_on(swapvec_lock, cpu);
}

#else

static void lru_add_drain_per_cpu(struct work_struct *dummy)
{
	lru_add_drain();
}

static DEFINE_PER_CPU(struct work_struct, lru_add_drain_work);
static inline void remote_lru_add_drain(int cpu, struct cpumask *has_work)
{
	struct work_struct *work = &per_cpu(lru_add_drain_work, cpu);

	INIT_WORK(work, lru_add_drain_per_cpu);
	schedule_work_on(cpu, work);
	cpumask_set_cpu(cpu, has_work);
}
#endif

void lru_add_drain_all(void)
{
	static DEFINE_MUTEX(lock);
	static struct cpumask has_work;
	int cpu;

	mutex_lock(&lock);
	get_online_cpus();
	cpumask_clear(&has_work);

	for_each_online_cpu(cpu) {
		if (pagevec_count(&per_cpu(lru_add_pvec, cpu)) ||
		    pagevec_count(&per_cpu(lru_rotate_pvecs, cpu)) ||
<<<<<<< HEAD
		    pagevec_count(&per_cpu(lru_deactivate_pvecs, cpu)) ||
		    need_activate_page_drain(cpu))
			remote_lru_add_drain(cpu, &has_work);
=======
		    pagevec_count(&per_cpu(lru_deactivate_file_pvecs, cpu)) ||
		    need_activate_page_drain(cpu)) {
			INIT_WORK(work, lru_add_drain_per_cpu);
			schedule_work_on(cpu, work);
			cpumask_set_cpu(cpu, &has_work);
		}
>>>>>>> 0ac0a856
	}

#ifndef CONFIG_PREEMPT_RT_BASE
	for_each_cpu(cpu, &has_work)
		flush_work(&per_cpu(lru_add_drain_work, cpu));
#endif

	put_online_cpus();
	mutex_unlock(&lock);
}

/**
 * release_pages - batched page_cache_release()
 * @pages: array of pages to release
 * @nr: number of pages
 * @cold: whether the pages are cache cold
 *
 * Decrement the reference count on all the pages in @pages.  If it
 * fell to zero, remove the page from the LRU and free it.
 */
void release_pages(struct page **pages, int nr, bool cold)
{
	int i;
	LIST_HEAD(pages_to_free);
	struct zone *zone = NULL;
	struct lruvec *lruvec;
	unsigned long uninitialized_var(flags);
	unsigned int uninitialized_var(lock_batch);

	for (i = 0; i < nr; i++) {
		struct page *page = pages[i];

		if (unlikely(PageCompound(page))) {
			if (zone) {
				spin_unlock_irqrestore(&zone->lru_lock, flags);
				zone = NULL;
			}
			put_compound_page(page);
			continue;
		}

		/*
		 * Make sure the IRQ-safe lock-holding time does not get
		 * excessive with a continuous string of pages from the
		 * same zone. The lock is held only if zone != NULL.
		 */
		if (zone && ++lock_batch == SWAP_CLUSTER_MAX) {
			spin_unlock_irqrestore(&zone->lru_lock, flags);
			zone = NULL;
		}

		if (!put_page_testzero(page))
			continue;

		if (PageLRU(page)) {
			struct zone *pagezone = page_zone(page);

			if (pagezone != zone) {
				if (zone)
					spin_unlock_irqrestore(&zone->lru_lock,
									flags);
				lock_batch = 0;
				zone = pagezone;
				spin_lock_irqsave(&zone->lru_lock, flags);
			}

			lruvec = mem_cgroup_page_lruvec(page, zone);
			VM_BUG_ON_PAGE(!PageLRU(page), page);
			__ClearPageLRU(page);
			del_page_from_lru_list(page, lruvec, page_off_lru(page));
		}

		/* Clear Active bit in case of parallel mark_page_accessed */
		__ClearPageActive(page);

		list_add(&page->lru, &pages_to_free);
	}
	if (zone)
		spin_unlock_irqrestore(&zone->lru_lock, flags);

	mem_cgroup_uncharge_list(&pages_to_free);
	free_hot_cold_page_list(&pages_to_free, cold);
}
EXPORT_SYMBOL(release_pages);

/*
 * The pages which we're about to release may be in the deferred lru-addition
 * queues.  That would prevent them from really being freed right now.  That's
 * OK from a correctness point of view but is inefficient - those pages may be
 * cache-warm and we want to give them back to the page allocator ASAP.
 *
 * So __pagevec_release() will drain those queues here.  __pagevec_lru_add()
 * and __pagevec_lru_add_active() call release_pages() directly to avoid
 * mutual recursion.
 */
void __pagevec_release(struct pagevec *pvec)
{
	lru_add_drain();
	release_pages(pvec->pages, pagevec_count(pvec), pvec->cold);
	pagevec_reinit(pvec);
}
EXPORT_SYMBOL(__pagevec_release);

#ifdef CONFIG_TRANSPARENT_HUGEPAGE
/* used by __split_huge_page_refcount() */
void lru_add_page_tail(struct page *page, struct page *page_tail,
		       struct lruvec *lruvec, struct list_head *list)
{
	const int file = 0;

	VM_BUG_ON_PAGE(!PageHead(page), page);
	VM_BUG_ON_PAGE(PageCompound(page_tail), page);
	VM_BUG_ON_PAGE(PageLRU(page_tail), page);
	VM_BUG_ON(NR_CPUS != 1 &&
		  !spin_is_locked(&lruvec_zone(lruvec)->lru_lock));

	if (!list)
		SetPageLRU(page_tail);

	if (likely(PageLRU(page)))
		list_add_tail(&page_tail->lru, &page->lru);
	else if (list) {
		/* page reclaim is reclaiming a huge page */
		get_page(page_tail);
		list_add_tail(&page_tail->lru, list);
	} else {
		struct list_head *list_head;
		/*
		 * Head page has not yet been counted, as an hpage,
		 * so we must account for each subpage individually.
		 *
		 * Use the standard add function to put page_tail on the list,
		 * but then correct its position so they all end up in order.
		 */
		add_page_to_lru_list(page_tail, lruvec, page_lru(page_tail));
		list_head = page_tail->lru.prev;
		list_move_tail(&page_tail->lru, list_head);
	}

	if (!PageUnevictable(page))
		update_page_reclaim_stat(lruvec, file, PageActive(page_tail));
}
#endif /* CONFIG_TRANSPARENT_HUGEPAGE */

static void __pagevec_lru_add_fn(struct page *page, struct lruvec *lruvec,
				 void *arg)
{
	int file = page_is_file_cache(page);
	int active = PageActive(page);
	enum lru_list lru = page_lru(page);

	VM_BUG_ON_PAGE(PageLRU(page), page);

	SetPageLRU(page);
	add_page_to_lru_list(page, lruvec, lru);
	update_page_reclaim_stat(lruvec, file, active);
	trace_mm_lru_insertion(page, lru);
}

/*
 * Add the passed pages to the LRU, then drop the caller's refcount
 * on them.  Reinitialises the caller's pagevec.
 */
void __pagevec_lru_add(struct pagevec *pvec)
{
	pagevec_lru_move_fn(pvec, __pagevec_lru_add_fn, NULL);
}
EXPORT_SYMBOL(__pagevec_lru_add);

/**
 * pagevec_lookup_entries - gang pagecache lookup
 * @pvec:	Where the resulting entries are placed
 * @mapping:	The address_space to search
 * @start:	The starting entry index
 * @nr_entries:	The maximum number of entries
 * @indices:	The cache indices corresponding to the entries in @pvec
 *
 * pagevec_lookup_entries() will search for and return a group of up
 * to @nr_entries pages and shadow entries in the mapping.  All
 * entries are placed in @pvec.  pagevec_lookup_entries() takes a
 * reference against actual pages in @pvec.
 *
 * The search returns a group of mapping-contiguous entries with
 * ascending indexes.  There may be holes in the indices due to
 * not-present entries.
 *
 * pagevec_lookup_entries() returns the number of entries which were
 * found.
 */
unsigned pagevec_lookup_entries(struct pagevec *pvec,
				struct address_space *mapping,
				pgoff_t start, unsigned nr_pages,
				pgoff_t *indices)
{
	pvec->nr = find_get_entries(mapping, start, nr_pages,
				    pvec->pages, indices);
	return pagevec_count(pvec);
}

/**
 * pagevec_remove_exceptionals - pagevec exceptionals pruning
 * @pvec:	The pagevec to prune
 *
 * pagevec_lookup_entries() fills both pages and exceptional radix
 * tree entries into the pagevec.  This function prunes all
 * exceptionals from @pvec without leaving holes, so that it can be
 * passed on to page-only pagevec operations.
 */
void pagevec_remove_exceptionals(struct pagevec *pvec)
{
	int i, j;

	for (i = 0, j = 0; i < pagevec_count(pvec); i++) {
		struct page *page = pvec->pages[i];
		if (!radix_tree_exceptional_entry(page))
			pvec->pages[j++] = page;
	}
	pvec->nr = j;
}

/**
 * pagevec_lookup - gang pagecache lookup
 * @pvec:	Where the resulting pages are placed
 * @mapping:	The address_space to search
 * @start:	The starting page index
 * @nr_pages:	The maximum number of pages
 *
 * pagevec_lookup() will search for and return a group of up to @nr_pages pages
 * in the mapping.  The pages are placed in @pvec.  pagevec_lookup() takes a
 * reference against the pages in @pvec.
 *
 * The search returns a group of mapping-contiguous pages with ascending
 * indexes.  There may be holes in the indices due to not-present pages.
 *
 * pagevec_lookup() returns the number of pages which were found.
 */
unsigned pagevec_lookup(struct pagevec *pvec, struct address_space *mapping,
		pgoff_t start, unsigned nr_pages)
{
	pvec->nr = find_get_pages(mapping, start, nr_pages, pvec->pages);
	return pagevec_count(pvec);
}
EXPORT_SYMBOL(pagevec_lookup);

unsigned pagevec_lookup_tag(struct pagevec *pvec, struct address_space *mapping,
		pgoff_t *index, int tag, unsigned nr_pages)
{
	pvec->nr = find_get_pages_tag(mapping, index, tag,
					nr_pages, pvec->pages);
	return pagevec_count(pvec);
}
EXPORT_SYMBOL(pagevec_lookup_tag);

/*
 * Perform any setup for the swap system
 */
void __init swap_setup(void)
{
	unsigned long megs = totalram_pages >> (20 - PAGE_SHIFT);
#ifdef CONFIG_SWAP
	int i;

	if (bdi_init(swapper_spaces[0].backing_dev_info))
		panic("Failed to init swap bdi");
	for (i = 0; i < MAX_SWAPFILES; i++) {
		spin_lock_init(&swapper_spaces[i].tree_lock);
		INIT_LIST_HEAD(&swapper_spaces[i].i_mmap_nonlinear);
	}
#endif

	/* Use a smaller cluster for small-memory machines */
	if (megs < 16)
		page_cluster = 2;
	else
		page_cluster = 3;
	/*
	 * Right now other parts of the system means that we
	 * _really_ don't want to cluster much more
	 */
}<|MERGE_RESOLUTION|>--- conflicted
+++ resolved
@@ -628,14 +628,9 @@
 	struct pagevec *pvec = &get_locked_var(swapvec_lock, lru_add_pvec);
 
 	page_cache_get(page);
-	if (!pagevec_space(pvec) || PageCompound(page))
+	if (!pagevec_add(pvec, page) || PageCompound(page))
 		__pagevec_lru_add(pvec);
-<<<<<<< HEAD
-	pagevec_add(pvec, page);
 	put_locked_var(swapvec_lock, lru_add_pvec);
-=======
-	put_cpu_var(lru_add_pvec);
->>>>>>> 0ac0a856
 }
 
 /**
@@ -851,20 +846,12 @@
 		return;
 
 	if (likely(get_page_unless_zero(page))) {
-<<<<<<< HEAD
 		struct pagevec *pvec = &get_locked_var(swapvec_lock,
-						       lru_deactivate_pvecs);
+						       lru_deactivate_file_pvecs);
 
 		if (!pagevec_add(pvec, page))
-			pagevec_lru_move_fn(pvec, lru_deactivate_fn, NULL);
-		put_locked_var(swapvec_lock, lru_deactivate_pvecs);
-=======
-		struct pagevec *pvec = &get_cpu_var(lru_deactivate_file_pvecs);
-
-		if (!pagevec_add(pvec, page) || PageCompound(page))
 			pagevec_lru_move_fn(pvec, lru_deactivate_file_fn, NULL);
-		put_cpu_var(lru_deactivate_file_pvecs);
->>>>>>> 0ac0a856
+		put_locked_var(swapvec_lock, lru_deactivate_file_pvecs);
 	}
 }
 
@@ -914,18 +901,9 @@
 	for_each_online_cpu(cpu) {
 		if (pagevec_count(&per_cpu(lru_add_pvec, cpu)) ||
 		    pagevec_count(&per_cpu(lru_rotate_pvecs, cpu)) ||
-<<<<<<< HEAD
-		    pagevec_count(&per_cpu(lru_deactivate_pvecs, cpu)) ||
+		    pagevec_count(&per_cpu(lru_deactivate_file_pvecs, cpu)) ||
 		    need_activate_page_drain(cpu))
 			remote_lru_add_drain(cpu, &has_work);
-=======
-		    pagevec_count(&per_cpu(lru_deactivate_file_pvecs, cpu)) ||
-		    need_activate_page_drain(cpu)) {
-			INIT_WORK(work, lru_add_drain_per_cpu);
-			schedule_work_on(cpu, work);
-			cpumask_set_cpu(cpu, &has_work);
-		}
->>>>>>> 0ac0a856
 	}
 
 #ifndef CONFIG_PREEMPT_RT_BASE
