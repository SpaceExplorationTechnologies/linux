/*
 *  linux/mm/swap.c
 *
 *  Copyright (C) 1991, 1992, 1993, 1994  Linus Torvalds
 */

/*
 * This file contains the default values for the operation of the
 * Linux VM subsystem. Fine-tuning documentation can be found in
 * Documentation/sysctl/vm.txt.
 * Started 18.12.91
 * Swap aging added 23.2.95, Stephen Tweedie.
 * Buffermem limits added 12.3.98, Rik van Riel.
 */

#include <linux/mm.h>
#include <linux/sched.h>
#include <linux/kernel_stat.h>
#include <linux/swap.h>
#include <linux/mman.h>
#include <linux/pagemap.h>
#include <linux/pagevec.h>
#include <linux/init.h>
#include <linux/export.h>
#include <linux/mm_inline.h>
#include <linux/percpu_counter.h>
#include <linux/percpu.h>
#include <linux/cpu.h>
#include <linux/notifier.h>
#include <linux/backing-dev.h>
#include <linux/memcontrol.h>
#include <linux/gfp.h>
#include <linux/uio.h>
#include <linux/hugetlb.h>
#include <linux/locallock.h>

#include "internal.h"

#define CREATE_TRACE_POINTS
#include <trace/events/pagemap.h>

/* How many pages do we try to swap or page in/out together? */
int page_cluster;

static DEFINE_PER_CPU(struct pagevec, lru_add_pvec);
static DEFINE_PER_CPU(struct pagevec, lru_rotate_pvecs);
static DEFINE_PER_CPU(struct pagevec, lru_deactivate_file_pvecs);

static DEFINE_LOCAL_IRQ_LOCK(rotate_lock);
DEFINE_LOCAL_IRQ_LOCK(swapvec_lock);

/*
 * This path almost never happens for VM activity - pages are normally
 * freed via pagevecs.  But it gets used by networking.
 */
static void __page_cache_release(struct page *page)
{
	if (PageLRU(page)) {
		struct zone *zone = page_zone(page);
		struct lruvec *lruvec;
		unsigned long flags;

		spin_lock_irqsave(&zone->lru_lock, flags);
		lruvec = mem_cgroup_page_lruvec(page, zone);
		VM_BUG_ON_PAGE(!PageLRU(page), page);
		__ClearPageLRU(page);
		del_page_from_lru_list(page, lruvec, page_off_lru(page));
		spin_unlock_irqrestore(&zone->lru_lock, flags);
	}
	mem_cgroup_uncharge(page);
}

static void __put_single_page(struct page *page)
{
	__page_cache_release(page);
	free_hot_cold_page(page, false);
}

static void __put_compound_page(struct page *page)
{
	compound_page_dtor *dtor;

	/*
	 * __page_cache_release() is supposed to be called for thp, not for
	 * hugetlb. This is because hugetlb page does never have PageLRU set
	 * (it's never listed to any LRU lists) and no memcg routines should
	 * be called for hugetlb (it has a separate hugetlb_cgroup.)
	 */
	if (!PageHuge(page))
		__page_cache_release(page);
	dtor = get_compound_page_dtor(page);
	(*dtor)(page);
}

/**
 * Two special cases here: we could avoid taking compound_lock_irqsave
 * and could skip the tail refcounting(in _mapcount).
 *
 * 1. Hugetlbfs page:
 *
 *    PageHeadHuge will remain true until the compound page
 *    is released and enters the buddy allocator, and it could
 *    not be split by __split_huge_page_refcount().
 *
 *    So if we see PageHeadHuge set, and we have the tail page pin,
 *    then we could safely put head page.
 *
 * 2. Slab THP page:
 *
 *    PG_slab is cleared before the slab frees the head page, and
 *    tail pin cannot be the last reference left on the head page,
 *    because the slab code is free to reuse the compound page
 *    after a kfree/kmem_cache_free without having to check if
 *    there's any tail pin left.  In turn all tail pinsmust be always
 *    released while the head is still pinned by the slab code
 *    and so we know PG_slab will be still set too.
 *
 *    So if we see PageSlab set, and we have the tail page pin,
 *    then we could safely put head page.
 */
static __always_inline
void put_unrefcounted_compound_page(struct page *page_head, struct page *page)
{
	/*
	 * If @page is a THP tail, we must read the tail page
	 * flags after the head page flags. The
	 * __split_huge_page_refcount side enforces write memory barriers
	 * between clearing PageTail and before the head page
	 * can be freed and reallocated.
	 */
	smp_rmb();
	if (likely(PageTail(page))) {
		/*
		 * __split_huge_page_refcount cannot race
		 * here, see the comment above this function.
		 */
		VM_BUG_ON_PAGE(!PageHead(page_head), page_head);
		VM_BUG_ON_PAGE(page_mapcount(page) != 0, page);
		if (put_page_testzero(page_head)) {
			/*
			 * If this is the tail of a slab THP page,
			 * the tail pin must not be the last reference
			 * held on the page, because the PG_slab cannot
			 * be cleared before all tail pins (which skips
			 * the _mapcount tail refcounting) have been
			 * released.
			 *
			 * If this is the tail of a hugetlbfs page,
			 * the tail pin may be the last reference on
			 * the page instead, because PageHeadHuge will
			 * not go away until the compound page enters
			 * the buddy allocator.
			 */
			VM_BUG_ON_PAGE(PageSlab(page_head), page_head);
			__put_compound_page(page_head);
		}
	} else
		/*
		 * __split_huge_page_refcount run before us,
		 * @page was a THP tail. The split @page_head
		 * has been freed and reallocated as slab or
		 * hugetlbfs page of smaller order (only
		 * possible if reallocated as slab on x86).
		 */
		if (put_page_testzero(page))
			__put_single_page(page);
}

static __always_inline
void put_refcounted_compound_page(struct page *page_head, struct page *page)
{
	if (likely(page != page_head && get_page_unless_zero(page_head))) {
		unsigned long flags;

		/*
		 * @page_head wasn't a dangling pointer but it may not
		 * be a head page anymore by the time we obtain the
		 * lock. That is ok as long as it can't be freed from
		 * under us.
		 */
		flags = compound_lock_irqsave(page_head);
		if (unlikely(!PageTail(page))) {
			/* __split_huge_page_refcount run before us */
			compound_unlock_irqrestore(page_head, flags);
			if (put_page_testzero(page_head)) {
				/*
				 * The @page_head may have been freed
				 * and reallocated as a compound page
				 * of smaller order and then freed
				 * again.  All we know is that it
				 * cannot have become: a THP page, a
				 * compound page of higher order, a
				 * tail page.  That is because we
				 * still hold the refcount of the
				 * split THP tail and page_head was
				 * the THP head before the split.
				 */
				if (PageHead(page_head))
					__put_compound_page(page_head);
				else
					__put_single_page(page_head);
			}
out_put_single:
			if (put_page_testzero(page))
				__put_single_page(page);
			return;
		}
		VM_BUG_ON_PAGE(page_head != page->first_page, page);
		/*
		 * We can release the refcount taken by
		 * get_page_unless_zero() now that
		 * __split_huge_page_refcount() is blocked on the
		 * compound_lock.
		 */
		if (put_page_testzero(page_head))
			VM_BUG_ON_PAGE(1, page_head);
		/* __split_huge_page_refcount will wait now */
		VM_BUG_ON_PAGE(page_mapcount(page) <= 0, page);
		atomic_dec(&page->_mapcount);
		VM_BUG_ON_PAGE(atomic_read(&page_head->_count) <= 0, page_head);
		VM_BUG_ON_PAGE(atomic_read(&page->_count) != 0, page);
		compound_unlock_irqrestore(page_head, flags);

		if (put_page_testzero(page_head)) {
			if (PageHead(page_head))
				__put_compound_page(page_head);
			else
				__put_single_page(page_head);
		}
	} else {
		/* @page_head is a dangling pointer */
		VM_BUG_ON_PAGE(PageTail(page), page);
		goto out_put_single;
	}
}

static void put_compound_page(struct page *page)
{
	struct page *page_head;

	/*
	 * We see the PageCompound set and PageTail not set, so @page maybe:
	 *  1. hugetlbfs head page, or
	 *  2. THP head page.
	 */
	if (likely(!PageTail(page))) {
		if (put_page_testzero(page)) {
			/*
			 * By the time all refcounts have been released
			 * split_huge_page cannot run anymore from under us.
			 */
			if (PageHead(page))
				__put_compound_page(page);
			else
				__put_single_page(page);
		}
		return;
	}

	/*
	 * We see the PageCompound set and PageTail set, so @page maybe:
	 *  1. a tail hugetlbfs page, or
	 *  2. a tail THP page, or
	 *  3. a split THP page.
	 *
	 *  Case 3 is possible, as we may race with
	 *  __split_huge_page_refcount tearing down a THP page.
	 */
	page_head = compound_head_by_tail(page);
	if (!__compound_tail_refcounted(page_head))
		put_unrefcounted_compound_page(page_head, page);
	else
		put_refcounted_compound_page(page_head, page);
}

void put_page(struct page *page)
{
	if (unlikely(PageCompound(page)))
		put_compound_page(page);
	else if (put_page_testzero(page))
		__put_single_page(page);
}
EXPORT_SYMBOL(put_page);

/*
 * This function is exported but must not be called by anything other
 * than get_page(). It implements the slow path of get_page().
 */
bool __get_page_tail(struct page *page)
{
	/*
	 * This takes care of get_page() if run on a tail page
	 * returned by one of the get_user_pages/follow_page variants.
	 * get_user_pages/follow_page itself doesn't need the compound
	 * lock because it runs __get_page_tail_foll() under the
	 * proper PT lock that already serializes against
	 * split_huge_page().
	 */
	unsigned long flags;
	bool got;
	struct page *page_head = compound_head(page);

	/* Ref to put_compound_page() comment. */
	if (!__compound_tail_refcounted(page_head)) {
		smp_rmb();
		if (likely(PageTail(page))) {
			/*
			 * This is a hugetlbfs page or a slab
			 * page. __split_huge_page_refcount
			 * cannot race here.
			 */
			VM_BUG_ON_PAGE(!PageHead(page_head), page_head);
			__get_page_tail_foll(page, true);
			return true;
		} else {
			/*
			 * __split_huge_page_refcount run
			 * before us, "page" was a THP
			 * tail. The split page_head has been
			 * freed and reallocated as slab or
			 * hugetlbfs page of smaller order
			 * (only possible if reallocated as
			 * slab on x86).
			 */
			return false;
		}
	}

	got = false;
	if (likely(page != page_head && get_page_unless_zero(page_head))) {
		/*
		 * page_head wasn't a dangling pointer but it
		 * may not be a head page anymore by the time
		 * we obtain the lock. That is ok as long as it
		 * can't be freed from under us.
		 */
		flags = compound_lock_irqsave(page_head);
		/* here __split_huge_page_refcount won't run anymore */
		if (likely(PageTail(page))) {
			__get_page_tail_foll(page, false);
			got = true;
		}
		compound_unlock_irqrestore(page_head, flags);
		if (unlikely(!got))
			put_page(page_head);
	}
	return got;
}
EXPORT_SYMBOL(__get_page_tail);

/**
 * put_pages_list() - release a list of pages
 * @pages: list of pages threaded on page->lru
 *
 * Release a list of pages which are strung together on page.lru.  Currently
 * used by read_cache_pages() and related error recovery code.
 */
void put_pages_list(struct list_head *pages)
{
	while (!list_empty(pages)) {
		struct page *victim;

		victim = list_entry(pages->prev, struct page, lru);
		list_del(&victim->lru);
		page_cache_release(victim);
	}
}
EXPORT_SYMBOL(put_pages_list);

/*
 * get_kernel_pages() - pin kernel pages in memory
 * @kiov:	An array of struct kvec structures
 * @nr_segs:	number of segments to pin
 * @write:	pinning for read/write, currently ignored
 * @pages:	array that receives pointers to the pages pinned.
 *		Should be at least nr_segs long.
 *
 * Returns number of pages pinned. This may be fewer than the number
 * requested. If nr_pages is 0 or negative, returns 0. If no pages
 * were pinned, returns -errno. Each page returned must be released
 * with a put_page() call when it is finished with.
 */
int get_kernel_pages(const struct kvec *kiov, int nr_segs, int write,
		struct page **pages)
{
	int seg;

	for (seg = 0; seg < nr_segs; seg++) {
		if (WARN_ON(kiov[seg].iov_len != PAGE_SIZE))
			return seg;

		pages[seg] = kmap_to_page(kiov[seg].iov_base);
		page_cache_get(pages[seg]);
	}

	return seg;
}
EXPORT_SYMBOL_GPL(get_kernel_pages);

/*
 * get_kernel_page() - pin a kernel page in memory
 * @start:	starting kernel address
 * @write:	pinning for read/write, currently ignored
 * @pages:	array that receives pointer to the page pinned.
 *		Must be at least nr_segs long.
 *
 * Returns 1 if page is pinned. If the page was not pinned, returns
 * -errno. The page returned must be released with a put_page() call
 * when it is finished with.
 */
int get_kernel_page(unsigned long start, int write, struct page **pages)
{
	const struct kvec kiov = {
		.iov_base = (void *)start,
		.iov_len = PAGE_SIZE
	};

	return get_kernel_pages(&kiov, 1, write, pages);
}
EXPORT_SYMBOL_GPL(get_kernel_page);

static void pagevec_lru_move_fn(struct pagevec *pvec,
	void (*move_fn)(struct page *page, struct lruvec *lruvec, void *arg),
	void *arg)
{
	int i;
	struct zone *zone = NULL;
	struct lruvec *lruvec;
	unsigned long flags = 0;

	for (i = 0; i < pagevec_count(pvec); i++) {
		struct page *page = pvec->pages[i];
		struct zone *pagezone = page_zone(page);

		if (pagezone != zone) {
			if (zone)
				spin_unlock_irqrestore(&zone->lru_lock, flags);
			zone = pagezone;
			spin_lock_irqsave(&zone->lru_lock, flags);
		}

		lruvec = mem_cgroup_page_lruvec(page, zone);
		(*move_fn)(page, lruvec, arg);
	}
	if (zone)
		spin_unlock_irqrestore(&zone->lru_lock, flags);
	release_pages(pvec->pages, pvec->nr, pvec->cold);
	pagevec_reinit(pvec);
}

static void pagevec_move_tail_fn(struct page *page, struct lruvec *lruvec,
				 void *arg)
{
	int *pgmoved = arg;

	if (PageLRU(page) && !PageActive(page) && !PageUnevictable(page)) {
		enum lru_list lru = page_lru_base_type(page);
		list_move_tail(&page->lru, &lruvec->lists[lru]);
		(*pgmoved)++;
	}
}

/*
 * pagevec_move_tail() must be called with IRQ disabled.
 * Otherwise this may cause nasty races.
 */
static void pagevec_move_tail(struct pagevec *pvec)
{
	int pgmoved = 0;

	pagevec_lru_move_fn(pvec, pagevec_move_tail_fn, &pgmoved);
	__count_vm_events(PGROTATED, pgmoved);
}

/*
 * Writeback is about to end against a page which has been marked for immediate
 * reclaim.  If it still appears to be reclaimable, move it to the tail of the
 * inactive list.
 */
void rotate_reclaimable_page(struct page *page)
{
	if (!PageLocked(page) && !PageDirty(page) && !PageActive(page) &&
	    !PageUnevictable(page) && PageLRU(page)) {
		struct pagevec *pvec;
		unsigned long flags;

		page_cache_get(page);
		local_lock_irqsave(rotate_lock, flags);
		pvec = this_cpu_ptr(&lru_rotate_pvecs);
		if (!pagevec_add(pvec, page) || PageCompound(page))
			pagevec_move_tail(pvec);
		local_unlock_irqrestore(rotate_lock, flags);
	}
}

static void update_page_reclaim_stat(struct lruvec *lruvec,
				     int file, int rotated)
{
	struct zone_reclaim_stat *reclaim_stat = &lruvec->reclaim_stat;

	reclaim_stat->recent_scanned[file]++;
	if (rotated)
		reclaim_stat->recent_rotated[file]++;
}

static void __activate_page(struct page *page, struct lruvec *lruvec,
			    void *arg)
{
	if (PageLRU(page) && !PageActive(page) && !PageUnevictable(page)) {
		int file = page_is_file_cache(page);
		int lru = page_lru_base_type(page);

		del_page_from_lru_list(page, lruvec, lru);
		SetPageActive(page);
		lru += LRU_ACTIVE;
		add_page_to_lru_list(page, lruvec, lru);
		trace_mm_lru_activate(page);

		__count_vm_event(PGACTIVATE);
		update_page_reclaim_stat(lruvec, file, 1);
	}
}

#ifdef CONFIG_SMP
static DEFINE_PER_CPU(struct pagevec, activate_page_pvecs);

static void activate_page_drain(int cpu)
{
	struct pagevec *pvec = &per_cpu(activate_page_pvecs, cpu);

	if (pagevec_count(pvec))
		pagevec_lru_move_fn(pvec, __activate_page, NULL);
}

static bool need_activate_page_drain(int cpu)
{
	return pagevec_count(&per_cpu(activate_page_pvecs, cpu)) != 0;
}

void activate_page(struct page *page)
{
	if (PageLRU(page) && !PageActive(page) && !PageUnevictable(page)) {
		struct pagevec *pvec = &get_locked_var(swapvec_lock,
						       activate_page_pvecs);

		page_cache_get(page);
		if (!pagevec_add(pvec, page) || PageCompound(page))
			pagevec_lru_move_fn(pvec, __activate_page, NULL);
		put_locked_var(swapvec_lock, activate_page_pvecs);
	}
}

#else
static inline void activate_page_drain(int cpu)
{
}

static bool need_activate_page_drain(int cpu)
{
	return false;
}

void activate_page(struct page *page)
{
	struct zone *zone = page_zone(page);

	spin_lock_irq(&zone->lru_lock);
	__activate_page(page, mem_cgroup_page_lruvec(page, zone), NULL);
	spin_unlock_irq(&zone->lru_lock);
}
#endif

static void __lru_cache_activate_page(struct page *page)
{
	struct pagevec *pvec = &get_locked_var(swapvec_lock, lru_add_pvec);
	int i;

	/*
	 * Search backwards on the optimistic assumption that the page being
	 * activated has just been added to this pagevec. Note that only
	 * the local pagevec is examined as a !PageLRU page could be in the
	 * process of being released, reclaimed, migrated or on a remote
	 * pagevec that is currently being drained. Furthermore, marking
	 * a remote pagevec's page PageActive potentially hits a race where
	 * a page is marked PageActive just after it is added to the inactive
	 * list causing accounting errors and BUG_ON checks to trigger.
	 */
	for (i = pagevec_count(pvec) - 1; i >= 0; i--) {
		struct page *pagevec_page = pvec->pages[i];

		if (pagevec_page == page) {
			SetPageActive(page);
			break;
		}
	}

	put_locked_var(swapvec_lock, lru_add_pvec);
}

/*
 * Mark a page as having seen activity.
 *
 * inactive,unreferenced	->	inactive,referenced
 * inactive,referenced		->	active,unreferenced
 * active,unreferenced		->	active,referenced
 *
 * When a newly allocated page is not yet visible, so safe for non-atomic ops,
 * __SetPageReferenced(page) may be substituted for mark_page_accessed(page).
 */
void mark_page_accessed(struct page *page)
{
	if (!PageActive(page) && !PageUnevictable(page) &&
			PageReferenced(page)) {

		/*
		 * If the page is on the LRU, queue it for activation via
		 * activate_page_pvecs. Otherwise, assume the page is on a
		 * pagevec, mark it active and it'll be moved to the active
		 * LRU on the next drain.
		 */
		if (PageLRU(page))
			activate_page(page);
		else
			__lru_cache_activate_page(page);
		ClearPageReferenced(page);
		if (page_is_file_cache(page))
			workingset_activation(page);
	} else if (!PageReferenced(page)) {
		SetPageReferenced(page);
	}
}
EXPORT_SYMBOL(mark_page_accessed);

static void __lru_cache_add(struct page *page)
{
	struct pagevec *pvec = &get_locked_var(swapvec_lock, lru_add_pvec);

	page_cache_get(page);
	if (!pagevec_space(pvec) || PageCompound(page))
		__pagevec_lru_add(pvec);
<<<<<<< HEAD
	pagevec_add(pvec, page);
	put_locked_var(swapvec_lock, lru_add_pvec);
=======
	put_cpu_var(lru_add_pvec);
>>>>>>> 5880876e
}

/**
 * lru_cache_add: add a page to the page lists
 * @page: the page to add
 */
void lru_cache_add_anon(struct page *page)
{
	if (PageActive(page))
		ClearPageActive(page);
	__lru_cache_add(page);
}

void lru_cache_add_file(struct page *page)
{
	if (PageActive(page))
		ClearPageActive(page);
	__lru_cache_add(page);
}
EXPORT_SYMBOL(lru_cache_add_file);

/**
 * lru_cache_add - add a page to a page list
 * @page: the page to be added to the LRU.
 *
 * Queue the page for addition to the LRU via pagevec. The decision on whether
 * to add the page to the [in]active [file|anon] list is deferred until the
 * pagevec is drained. This gives a chance for the caller of lru_cache_add()
 * have the page added to the active list using mark_page_accessed().
 */
void lru_cache_add(struct page *page)
{
	VM_BUG_ON_PAGE(PageActive(page) && PageUnevictable(page), page);
	VM_BUG_ON_PAGE(PageLRU(page), page);
	__lru_cache_add(page);
}

/**
 * add_page_to_unevictable_list - add a page to the unevictable list
 * @page:  the page to be added to the unevictable list
 *
 * Add page directly to its zone's unevictable list.  To avoid races with
 * tasks that might be making the page evictable, through eg. munlock,
 * munmap or exit, while it's not on the lru, we want to add the page
 * while it's locked or otherwise "invisible" to other tasks.  This is
 * difficult to do when using the pagevec cache, so bypass that.
 */
void add_page_to_unevictable_list(struct page *page)
{
	struct zone *zone = page_zone(page);
	struct lruvec *lruvec;

	spin_lock_irq(&zone->lru_lock);
	lruvec = mem_cgroup_page_lruvec(page, zone);
	ClearPageActive(page);
	SetPageUnevictable(page);
	SetPageLRU(page);
	add_page_to_lru_list(page, lruvec, LRU_UNEVICTABLE);
	spin_unlock_irq(&zone->lru_lock);
}

/**
 * lru_cache_add_active_or_unevictable
 * @page:  the page to be added to LRU
 * @vma:   vma in which page is mapped for determining reclaimability
 *
 * Place @page on the active or unevictable LRU list, depending on its
 * evictability.  Note that if the page is not evictable, it goes
 * directly back onto it's zone's unevictable list, it does NOT use a
 * per cpu pagevec.
 */
void lru_cache_add_active_or_unevictable(struct page *page,
					 struct vm_area_struct *vma)
{
	VM_BUG_ON_PAGE(PageLRU(page), page);

	if (likely((vma->vm_flags & (VM_LOCKED | VM_SPECIAL)) != VM_LOCKED)) {
		SetPageActive(page);
		lru_cache_add(page);
		return;
	}

	if (!TestSetPageMlocked(page)) {
		/*
		 * We use the irq-unsafe __mod_zone_page_stat because this
		 * counter is not modified from interrupt context, and the pte
		 * lock is held(spinlock), which implies preemption disabled.
		 */
		__mod_zone_page_state(page_zone(page), NR_MLOCK,
				    hpage_nr_pages(page));
		count_vm_event(UNEVICTABLE_PGMLOCKED);
	}
	add_page_to_unevictable_list(page);
}

/*
 * If the page can not be invalidated, it is moved to the
 * inactive list to speed up its reclaim.  It is moved to the
 * head of the list, rather than the tail, to give the flusher
 * threads some time to write it out, as this is much more
 * effective than the single-page writeout from reclaim.
 *
 * If the page isn't page_mapped and dirty/writeback, the page
 * could reclaim asap using PG_reclaim.
 *
 * 1. active, mapped page -> none
 * 2. active, dirty/writeback page -> inactive, head, PG_reclaim
 * 3. inactive, mapped page -> none
 * 4. inactive, dirty/writeback page -> inactive, head, PG_reclaim
 * 5. inactive, clean -> inactive, tail
 * 6. Others -> none
 *
 * In 4, why it moves inactive's head, the VM expects the page would
 * be write it out by flusher threads as this is much more effective
 * than the single-page writeout from reclaim.
 */
static void lru_deactivate_file_fn(struct page *page, struct lruvec *lruvec,
			      void *arg)
{
	int lru, file;
	bool active;

	if (!PageLRU(page))
		return;

	if (PageUnevictable(page))
		return;

	/* Some processes are using the page */
	if (page_mapped(page))
		return;

	active = PageActive(page);
	file = page_is_file_cache(page);
	lru = page_lru_base_type(page);

	del_page_from_lru_list(page, lruvec, lru + active);
	ClearPageActive(page);
	ClearPageReferenced(page);
	add_page_to_lru_list(page, lruvec, lru);

	if (PageWriteback(page) || PageDirty(page)) {
		/*
		 * PG_reclaim could be raced with end_page_writeback
		 * It can make readahead confusing.  But race window
		 * is _really_ small and  it's non-critical problem.
		 */
		SetPageReclaim(page);
	} else {
		/*
		 * The page's writeback ends up during pagevec
		 * We moves tha page into tail of inactive.
		 */
		list_move_tail(&page->lru, &lruvec->lists[lru]);
		__count_vm_event(PGROTATED);
	}

	if (active)
		__count_vm_event(PGDEACTIVATE);
	update_page_reclaim_stat(lruvec, file, 0);
}

/*
 * Drain pages out of the cpu's pagevecs.
 * Either "cpu" is the current CPU, and preemption has already been
 * disabled; or "cpu" is being hot-unplugged, and is already dead.
 */
void lru_add_drain_cpu(int cpu)
{
	struct pagevec *pvec = &per_cpu(lru_add_pvec, cpu);

	if (pagevec_count(pvec))
		__pagevec_lru_add(pvec);

	pvec = &per_cpu(lru_rotate_pvecs, cpu);
	if (pagevec_count(pvec)) {
		unsigned long flags;

		/* No harm done if a racing interrupt already did this */
#ifdef CONFIG_PREEMPT_RT_BASE
		local_lock_irqsave_on(rotate_lock, flags, cpu);
		pagevec_move_tail(pvec);
		local_unlock_irqrestore_on(rotate_lock, flags, cpu);
#else
		local_lock_irqsave(rotate_lock, flags);
		pagevec_move_tail(pvec);
		local_unlock_irqrestore(rotate_lock, flags);
#endif
	}

	pvec = &per_cpu(lru_deactivate_file_pvecs, cpu);
	if (pagevec_count(pvec))
		pagevec_lru_move_fn(pvec, lru_deactivate_file_fn, NULL);

	activate_page_drain(cpu);
}

/**
 * deactivate_file_page - forcefully deactivate a file page
 * @page: page to deactivate
 *
 * This function hints the VM that @page is a good reclaim candidate,
 * for example if its invalidation fails due to the page being dirty
 * or under writeback.
 */
void deactivate_file_page(struct page *page)
{
	/*
	 * In a workload with many unevictable page such as mprotect,
	 * unevictable page deactivation for accelerating reclaim is pointless.
	 */
	if (PageUnevictable(page))
		return;

	if (likely(get_page_unless_zero(page))) {
		struct pagevec *pvec = &get_locked_var(swapvec_lock,
						       lru_deactivate_file_pvecs);

		if (!pagevec_add(pvec, page) || PageCompound(page))
			pagevec_lru_move_fn(pvec, lru_deactivate_file_fn, NULL);
		put_locked_var(swapvec_lock, lru_deactivate_file_pvecs);
	}
}

void lru_add_drain(void)
{
	lru_add_drain_cpu(local_lock_cpu(swapvec_lock));
	local_unlock_cpu(swapvec_lock);
}


#ifdef CONFIG_PREEMPT_RT_BASE
static inline void remote_lru_add_drain(int cpu, struct cpumask *has_work)
{
	local_lock_on(swapvec_lock, cpu);
	lru_add_drain_cpu(cpu);
	local_unlock_on(swapvec_lock, cpu);
}

#else

static void lru_add_drain_per_cpu(struct work_struct *dummy)
{
	lru_add_drain();
}

static DEFINE_PER_CPU(struct work_struct, lru_add_drain_work);
static inline void remote_lru_add_drain(int cpu, struct cpumask *has_work)
{
	struct work_struct *work = &per_cpu(lru_add_drain_work, cpu);

	INIT_WORK(work, lru_add_drain_per_cpu);
	schedule_work_on(cpu, work);
	cpumask_set_cpu(cpu, has_work);
}
#endif

void lru_add_drain_all(void)
{
	static DEFINE_MUTEX(lock);
	static struct cpumask has_work;
	int cpu;

	mutex_lock(&lock);
	get_online_cpus();
	cpumask_clear(&has_work);

	for_each_online_cpu(cpu) {
		if (pagevec_count(&per_cpu(lru_add_pvec, cpu)) ||
		    pagevec_count(&per_cpu(lru_rotate_pvecs, cpu)) ||
		    pagevec_count(&per_cpu(lru_deactivate_file_pvecs, cpu)) ||
		    need_activate_page_drain(cpu))
			remote_lru_add_drain(cpu, &has_work);
	}

#ifndef CONFIG_PREEMPT_RT_BASE
	for_each_cpu(cpu, &has_work)
		flush_work(&per_cpu(lru_add_drain_work, cpu));
#endif

	put_online_cpus();
	mutex_unlock(&lock);
}

/**
 * release_pages - batched page_cache_release()
 * @pages: array of pages to release
 * @nr: number of pages
 * @cold: whether the pages are cache cold
 *
 * Decrement the reference count on all the pages in @pages.  If it
 * fell to zero, remove the page from the LRU and free it.
 */
void release_pages(struct page **pages, int nr, bool cold)
{
	int i;
	LIST_HEAD(pages_to_free);
	struct zone *zone = NULL;
	struct lruvec *lruvec;
	unsigned long uninitialized_var(flags);
	unsigned int uninitialized_var(lock_batch);

	for (i = 0; i < nr; i++) {
		struct page *page = pages[i];

		if (unlikely(PageCompound(page))) {
			if (zone) {
				spin_unlock_irqrestore(&zone->lru_lock, flags);
				zone = NULL;
			}
			put_compound_page(page);
			continue;
		}

		/*
		 * Make sure the IRQ-safe lock-holding time does not get
		 * excessive with a continuous string of pages from the
		 * same zone. The lock is held only if zone != NULL.
		 */
		if (zone && ++lock_batch == SWAP_CLUSTER_MAX) {
			spin_unlock_irqrestore(&zone->lru_lock, flags);
			zone = NULL;
		}

		if (!put_page_testzero(page))
			continue;

		if (PageLRU(page)) {
			struct zone *pagezone = page_zone(page);

			if (pagezone != zone) {
				if (zone)
					spin_unlock_irqrestore(&zone->lru_lock,
									flags);
				lock_batch = 0;
				zone = pagezone;
				spin_lock_irqsave(&zone->lru_lock, flags);
			}

			lruvec = mem_cgroup_page_lruvec(page, zone);
			VM_BUG_ON_PAGE(!PageLRU(page), page);
			__ClearPageLRU(page);
			del_page_from_lru_list(page, lruvec, page_off_lru(page));
		}

		/* Clear Active bit in case of parallel mark_page_accessed */
		__ClearPageActive(page);

		list_add(&page->lru, &pages_to_free);
	}
	if (zone)
		spin_unlock_irqrestore(&zone->lru_lock, flags);

	mem_cgroup_uncharge_list(&pages_to_free);
	free_hot_cold_page_list(&pages_to_free, cold);
}
EXPORT_SYMBOL(release_pages);

/*
 * The pages which we're about to release may be in the deferred lru-addition
 * queues.  That would prevent them from really being freed right now.  That's
 * OK from a correctness point of view but is inefficient - those pages may be
 * cache-warm and we want to give them back to the page allocator ASAP.
 *
 * So __pagevec_release() will drain those queues here.  __pagevec_lru_add()
 * and __pagevec_lru_add_active() call release_pages() directly to avoid
 * mutual recursion.
 */
void __pagevec_release(struct pagevec *pvec)
{
	lru_add_drain();
	release_pages(pvec->pages, pagevec_count(pvec), pvec->cold);
	pagevec_reinit(pvec);
}
EXPORT_SYMBOL(__pagevec_release);

#ifdef CONFIG_TRANSPARENT_HUGEPAGE
/* used by __split_huge_page_refcount() */
void lru_add_page_tail(struct page *page, struct page *page_tail,
		       struct lruvec *lruvec, struct list_head *list)
{
	const int file = 0;

	VM_BUG_ON_PAGE(!PageHead(page), page);
	VM_BUG_ON_PAGE(PageCompound(page_tail), page);
	VM_BUG_ON_PAGE(PageLRU(page_tail), page);
	VM_BUG_ON(NR_CPUS != 1 &&
		  !spin_is_locked(&lruvec_zone(lruvec)->lru_lock));

	if (!list)
		SetPageLRU(page_tail);

	if (likely(PageLRU(page)))
		list_add_tail(&page_tail->lru, &page->lru);
	else if (list) {
		/* page reclaim is reclaiming a huge page */
		get_page(page_tail);
		list_add_tail(&page_tail->lru, list);
	} else {
		struct list_head *list_head;
		/*
		 * Head page has not yet been counted, as an hpage,
		 * so we must account for each subpage individually.
		 *
		 * Use the standard add function to put page_tail on the list,
		 * but then correct its position so they all end up in order.
		 */
		add_page_to_lru_list(page_tail, lruvec, page_lru(page_tail));
		list_head = page_tail->lru.prev;
		list_move_tail(&page_tail->lru, list_head);
	}

	if (!PageUnevictable(page))
		update_page_reclaim_stat(lruvec, file, PageActive(page_tail));
}
#endif /* CONFIG_TRANSPARENT_HUGEPAGE */

static void __pagevec_lru_add_fn(struct page *page, struct lruvec *lruvec,
				 void *arg)
{
	int file = page_is_file_cache(page);
	int active = PageActive(page);
	enum lru_list lru = page_lru(page);

	VM_BUG_ON_PAGE(PageLRU(page), page);

	SetPageLRU(page);
	add_page_to_lru_list(page, lruvec, lru);
	update_page_reclaim_stat(lruvec, file, active);
	trace_mm_lru_insertion(page, lru);
}

/*
 * Add the passed pages to the LRU, then drop the caller's refcount
 * on them.  Reinitialises the caller's pagevec.
 */
void __pagevec_lru_add(struct pagevec *pvec)
{
	pagevec_lru_move_fn(pvec, __pagevec_lru_add_fn, NULL);
}
EXPORT_SYMBOL(__pagevec_lru_add);

/**
 * pagevec_lookup_entries - gang pagecache lookup
 * @pvec:	Where the resulting entries are placed
 * @mapping:	The address_space to search
 * @start:	The starting entry index
 * @nr_entries:	The maximum number of entries
 * @indices:	The cache indices corresponding to the entries in @pvec
 *
 * pagevec_lookup_entries() will search for and return a group of up
 * to @nr_entries pages and shadow entries in the mapping.  All
 * entries are placed in @pvec.  pagevec_lookup_entries() takes a
 * reference against actual pages in @pvec.
 *
 * The search returns a group of mapping-contiguous entries with
 * ascending indexes.  There may be holes in the indices due to
 * not-present entries.
 *
 * pagevec_lookup_entries() returns the number of entries which were
 * found.
 */
unsigned pagevec_lookup_entries(struct pagevec *pvec,
				struct address_space *mapping,
				pgoff_t start, unsigned nr_pages,
				pgoff_t *indices)
{
	pvec->nr = find_get_entries(mapping, start, nr_pages,
				    pvec->pages, indices);
	return pagevec_count(pvec);
}

/**
 * pagevec_remove_exceptionals - pagevec exceptionals pruning
 * @pvec:	The pagevec to prune
 *
 * pagevec_lookup_entries() fills both pages and exceptional radix
 * tree entries into the pagevec.  This function prunes all
 * exceptionals from @pvec without leaving holes, so that it can be
 * passed on to page-only pagevec operations.
 */
void pagevec_remove_exceptionals(struct pagevec *pvec)
{
	int i, j;

	for (i = 0, j = 0; i < pagevec_count(pvec); i++) {
		struct page *page = pvec->pages[i];
		if (!radix_tree_exceptional_entry(page))
			pvec->pages[j++] = page;
	}
	pvec->nr = j;
}

/**
 * pagevec_lookup - gang pagecache lookup
 * @pvec:	Where the resulting pages are placed
 * @mapping:	The address_space to search
 * @start:	The starting page index
 * @nr_pages:	The maximum number of pages
 *
 * pagevec_lookup() will search for and return a group of up to @nr_pages pages
 * in the mapping.  The pages are placed in @pvec.  pagevec_lookup() takes a
 * reference against the pages in @pvec.
 *
 * The search returns a group of mapping-contiguous pages with ascending
 * indexes.  There may be holes in the indices due to not-present pages.
 *
 * pagevec_lookup() returns the number of pages which were found.
 */
unsigned pagevec_lookup(struct pagevec *pvec, struct address_space *mapping,
		pgoff_t start, unsigned nr_pages)
{
	pvec->nr = find_get_pages(mapping, start, nr_pages, pvec->pages);
	return pagevec_count(pvec);
}
EXPORT_SYMBOL(pagevec_lookup);

unsigned pagevec_lookup_tag(struct pagevec *pvec, struct address_space *mapping,
		pgoff_t *index, int tag, unsigned nr_pages)
{
	pvec->nr = find_get_pages_tag(mapping, index, tag,
					nr_pages, pvec->pages);
	return pagevec_count(pvec);
}
EXPORT_SYMBOL(pagevec_lookup_tag);

/*
 * Perform any setup for the swap system
 */
void __init swap_setup(void)
{
	unsigned long megs = totalram_pages >> (20 - PAGE_SHIFT);
#ifdef CONFIG_SWAP
	int i;

	for (i = 0; i < MAX_SWAPFILES; i++)
		spin_lock_init(&swapper_spaces[i].tree_lock);
#endif

	/* Use a smaller cluster for small-memory machines */
	if (megs < 16)
		page_cluster = 2;
	else
		page_cluster = 3;
	/*
	 * Right now other parts of the system means that we
	 * _really_ don't want to cluster much more
	 */
}<|MERGE_RESOLUTION|>--- conflicted
+++ resolved
@@ -638,12 +638,7 @@
 	page_cache_get(page);
 	if (!pagevec_space(pvec) || PageCompound(page))
 		__pagevec_lru_add(pvec);
-<<<<<<< HEAD
-	pagevec_add(pvec, page);
 	put_locked_var(swapvec_lock, lru_add_pvec);
-=======
-	put_cpu_var(lru_add_pvec);
->>>>>>> 5880876e
 }
 
 /**
