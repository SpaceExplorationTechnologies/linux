#include <linux/pci.h>
#include <linux/acpi.h>
#include <linux/init.h>
#include <linux/irq.h>
#include <linux/dmi.h>
#include <linux/slab.h>
#include <asm/numa.h>
#include <asm/pci_x86.h>

struct pci_root_info {
	struct acpi_device *bridge;
	char name[16];
	struct pci_sysdata sd;
#ifdef	CONFIG_PCI_MMCONFIG
	bool mcfg_added;
	u16 segment;
	u8 start_bus;
	u8 end_bus;
#endif
};

static bool pci_use_crs = true;
static bool pci_ignore_seg = false;

static int __init set_use_crs(const struct dmi_system_id *id)
{
	pci_use_crs = true;
	return 0;
}

static int __init set_nouse_crs(const struct dmi_system_id *id)
{
	pci_use_crs = false;
	return 0;
}

static int __init set_ignore_seg(const struct dmi_system_id *id)
{
	printk(KERN_INFO "PCI: %s detected: ignoring ACPI _SEG\n", id->ident);
	pci_ignore_seg = true;
	return 0;
}

static const struct dmi_system_id pci_crs_quirks[] __initconst = {
	/* http://bugzilla.kernel.org/show_bug.cgi?id=14183 */
	{
		.callback = set_use_crs,
		.ident = "IBM System x3800",
		.matches = {
			DMI_MATCH(DMI_SYS_VENDOR, "IBM"),
			DMI_MATCH(DMI_PRODUCT_NAME, "x3800"),
		},
	},
	/* https://bugzilla.kernel.org/show_bug.cgi?id=16007 */
	/* 2006 AMD HT/VIA system with two host bridges */
        {
		.callback = set_use_crs,
		.ident = "ASRock ALiveSATA2-GLAN",
		.matches = {
			DMI_MATCH(DMI_PRODUCT_NAME, "ALiveSATA2-GLAN"),
                },
        },
	/* https://bugzilla.kernel.org/show_bug.cgi?id=30552 */
	/* 2006 AMD HT/VIA system with two host bridges */
	{
		.callback = set_use_crs,
		.ident = "ASUS M2V-MX SE",
		.matches = {
			DMI_MATCH(DMI_BOARD_VENDOR, "ASUSTeK Computer INC."),
			DMI_MATCH(DMI_BOARD_NAME, "M2V-MX SE"),
			DMI_MATCH(DMI_BIOS_VENDOR, "American Megatrends Inc."),
		},
	},
	/* https://bugzilla.kernel.org/show_bug.cgi?id=42619 */
	{
		.callback = set_use_crs,
		.ident = "MSI MS-7253",
		.matches = {
			DMI_MATCH(DMI_BOARD_VENDOR, "MICRO-STAR INTERNATIONAL CO., LTD"),
			DMI_MATCH(DMI_BOARD_NAME, "MS-7253"),
			DMI_MATCH(DMI_BIOS_VENDOR, "Phoenix Technologies, LTD"),
		},
	},

	/* Now for the blacklist.. */

	/* https://bugzilla.redhat.com/show_bug.cgi?id=769657 */
	{
		.callback = set_nouse_crs,
		.ident = "Dell Studio 1557",
		.matches = {
			DMI_MATCH(DMI_BOARD_VENDOR, "Dell Inc."),
			DMI_MATCH(DMI_PRODUCT_NAME, "Studio 1557"),
			DMI_MATCH(DMI_BIOS_VERSION, "A09"),
		},
	},
	/* https://bugzilla.redhat.com/show_bug.cgi?id=769657 */
	{
		.callback = set_nouse_crs,
		.ident = "Thinkpad SL510",
		.matches = {
			DMI_MATCH(DMI_BOARD_VENDOR, "LENOVO"),
			DMI_MATCH(DMI_BOARD_NAME, "2847DFG"),
			DMI_MATCH(DMI_BIOS_VERSION, "6JET85WW (1.43 )"),
		},
	},

	/* https://bugzilla.kernel.org/show_bug.cgi?id=15362 */
	{
		.callback = set_ignore_seg,
		.ident = "HP xw9300",
		.matches = {
			DMI_MATCH(DMI_SYS_VENDOR, "Hewlett-Packard"),
			DMI_MATCH(DMI_PRODUCT_NAME, "HP xw9300 Workstation"),
		},
	},
	{}
};

void __init pci_acpi_crs_quirks(void)
{
	int year;

	if (dmi_get_date(DMI_BIOS_DATE, &year, NULL, NULL) && year < 2008)
		pci_use_crs = false;

	dmi_check_system(pci_crs_quirks);

	/*
	 * If the user specifies "pci=use_crs" or "pci=nocrs" explicitly, that
	 * takes precedence over anything we figured out above.
	 */
	if (pci_probe & PCI_ROOT_NO_CRS)
		pci_use_crs = false;
	else if (pci_probe & PCI_USE__CRS)
		pci_use_crs = true;

	printk(KERN_INFO "PCI: %s host bridge windows from ACPI; "
	       "if necessary, use \"pci=%s\" and report a bug\n",
	       pci_use_crs ? "Using" : "Ignoring",
	       pci_use_crs ? "nocrs" : "use_crs");
}

#ifdef	CONFIG_PCI_MMCONFIG
static int check_segment(u16 seg, struct device *dev, char *estr)
{
	if (seg) {
		dev_err(dev,
			"%s can't access PCI configuration "
			"space under this host bridge.\n",
			estr);
		return -EIO;
	}

	/*
	 * Failure in adding MMCFG information is not fatal,
	 * just can't access extended configuration space of
	 * devices under this host bridge.
	 */
	dev_warn(dev,
		 "%s can't access extended PCI configuration "
		 "space under this bridge.\n",
		 estr);

	return 0;
}

static int setup_mcfg_map(struct pci_root_info *info, u16 seg, u8 start,
			  u8 end, phys_addr_t addr)
{
	int result;
	struct device *dev = &info->bridge->dev;

	info->start_bus = start;
	info->end_bus = end;
	info->mcfg_added = false;

	/* return success if MMCFG is not in use */
	if (raw_pci_ext_ops && raw_pci_ext_ops != &pci_mmcfg)
		return 0;

	if (!(pci_probe & PCI_PROBE_MMCONF))
		return check_segment(seg, dev, "MMCONFIG is disabled,");

	result = pci_mmconfig_insert(dev, seg, start, end, addr);
	if (result == 0) {
		/* enable MMCFG if it hasn't been enabled yet */
		if (raw_pci_ext_ops == NULL)
			raw_pci_ext_ops = &pci_mmcfg;
		info->mcfg_added = true;
	} else if (result != -EEXIST)
		return check_segment(seg, dev,
			 "fail to add MMCONFIG information,");

	return 0;
}

static void teardown_mcfg_map(struct pci_root_info *info)
{
	if (info->mcfg_added) {
		pci_mmconfig_delete(info->segment, info->start_bus,
				    info->end_bus);
		info->mcfg_added = false;
	}
}
#else
static int setup_mcfg_map(struct pci_root_info *info,
				    u16 seg, u8 start, u8 end,
				    phys_addr_t addr)
{
	return 0;
}
static void teardown_mcfg_map(struct pci_root_info *info)
{
}
#endif

static void validate_resources(struct device *dev, struct list_head *crs_res,
			       unsigned long type)
{
	LIST_HEAD(list);
	struct resource *res1, *res2, *root = NULL;
	struct resource_entry *tmp, *entry, *entry2;

	BUG_ON((type & (IORESOURCE_MEM | IORESOURCE_IO)) == 0);
	root = (type & IORESOURCE_MEM) ? &iomem_resource : &ioport_resource;

	list_splice_init(crs_res, &list);
	resource_list_for_each_entry_safe(entry, tmp, &list) {
		bool free = false;
		resource_size_t end;

		res1 = entry->res;
		if (!(res1->flags & type))
			goto next;

		/* Exclude non-addressable range or non-addressable portion */
		end = min(res1->end, root->end);
		if (end <= res1->start) {
			dev_info(dev, "host bridge window %pR (ignored, not CPU addressable)\n",
				 res1);
			free = true;
			goto next;
		} else if (res1->end != end) {
			dev_info(dev, "host bridge window %pR ([%#llx-%#llx] ignored, not CPU addressable)\n",
				 res1, (unsigned long long)end + 1,
				 (unsigned long long)res1->end);
			res1->end = end;
		}

		resource_list_for_each_entry(entry2, crs_res) {
			res2 = entry2->res;
			if (!(res2->flags & type))
				continue;

			/*
			 * I don't like throwing away windows because then
			 * our resources no longer match the ACPI _CRS, but
			 * the kernel resource tree doesn't allow overlaps.
			 */
			if (resource_overlaps(res1, res2)) {
				res2->start = min(res1->start, res2->start);
				res2->end = max(res1->end, res2->end);
				dev_info(dev, "host bridge window expanded to %pR; %pR ignored\n",
					 res2, res1);
				free = true;
				goto next;
			}
		}

next:
		resource_list_del(entry);
		if (free)
			resource_list_free_entry(entry);
		else
			resource_list_add_tail(entry, crs_res);
	}
}

static void add_resources(struct pci_root_info *info,
			  struct list_head *resources,
			  struct list_head *crs_res)
{
	struct resource_entry *entry, *tmp;
	struct resource *res, *conflict, *root = NULL;

	validate_resources(&info->bridge->dev, crs_res, IORESOURCE_MEM);
	validate_resources(&info->bridge->dev, crs_res, IORESOURCE_IO);

	resource_list_for_each_entry_safe(entry, tmp, crs_res) {
		res = entry->res;
		if (res->flags & IORESOURCE_MEM)
			root = &iomem_resource;
		else if (res->flags & IORESOURCE_IO)
			root = &ioport_resource;
		else
			BUG_ON(res);

		conflict = insert_resource_conflict(root, res);
		if (conflict) {
			dev_info(&info->bridge->dev,
				 "ignoring host bridge window %pR (conflicts with %s %pR)\n",
				 res, conflict->name, conflict);
			resource_list_destroy_entry(entry);
		}
	}

	list_splice_tail(crs_res, resources);
}

static void release_pci_root_info(struct pci_host_bridge *bridge)
{
	struct resource *res;
	struct resource_entry *entry;
	struct pci_root_info *info = bridge->release_data;

	resource_list_for_each_entry(entry, &bridge->windows) {
		res = entry->res;
		if (res->parent &&
		    (res->flags & (IORESOURCE_MEM | IORESOURCE_IO)))
			release_resource(res);
	}

	teardown_mcfg_map(info);
	kfree(info);
}

static void probe_pci_root_info(struct pci_root_info *info,
				struct acpi_device *device,
				int busnum, int domain,
				struct list_head *list)
{
	int ret;
<<<<<<< HEAD
	struct resource_entry *entry;
=======
	struct resource_entry *entry, *tmp;
>>>>>>> d525211f

	sprintf(info->name, "PCI Bus %04x:%02x", domain, busnum);
	info->bridge = device;
	ret = acpi_dev_get_resources(device, list,
				     acpi_dev_filter_resource_type_cb,
				     (void *)(IORESOURCE_IO | IORESOURCE_MEM));
	if (ret < 0)
		dev_warn(&device->dev,
			 "failed to parse _CRS method, error code %d\n", ret);
	else if (ret == 0)
		dev_dbg(&device->dev,
			"no IO and memory resources present in _CRS\n");
	else
<<<<<<< HEAD
		resource_list_for_each_entry(entry, list)
			entry->res->name = info->name;
=======
		resource_list_for_each_entry_safe(entry, tmp, list) {
			if ((entry->res->flags & IORESOURCE_WINDOW) == 0 ||
			    (entry->res->flags & IORESOURCE_DISABLED))
				resource_list_destroy_entry(entry);
			else
				entry->res->name = info->name;
		}
>>>>>>> d525211f
}

struct pci_bus *pci_acpi_scan_root(struct acpi_pci_root *root)
{
	struct acpi_device *device = root->device;
	struct pci_root_info *info;
	int domain = root->segment;
	int busnum = root->secondary.start;
	struct resource_entry *res_entry;
	LIST_HEAD(crs_res);
	LIST_HEAD(resources);
	struct pci_bus *bus;
	struct pci_sysdata *sd;
	int node;

	if (pci_ignore_seg)
		domain = 0;

	if (domain && !pci_domains_supported) {
		printk(KERN_WARNING "pci_bus %04x:%02x: "
		       "ignored (multiple domains not supported)\n",
		       domain, busnum);
		return NULL;
	}

	node = acpi_get_node(device->handle);
	if (node == NUMA_NO_NODE) {
		node = x86_pci_root_bus_node(busnum);
		if (node != 0 && node != NUMA_NO_NODE)
			dev_info(&device->dev, FW_BUG "no _PXM; falling back to node %d from hardware (may be inconsistent with ACPI node numbers)\n",
				node);
	}

	if (node != NUMA_NO_NODE && !node_online(node))
		node = NUMA_NO_NODE;

	info = kzalloc_node(sizeof(*info), GFP_KERNEL, node);
	if (!info) {
		printk(KERN_WARNING "pci_bus %04x:%02x: "
		       "ignored (out of memory)\n", domain, busnum);
		return NULL;
	}

	sd = &info->sd;
	sd->domain = domain;
	sd->node = node;
	sd->companion = device;

	bus = pci_find_bus(domain, busnum);
	if (bus) {
		/*
		 * If the desired bus has been scanned already, replace
		 * its bus->sysdata.
		 */
		memcpy(bus->sysdata, sd, sizeof(*sd));
		kfree(info);
	} else {
		/* insert busn res at first */
		pci_add_resource(&resources,  &root->secondary);

		/*
		 * _CRS with no apertures is normal, so only fall back to
		 * defaults or native bridge info if we're ignoring _CRS.
		 */
		probe_pci_root_info(info, device, busnum, domain, &crs_res);
		if (pci_use_crs) {
			add_resources(info, &resources, &crs_res);
		} else {
			resource_list_for_each_entry(res_entry, &crs_res)
				dev_printk(KERN_DEBUG, &device->dev,
					   "host bridge window %pR (ignored)\n",
					   res_entry->res);
			resource_list_free(&crs_res);
			x86_pci_root_bus_resources(busnum, &resources);
		}

		if (!setup_mcfg_map(info, domain, (u8)root->secondary.start,
				    (u8)root->secondary.end, root->mcfg_addr))
			bus = pci_create_root_bus(NULL, busnum, &pci_root_ops,
						  sd, &resources);

		if (bus) {
			pci_scan_child_bus(bus);
			pci_set_host_bridge_release(
				to_pci_host_bridge(bus->bridge),
				release_pci_root_info, info);
		} else {
			resource_list_free(&resources);
			teardown_mcfg_map(info);
			kfree(info);
		}
	}

	/* After the PCI-E bus has been walked and all devices discovered,
	 * configure any settings of the fabric that might be necessary.
	 */
	if (bus) {
		struct pci_bus *child;
		list_for_each_entry(child, &bus->children, node)
			pcie_bus_configure_settings(child);
	}

	if (bus && node != NUMA_NO_NODE)
		dev_printk(KERN_DEBUG, &bus->dev, "on NUMA node %d\n", node);

	return bus;
}

int pcibios_root_bridge_prepare(struct pci_host_bridge *bridge)
{
	struct pci_sysdata *sd = bridge->bus->sysdata;

	ACPI_COMPANION_SET(&bridge->dev, sd->companion);
	return 0;
}

int __init pci_acpi_init(void)
{
	struct pci_dev *dev = NULL;

	if (acpi_noirq)
		return -ENODEV;

	printk(KERN_INFO "PCI: Using ACPI for IRQ routing\n");
	acpi_irq_penalty_init();
	pcibios_enable_irq = acpi_pci_irq_enable;
	pcibios_disable_irq = acpi_pci_irq_disable;
	x86_init.pci.init_irq = x86_init_noop;

	if (pci_routeirq) {
		/*
		 * PCI IRQ routing is set up by pci_enable_device(), but we
		 * also do it here in case there are still broken drivers that
		 * don't use pci_enable_device().
		 */
		printk(KERN_INFO "PCI: Routing PCI interrupts for all devices because \"pci=routeirq\" specified\n");
		for_each_pci_dev(dev)
			acpi_pci_irq_enable(dev);
	}

	return 0;
}<|MERGE_RESOLUTION|>--- conflicted
+++ resolved
@@ -331,11 +331,7 @@
 				struct list_head *list)
 {
 	int ret;
-<<<<<<< HEAD
-	struct resource_entry *entry;
-=======
 	struct resource_entry *entry, *tmp;
->>>>>>> d525211f
 
 	sprintf(info->name, "PCI Bus %04x:%02x", domain, busnum);
 	info->bridge = device;
@@ -349,10 +345,6 @@
 		dev_dbg(&device->dev,
 			"no IO and memory resources present in _CRS\n");
 	else
-<<<<<<< HEAD
-		resource_list_for_each_entry(entry, list)
-			entry->res->name = info->name;
-=======
 		resource_list_for_each_entry_safe(entry, tmp, list) {
 			if ((entry->res->flags & IORESOURCE_WINDOW) == 0 ||
 			    (entry->res->flags & IORESOURCE_DISABLED))
@@ -360,7 +352,6 @@
 			else
 				entry->res->name = info->name;
 		}
->>>>>>> d525211f
 }
 
 struct pci_bus *pci_acpi_scan_root(struct acpi_pci_root *root)
