--- conflicted
+++ resolved
@@ -39,18 +39,11 @@
 		(arm64_ftr_reg_ctrel0.sys_val & arm64_ftr_reg_ctrel0.strict_mask);
 }
 
-<<<<<<< HEAD
-static void cpu_enable_trap_ctr_access(void *__unused)
-{
-	/* Clear SCTLR_EL1.UCT */
-	config_sctlr_el1(SCTLR_EL1_UCT, 0);
-=======
 static int cpu_enable_trap_ctr_access(void *__unused)
 {
 	/* Clear SCTLR_EL1.UCT */
 	config_sctlr_el1(SCTLR_EL1_UCT, 0);
 	return 0;
->>>>>>> d06e622d
 }
 
 #define MIDR_RANGE(model, min, max) \
