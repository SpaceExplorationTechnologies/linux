config 64BIT
	bool "64-bit kernel" if ARCH = "sparc"
	default ARCH = "sparc64"
	help
	  SPARC is a family of RISC microprocessors designed and marketed by
	  Sun Microsystems, incorporated.  They are very widely found in Sun
	  workstations and clones.

	  Say yes to build a 64-bit kernel - formerly known as sparc64
	  Say no to build a 32-bit kernel - formerly known as sparc

config SPARC
	bool
	default y
	select OF
	select OF_PROMTREE
	select HAVE_IDE
	select HAVE_OPROFILE
	select HAVE_ARCH_KGDB if !SMP || SPARC64
	select HAVE_ARCH_TRACEHOOK
	select SYSCTL_EXCEPTION_TRACE
	select ARCH_WANT_OPTIONAL_GPIOLIB
	select ARCH_HAS_ATOMIC64_DEC_IF_POSITIVE
	select RTC_CLASS
	select RTC_DRV_M48T59
	select HAVE_DMA_ATTRS
	select HAVE_DMA_API_DEBUG
<<<<<<< HEAD
	select HAVE_ARCH_JUMP_LABEL
	select IRQ_FORCED_THREADING
=======
	select HAVE_ARCH_JUMP_LABEL if SPARC64
>>>>>>> 3756888c
	select GENERIC_IRQ_SHOW
	select ARCH_WANT_IPC_PARSE_VERSION
	select USE_GENERIC_SMP_HELPERS if SMP
	select GENERIC_PCI_IOMAP
	select HAVE_NMI_WATCHDOG if SPARC64
	select HAVE_BPF_JIT
	select HAVE_DEBUG_BUGVERBOSE
	select GENERIC_SMP_IDLE_THREAD
	select GENERIC_CMOS_UPDATE
	select GENERIC_CLOCKEVENTS
	select GENERIC_STRNCPY_FROM_USER
	select GENERIC_STRNLEN_USER
	select MODULES_USE_ELF_RELA
	select ODD_RT_SIGACTION
	select OLD_SIGSUSPEND

config SPARC32
	def_bool !64BIT
	select GENERIC_ATOMIC64
	select CLZ_TAB
	select HAVE_UID16
	select OLD_SIGACTION

config SPARC64
	def_bool 64BIT
	select HAVE_FUNCTION_TRACER
	select HAVE_FUNCTION_GRAPH_TRACER
	select HAVE_FUNCTION_GRAPH_FP_TEST
	select HAVE_FUNCTION_TRACE_MCOUNT_TEST
	select HAVE_KRETPROBES
	select HAVE_KPROBES
	select HAVE_RCU_TABLE_FREE if SMP
	select HAVE_MEMBLOCK
	select HAVE_MEMBLOCK_NODE_MAP
	select HAVE_ARCH_TRANSPARENT_HUGEPAGE
	select HAVE_DYNAMIC_FTRACE
	select HAVE_FTRACE_MCOUNT_RECORD
	select HAVE_SYSCALL_TRACEPOINTS
	select HAVE_DEBUG_KMEMLEAK
	select RTC_DRV_CMOS
	select RTC_DRV_BQ4802
	select RTC_DRV_SUN4V
	select RTC_DRV_STARFIRE
	select HAVE_PERF_EVENTS
	select PERF_USE_VMALLOC
	select IRQ_PREFLOW_FASTEOI
	select ARCH_HAVE_NMI_SAFE_CMPXCHG
	select HAVE_C_RECORDMCOUNT
	select NO_BOOTMEM

config ARCH_DEFCONFIG
	string
	default "arch/sparc/configs/sparc32_defconfig" if SPARC32
	default "arch/sparc/configs/sparc64_defconfig" if SPARC64

config IOMMU_HELPER
	bool
	default y if SPARC64

config STACKTRACE_SUPPORT
	bool
	default y if SPARC64

config LOCKDEP_SUPPORT
	bool
	default y if SPARC64

config HAVE_LATENCYTOP_SUPPORT
	bool
	default y if SPARC64

config ARCH_HIBERNATION_POSSIBLE
	def_bool y if SPARC64

config AUDIT_ARCH
	bool
	default y

config HAVE_SETUP_PER_CPU_AREA
	def_bool y if SPARC64

config NEED_PER_CPU_EMBED_FIRST_CHUNK
	def_bool y if SPARC64

config NEED_PER_CPU_PAGE_FIRST_CHUNK
	def_bool y if SPARC64

config MMU
	bool
	default y

config HIGHMEM
	bool
	default y if SPARC32

config ZONE_DMA
	bool
	default y if SPARC32

config NEED_DMA_MAP_STATE
	def_bool y

config NEED_SG_DMA_LENGTH
	def_bool y

config GENERIC_ISA_DMA
	bool
	default y if SPARC32

config ARCH_SUPPORTS_DEBUG_PAGEALLOC
	def_bool y if SPARC64

source "init/Kconfig"

source "kernel/Kconfig.freezer"

menu "Processor type and features"

config SMP
	bool "Symmetric multi-processing support"
	---help---
	  This enables support for systems with more than one CPU. If you have
	  a system with only one CPU, say N. If you have a system with more
	  than one CPU, say Y.

	  If you say N here, the kernel will run on single and multiprocessor
	  machines, but will use only one CPU of a multiprocessor machine. If
	  you say Y here, the kernel will run on many, but not all,
	  singleprocessor machines. On a singleprocessor machine, the kernel
	  will run faster if you say N here.

	  People using multiprocessor machines who say Y here should also say
	  Y to "Enhanced Real Time Clock Support", below. The "Advanced Power
	  Management" code will be disabled if you say Y here.

	  See also <file:Documentation/nmi_watchdog.txt> and the SMP-HOWTO
	  available at <http://www.tldp.org/docs.html#howto>.

	  If you don't know what to do here, say N.

config NR_CPUS
	int "Maximum number of CPUs"
	depends on SMP
	range 2 32 if SPARC32
	range 2 1024 if SPARC64
	default 32 if SPARC32
	default 64 if SPARC64

source kernel/Kconfig.hz

config RWSEM_GENERIC_SPINLOCK
	def_bool PREEMPT_RT_FULL

config RWSEM_XCHGADD_ALGORITHM
	def_bool !RWSEM_GENERIC_SPINLOCK && !PREEMPT_RT_FULL

config GENERIC_HWEIGHT
	bool
	default y

config GENERIC_CALIBRATE_DELAY
	bool
	default y

config ARCH_MAY_HAVE_PC_FDC
	bool
	default y

config EMULATED_CMPXCHG
	bool
	default y if SPARC32
	help
	  Sparc32 does not have a CAS instruction like sparc64. cmpxchg()
	  is emulated, and therefore it is not completely atomic.

# Makefile helpers
config SPARC32_SMP
	bool
	default y
	depends on SPARC32 && SMP

config SPARC64_SMP
	bool
	default y
	depends on SPARC64 && SMP

config EARLYFB
	bool "Support for early boot text console"
	default y
	depends on SPARC64
	help
	  Say Y here to enable a faster early framebuffer boot console.

config SECCOMP
	bool "Enable seccomp to safely compute untrusted bytecode"
	depends on SPARC64 && PROC_FS
	default y
	help
	  This kernel feature is useful for number crunching applications
	  that may need to compute untrusted bytecode during their
	  execution. By using pipes or other transports made available to
	  the process as file descriptors supporting the read/write
	  syscalls, it's possible to isolate those applications in
	  their own address space using seccomp. Once seccomp is
	  enabled via /proc/<pid>/seccomp, it cannot be disabled
	  and the task is only allowed to execute a few safe syscalls
	  defined by each seccomp mode.

	  If unsure, say Y. Only embedded should say N here.

config HOTPLUG_CPU
	bool "Support for hot-pluggable CPUs"
	depends on SPARC64 && SMP
	help
	  Say Y here to experiment with turning CPUs off and on.  CPUs
	  can be controlled through /sys/devices/system/cpu/cpu#.
	  Say N if you want to disable CPU hotplug.

if SPARC64
source "drivers/cpufreq/Kconfig"
endif

config US3_MC
	tristate "UltraSPARC-III Memory Controller driver"
	depends on SPARC64
	default y
	help
	  This adds a driver for the UltraSPARC-III memory controller.
	  Loading this driver allows exact mnemonic strings to be
	  printed in the event of a memory error, so that the faulty DIMM
	  on the motherboard can be matched to the error.

	  If in doubt, say Y, as this information can be very useful.

# Global things across all Sun machines.
config GENERIC_LOCKBREAK
	bool
	default y
	depends on SPARC64 && SMP && PREEMPT

config NUMA
	bool "NUMA support"
	depends on SPARC64 && SMP

config NODES_SHIFT
	int
	default "4"
	depends on NEED_MULTIPLE_NODES

# Some NUMA nodes have memory ranges that span
# other nodes.  Even though a pfn is valid and
# between a node's start and end pfns, it may not
# reside on that node.  See memmap_init_zone()
# for details.
config NODES_SPAN_OTHER_NODES
	def_bool y
	depends on NEED_MULTIPLE_NODES

config ARCH_SELECT_MEMORY_MODEL
	def_bool y if SPARC64

config ARCH_SPARSEMEM_ENABLE
	def_bool y if SPARC64
	select SPARSEMEM_VMEMMAP_ENABLE

config ARCH_SPARSEMEM_DEFAULT
	def_bool y if SPARC64

source "mm/Kconfig"

if SPARC64
source "kernel/power/Kconfig"
endif

config SCHED_SMT
	bool "SMT (Hyperthreading) scheduler support"
	depends on SPARC64 && SMP
	default y
	help
	  SMT scheduler support improves the CPU scheduler's decision making
	  when dealing with SPARC cpus at a cost of slightly increased overhead
	  in some places. If unsure say N here.

config SCHED_MC
	bool "Multi-core scheduler support"
	depends on SPARC64 && SMP
	default y
	help
	  Multi-core scheduler support improves the CPU scheduler's decision
	  making when dealing with multi-core CPU chips at a cost of slightly
	  increased overhead in some places. If unsure say N here.

source "kernel/Kconfig.preempt"

config CMDLINE_BOOL
	bool "Default bootloader kernel arguments"
	depends on SPARC64

config CMDLINE
	string "Initial kernel command string"
	depends on CMDLINE_BOOL
	default "console=ttyS0,9600 root=/dev/sda1"
	help
	  Say Y here if you want to be able to pass default arguments to
	  the kernel. This will be overridden by the bootloader, if you
	  use one (such as SILO). This is most useful if you want to boot
	  a kernel from TFTP, and want default options to be available
	  with having them passed on the command line.

	  NOTE: This option WILL override the PROM bootargs setting!

config SUN_PM
	bool
	default y if SPARC32
	help
	  Enable power management and CPU standby features on supported
	  SPARC platforms.

config SPARC_LED
	tristate "Sun4m LED driver"
	depends on SPARC32
	help
	  This driver toggles the front-panel LED on sun4m systems
	  in a user-specifiable manner.  Its state can be probed
	  by reading /proc/led and its blinking mode can be changed
	  via writes to /proc/led

config SERIAL_CONSOLE
	bool
	depends on SPARC32
	default y
	---help---
	  If you say Y here, it will be possible to use a serial port as the
	  system console (the system console is the device which receives all
	  kernel messages and warnings and which allows logins in single user
	  mode). This could be useful if some terminal or printer is connected
	  to that serial port.

	  Even if you say Y here, the currently visible virtual console
	  (/dev/tty0) will still be used as the system console by default, but
	  you can alter that using a kernel command line option such as
	  "console=ttyS1". (Try "man bootparam" or see the documentation of
	  your boot loader (silo) about how to pass options to the kernel at
	  boot time.)

	  If you don't have a graphics card installed and you say Y here, the
	  kernel will automatically use the first serial line, /dev/ttyS0, as
	  system console.

	  If unsure, say N.

config SPARC_LEON
	bool "Sparc Leon processor family"
	depends on SPARC32
	select USB_EHCI_BIG_ENDIAN_MMIO
	select USB_EHCI_BIG_ENDIAN_DESC
	---help---
	  If you say Y here if you are running on a SPARC-LEON processor.
	  The LEON processor is a synthesizable VHDL model of the
	  SPARC-v8 standard. LEON is  part of the GRLIB collection of
	  IP cores that are distributed under GPL. GRLIB can be downloaded
	  from www.gaisler.com. You can download a sparc-linux cross-compilation
	  toolchain at www.gaisler.com.

if SPARC_LEON
menu "U-Boot options"

config UBOOT_LOAD_ADDR
	hex "uImage Load Address"
	default 0x40004000
	---help---
	 U-Boot kernel load address, the address in physical address space
	 where u-boot will place the Linux kernel before booting it.
	 This address is normally the base address of main memory + 0x4000.

config UBOOT_FLASH_ADDR
	hex "uImage.o Load Address"
	default 0x00080000
	---help---
	 Optional setting only affecting the uImage.o ELF-image used to
	 download the uImage file to the target using a ELF-loader other than
	 U-Boot. It may for example be used to download an uImage to FLASH with
	 the GRMON utility before even starting u-boot.

config UBOOT_ENTRY_ADDR
	hex "uImage Entry Address"
	default 0xf0004000
	---help---
	 Do not change this unless you know what you're doing. This is
	 hardcoded by the SPARC32 and LEON port.

	 This is the virtual address u-boot jumps to when booting the Linux
	 Kernel.

endmenu
endif

endmenu

menu "Bus options (PCI etc.)"
config SBUS
	bool
	default y

config SBUSCHAR
	bool
	default y

config SUN_LDOMS
	bool "Sun Logical Domains support"
	depends on SPARC64
	help
	  Say Y here is you want to support virtual devices via
	  Logical Domains.

config PCI
	bool "Support for PCI and PS/2 keyboard/mouse"
	help
	  Find out whether your system includes a PCI bus. PCI is the name of
	  a bus system, i.e. the way the CPU talks to the other stuff inside
	  your box.  If you say Y here, the kernel will include drivers and
	  infrastructure code to support PCI bus devices.

	  CONFIG_PCI is needed for all JavaStation's (including MrCoffee),
	  CP-1200, JavaEngine-1, Corona, Red October, and Serengeti SGSC.
	  All of these platforms are extremely obscure, so say N if unsure.

config PCI_DOMAINS
	def_bool PCI if SPARC64

config PCI_SYSCALL
	def_bool PCI

config PCIC_PCI
	bool
	depends on PCI && SPARC32 && !SPARC_LEON
	default y

config LEON_PCI
	bool
	depends on PCI && SPARC_LEON
	default y

config SPARC_GRPCI1
	bool "GRPCI Host Bridge Support"
	depends on LEON_PCI
	default y
	help
	  Say Y here to include the GRPCI Host Bridge Driver. The GRPCI
	  PCI host controller is typically found in GRLIB SPARC32/LEON
	  systems. The driver has one property (all_pci_errors) controlled
	  from the bootloader that makes the GRPCI to generate interrupts
	  on detected PCI Parity and System errors.

config SPARC_GRPCI2
	bool "GRPCI2 Host Bridge Support"
	depends on LEON_PCI
	default y
	help
	  Say Y here to include the GRPCI2 Host Bridge Driver.

source "drivers/pci/Kconfig"

source "drivers/pcmcia/Kconfig"

config SUN_OPENPROMFS
	tristate "Openprom tree appears in /proc/openprom"
	help
	  If you say Y, the OpenPROM device tree will be available as a
	  virtual file system, which you can mount to /proc/openprom by "mount
	  -t openpromfs none /proc/openprom".

	  To compile the /proc/openprom support as a module, choose M here: the
	  module will be called openpromfs.

	  Only choose N if you know in advance that you will not need to modify
	  OpenPROM settings on the running system.

# Makefile helpers
config SPARC64_PCI
	bool
	default y
	depends on SPARC64 && PCI

config SPARC64_PCI_MSI
	bool
	default y
	depends on SPARC64_PCI && PCI_MSI

endmenu

menu "Executable file formats"

source "fs/Kconfig.binfmt"

config EARLY_PRINTK
	bool
	default y

config COMPAT
	bool
	depends on SPARC64
	default y
	select COMPAT_BINFMT_ELF
	select HAVE_UID16
	select ARCH_WANT_OLD_COMPAT_IPC
	select COMPAT_OLD_SIGACTION

config SYSVIPC_COMPAT
	bool
	depends on COMPAT && SYSVIPC
	default y

config KEYS_COMPAT
	def_bool y if COMPAT && KEYS

endmenu

source "net/Kconfig"

source "drivers/Kconfig"

source "drivers/sbus/char/Kconfig"

source "fs/Kconfig"

source "arch/sparc/Kconfig.debug"

source "security/Kconfig"

source "crypto/Kconfig"

source "lib/Kconfig"<|MERGE_RESOLUTION|>--- conflicted
+++ resolved
@@ -25,12 +25,8 @@
 	select RTC_DRV_M48T59
 	select HAVE_DMA_ATTRS
 	select HAVE_DMA_API_DEBUG
-<<<<<<< HEAD
-	select HAVE_ARCH_JUMP_LABEL
+	select HAVE_ARCH_JUMP_LABEL if SPARC64
 	select IRQ_FORCED_THREADING
-=======
-	select HAVE_ARCH_JUMP_LABEL if SPARC64
->>>>>>> 3756888c
 	select GENERIC_IRQ_SHOW
 	select ARCH_WANT_IPC_PARSE_VERSION
 	select USE_GENERIC_SMP_HELPERS if SMP
