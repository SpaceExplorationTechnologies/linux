--- conflicted
+++ resolved
@@ -526,17 +526,7 @@
 	for (i = 0; i < MM_NUM_TSBS; i++)
 		tsb_destroy_one(&mm->context.tsb_block[i]);
 
-<<<<<<< HEAD
-	page = mm->context.pgtable_page;
-	if (page && put_page_testzero(page)) {
-		pgtable_page_dtor(page);
-		free_hot_cold_page(page, 0);
-	}
-
 	raw_spin_lock_irqsave(&ctx_alloc_lock, flags);
-=======
-	spin_lock_irqsave(&ctx_alloc_lock, flags);
->>>>>>> 6eb2b7e3
 
 	if (CTX_VALID(mm->context)) {
 		unsigned long nr = CTX_NRBITS(mm->context);
