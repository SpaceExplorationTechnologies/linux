--- conflicted
+++ resolved
@@ -350,15 +350,11 @@
 
 	mm = vma->vm_mm;
 
-<<<<<<< HEAD
-	raw_spin_lock_irqsave(&mm->context.lock, flags);
-=======
 	/* Don't insert a non-valid PTE into the TSB, we'll deadlock.  */
 	if (!pte_accessible(mm, pte))
 		return;
 
-	spin_lock_irqsave(&mm->context.lock, flags);
->>>>>>> 2ffe8469
+	raw_spin_lock_irqsave(&mm->context.lock, flags);
 
 #if defined(CONFIG_HUGETLB_PAGE) || defined(CONFIG_TRANSPARENT_HUGEPAGE)
 	if (mm->context.huge_pte_count && is_hugetlb_pte(pte))
