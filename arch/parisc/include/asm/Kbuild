--- conflicted
+++ resolved
@@ -4,8 +4,5 @@
 	  div64.h irq_regs.h kdebug.h kvm_para.h local64.h local.h param.h \
 	  poll.h xor.h clkdev.h exec.h
 generic-y += trace_clock.h
-<<<<<<< HEAD
-generic-y += irq_work.h
-=======
 generic-y += barrier.h
->>>>>>> 7398d033
+generic-y += irq_work.h