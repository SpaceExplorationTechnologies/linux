--- conflicted
+++ resolved
@@ -1690,11 +1690,7 @@
 		.id    = 2,
 	},
 	{
-<<<<<<< HEAD
-		.name  = "cpu/name='COMPLEX_CYCLES_NAME:orig=cycles,desc=chip-clock-ticks',period=0x1,event=0x2,umask=0x3/ukp",
-=======
 		.name  = "cpu/name='COMPLEX_CYCLES_NAME:orig=cycles,desc=chip-clock-ticks',period=0x1,event=0x2/ukp",
->>>>>>> b912885a
 		.check = test__checkevent_complex_name,
 		.id    = 3,
 	}
