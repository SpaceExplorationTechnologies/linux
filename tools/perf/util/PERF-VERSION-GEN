--- conflicted
+++ resolved
@@ -23,11 +23,7 @@
 then
 	VN=$(echo "$VN" | sed -e 's/-/./g');
 else
-<<<<<<< HEAD
-	VN=$(make -sC ../.. kernelversion)
-=======
 	VN=$(MAKEFLAGS= make -sC ../.. kernelversion)
->>>>>>> 17e8c4e1
 fi
 
 VN=$(expr "$VN" : v*'\(.*\)')
