--- conflicted
+++ resolved
@@ -34,10 +34,7 @@
 	bool		   inherit;
 	bool		   group;
 	bool		   sample_id_all_avail;
-<<<<<<< HEAD
-=======
 	bool		   exclude_guest_missing;
->>>>>>> c16fa4f2
 	bool		   dump_symtab;
 	const char	   *cpu_list;
 	struct hist_entry  *sym_filter_entry;
