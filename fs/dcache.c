--- conflicted
+++ resolved
@@ -444,25 +444,7 @@
 {
 	struct dentry *parent = NULL;
 	bool can_free = true;
-<<<<<<< HEAD
-
-	if (unlikely(dentry->d_flags & DCACHE_DENTRY_KILLED)) {
-		can_free = dentry->d_flags & DCACHE_MAY_FREE;
-		spin_unlock(&dentry->d_lock);
-		goto out;
-	}
-
-	inode = dentry->d_inode;
-	if (inode && !spin_trylock(&inode->i_lock)) {
-relock:
-		if (unlock_on_failure) {
-			spin_unlock(&dentry->d_lock);
-			cpu_chill();
-		}
-		return dentry; /* try again with same dentry */
-	}
-=======
->>>>>>> e4192812
+
 	if (!IS_ROOT(dentry))
 		parent = dentry->d_parent;
 
