--- conflicted
+++ resolved
@@ -466,27 +466,9 @@
 
 static void __dentry_kill(struct dentry *dentry)
 {
-<<<<<<< HEAD
-	struct inode *inode;
-	struct dentry *parent;
-
-	inode = dentry->d_inode;
-	if (inode && !spin_trylock(&inode->i_lock)) {
-relock:
-		if (unlock_on_failure) {
-			spin_unlock(&dentry->d_lock);
-			cpu_chill();
-		}
-		return dentry; /* try again with same dentry */
-	}
-	if (IS_ROOT(dentry))
-		parent = NULL;
-	else
-=======
-	struct dentry *parent = NULL;
+struct dentry *parent = NULL;
 	bool can_free = true;
 	if (!IS_ROOT(dentry))
->>>>>>> 6eb2b7e3
 		parent = dentry->d_parent;
 
 	/*
@@ -564,7 +546,7 @@
 
 failed:
 	spin_unlock(&dentry->d_lock);
-	cpu_relax();
+	cpu_chill();
 	return dentry; /* try again with same dentry */
 }
 
@@ -939,7 +921,7 @@
 				spin_unlock(&dentry->d_lock);
 				if (parent)
 					spin_unlock(&parent->d_lock);
-				cpu_relax();
+				cpu_chill();
 				continue;
 			}
 			__dentry_kill(dentry);
