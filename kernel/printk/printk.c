// SPDX-License-Identifier: GPL-2.0-only
/*
 *  linux/kernel/printk.c
 *
 *  Copyright (C) 1991, 1992  Linus Torvalds
 *
 * Modified to make sys_syslog() more flexible: added commands to
 * return the last 4k of kernel messages, regardless of whether
 * they've been read or not.  Added option to suppress kernel printk's
 * to the console.  Added hook for sending the console messages
 * elsewhere, in preparation for a serial line console (someday).
 * Ted Ts'o, 2/11/93.
 * Modified for sysctl support, 1/8/97, Chris Horn.
 * Fixed SMP synchronization, 08/08/99, Manfred Spraul
 *     manfred@colorfullife.com
 * Rewrote bits to get rid of console_lock
 *	01Mar01 Andrew Morton
 */

#define pr_fmt(fmt) KBUILD_MODNAME ": " fmt

#include <linux/kernel.h>
#include <linux/mm.h>
#include <linux/tty.h>
#include <linux/tty_driver.h>
#include <linux/console.h>
#include <linux/init.h>
#include <linux/jiffies.h>
#include <linux/nmi.h>
#include <linux/module.h>
#include <linux/moduleparam.h>
#include <linux/delay.h>
#include <linux/smp.h>
#include <linux/security.h>
#include <linux/memblock.h>
#include <linux/syscalls.h>
#include <linux/crash_core.h>
#include <linux/ratelimit.h>
#include <linux/kmsg_dump.h>
#include <linux/syslog.h>
#include <linux/cpu.h>
#include <linux/rculist.h>
#include <linux/poll.h>
#include <linux/irq_work.h>
#include <linux/ctype.h>
#include <linux/uio.h>
#include <linux/kthread.h>
#include <linux/kdb.h>
#include <linux/clocksource.h>
#include <linux/sched/clock.h>
#include <linux/sched/debug.h>
#include <linux/sched/task_stack.h>

#include <linux/uaccess.h>
#include <asm/sections.h>

#include <trace/events/initcall.h>
#define CREATE_TRACE_POINTS
#include <trace/events/printk.h>

#include "printk_ringbuffer.h"
#include "console_cmdline.h"
#include "braille.h"

int console_printk[4] = {
	CONSOLE_LOGLEVEL_DEFAULT,	/* console_loglevel */
	MESSAGE_LOGLEVEL_DEFAULT,	/* default_message_loglevel */
	CONSOLE_LOGLEVEL_MIN,		/* minimum_console_loglevel */
	CONSOLE_LOGLEVEL_DEFAULT,	/* default_console_loglevel */
};
EXPORT_SYMBOL_GPL(console_printk);

atomic_t ignore_console_lock_warning __read_mostly = ATOMIC_INIT(0);
EXPORT_SYMBOL(ignore_console_lock_warning);

/*
 * Low level drivers may need that to know if they can schedule in
 * their unblank() callback or not. So let's export it.
 */
int oops_in_progress;
EXPORT_SYMBOL(oops_in_progress);

/*
 * console_sem protects the console_drivers list, and also
 * provides serialisation for access to the entire console
 * driver system.
 */
static DEFINE_SEMAPHORE(console_sem);
struct console *console_drivers;
EXPORT_SYMBOL_GPL(console_drivers);

/*
 * System may need to suppress printk message under certain
 * circumstances, like after kernel panic happens.
 */
int __read_mostly suppress_printk;

#ifdef CONFIG_LOCKDEP
static struct lockdep_map console_lock_dep_map = {
	.name = "console_lock"
};
#endif

enum devkmsg_log_bits {
	__DEVKMSG_LOG_BIT_ON = 0,
	__DEVKMSG_LOG_BIT_OFF,
	__DEVKMSG_LOG_BIT_LOCK,
};

enum devkmsg_log_masks {
	DEVKMSG_LOG_MASK_ON             = BIT(__DEVKMSG_LOG_BIT_ON),
	DEVKMSG_LOG_MASK_OFF            = BIT(__DEVKMSG_LOG_BIT_OFF),
	DEVKMSG_LOG_MASK_LOCK           = BIT(__DEVKMSG_LOG_BIT_LOCK),
};

/* Keep both the 'on' and 'off' bits clear, i.e. ratelimit by default: */
#define DEVKMSG_LOG_MASK_DEFAULT	0

static unsigned int __read_mostly devkmsg_log = DEVKMSG_LOG_MASK_DEFAULT;

static int __control_devkmsg(char *str)
{
	size_t len;

	if (!str)
		return -EINVAL;

	len = str_has_prefix(str, "on");
	if (len) {
		devkmsg_log = DEVKMSG_LOG_MASK_ON;
		return len;
	}

	len = str_has_prefix(str, "off");
	if (len) {
		devkmsg_log = DEVKMSG_LOG_MASK_OFF;
		return len;
	}

	len = str_has_prefix(str, "ratelimit");
	if (len) {
		devkmsg_log = DEVKMSG_LOG_MASK_DEFAULT;
		return len;
	}

	return -EINVAL;
}

static int __init control_devkmsg(char *str)
{
	if (__control_devkmsg(str) < 0)
		return 1;

	/*
	 * Set sysctl string accordingly:
	 */
	if (devkmsg_log == DEVKMSG_LOG_MASK_ON)
		strcpy(devkmsg_log_str, "on");
	else if (devkmsg_log == DEVKMSG_LOG_MASK_OFF)
		strcpy(devkmsg_log_str, "off");
	/* else "ratelimit" which is set by default. */

	/*
	 * Sysctl cannot change it anymore. The kernel command line setting of
	 * this parameter is to force the setting to be permanent throughout the
	 * runtime of the system. This is a precation measure against userspace
	 * trying to be a smarta** and attempting to change it up on us.
	 */
	devkmsg_log |= DEVKMSG_LOG_MASK_LOCK;

	return 0;
}
__setup("printk.devkmsg=", control_devkmsg);

char devkmsg_log_str[DEVKMSG_STR_MAX_SIZE] = "ratelimit";

int devkmsg_sysctl_set_loglvl(struct ctl_table *table, int write,
			      void *buffer, size_t *lenp, loff_t *ppos)
{
	char old_str[DEVKMSG_STR_MAX_SIZE];
	unsigned int old;
	int err;

	if (write) {
		if (devkmsg_log & DEVKMSG_LOG_MASK_LOCK)
			return -EINVAL;

		old = devkmsg_log;
		strncpy(old_str, devkmsg_log_str, DEVKMSG_STR_MAX_SIZE);
	}

	err = proc_dostring(table, write, buffer, lenp, ppos);
	if (err)
		return err;

	if (write) {
		err = __control_devkmsg(devkmsg_log_str);

		/*
		 * Do not accept an unknown string OR a known string with
		 * trailing crap...
		 */
		if (err < 0 || (err + 1 != *lenp)) {

			/* ... and restore old setting. */
			devkmsg_log = old;
			strncpy(devkmsg_log_str, old_str, DEVKMSG_STR_MAX_SIZE);

			return -EINVAL;
		}
	}

	return 0;
}

/* Number of registered extended console drivers. */
static int nr_ext_console_drivers;

/*
 * Helper macros to handle lockdep when locking/unlocking console_sem. We use
 * macros instead of functions so that _RET_IP_ contains useful information.
 */
#define down_console_sem() do { \
	down(&console_sem);\
	mutex_acquire(&console_lock_dep_map, 0, 0, _RET_IP_);\
} while (0)

static int __down_trylock_console_sem(unsigned long ip)
{
	if (down_trylock(&console_sem))
		return 1;
	mutex_acquire(&console_lock_dep_map, 0, 1, ip);
	return 0;
}
#define down_trylock_console_sem() __down_trylock_console_sem(_RET_IP_)

static void __up_console_sem(unsigned long ip)
{
	mutex_release(&console_lock_dep_map, ip);

	up(&console_sem);
}
#define up_console_sem() __up_console_sem(_RET_IP_)

/*
 * This is used for debugging the mess that is the VT code by
 * keeping track if we have the console semaphore held. It's
 * definitely not the perfect debug tool (we don't know if _WE_
 * hold it and are racing, but it helps tracking those weird code
 * paths in the console code where we end up in places I want
 * locked without the console sempahore held).
 */
static int console_locked, console_suspended;

/*
 *	Array of consoles built from command line options (console=)
 */

#define MAX_CMDLINECONSOLES 8

static struct console_cmdline console_cmdline[MAX_CMDLINECONSOLES];

static int preferred_console = -1;
static bool has_preferred_console;
int console_set_on_cmdline;
EXPORT_SYMBOL(console_set_on_cmdline);

/* Flag: console code may call schedule() */
static int console_may_schedule;

enum con_msg_format_flags {
	MSG_FORMAT_DEFAULT	= 0,
	MSG_FORMAT_SYSLOG	= (1 << 0),
};

static int console_msg_format = MSG_FORMAT_DEFAULT;

/*
 * The printk log buffer consists of a sequenced collection of records, each
 * containing variable length message text. Every record also contains its
 * own meta-data (@info).
 *
 * Every record meta-data carries the timestamp in microseconds, as well as
 * the standard userspace syslog level and syslog facility. The usual kernel
 * messages use LOG_KERN; userspace-injected messages always carry a matching
 * syslog facility, by default LOG_USER. The origin of every message can be
 * reliably determined that way.
 *
 * The human readable log message of a record is available in @text, the
 * length of the message text in @text_len. The stored message is not
 * terminated.
 *
 * Optionally, a record can carry a dictionary of properties (key/value
 * pairs), to provide userspace with a machine-readable message context.
 *
 * Examples for well-defined, commonly used property names are:
 *   DEVICE=b12:8               device identifier
 *                                b12:8         block dev_t
 *                                c127:3        char dev_t
 *                                n8            netdev ifindex
 *                                +sound:card0  subsystem:devname
 *   SUBSYSTEM=pci              driver-core subsystem name
 *
 * Valid characters in property names are [a-zA-Z0-9.-_]. Property names
 * and values are terminated by a '\0' character.
 *
 * Example of record values:
 *   record.text_buf                = "it's a line" (unterminated)
 *   record.info.seq                = 56
 *   record.info.ts_nsec            = 36863
 *   record.info.text_len           = 11
 *   record.info.facility           = 0 (LOG_KERN)
 *   record.info.flags              = 0
 *   record.info.level              = 3 (LOG_ERR)
 *   record.info.caller_id          = 299 (task 299)
 *   record.info.dev_info.subsystem = "pci" (terminated)
 *   record.info.dev_info.device    = "+pci:0000:00:01.0" (terminated)
 *
 * The 'struct printk_info' buffer must never be directly exported to
 * userspace, it is a kernel-private implementation detail that might
 * need to be changed in the future, when the requirements change.
 *
 * /dev/kmsg exports the structured data in the following line format:
 *   "<level>,<sequnum>,<timestamp>,<contflag>[,additional_values, ... ];<message text>\n"
 *
 * Users of the export format should ignore possible additional values
 * separated by ',', and find the message after the ';' character.
 *
 * The optional key/value pairs are attached as continuation lines starting
 * with a space character and terminated by a newline. All possible
 * non-prinatable characters are escaped in the "\xff" notation.
 */

enum log_flags {
	LOG_NEWLINE	= 2,	/* text ended with a newline */
	LOG_CONT	= 8,	/* text is a fragment of a continuation line */
};

#ifdef CONFIG_PRINTK
/* syslog_lock protects syslog_* variables and write access to clear_seq. */
static DEFINE_SPINLOCK(syslog_lock);

/* Set to enable sync mode. Once set, it is never cleared. */
static bool sync_mode;

DECLARE_WAIT_QUEUE_HEAD(log_wait);
/* All 3 protected by @syslog_lock. */
/* the next printk record to read by syslog(READ) or /proc/kmsg */
static u64 syslog_seq;
static size_t syslog_partial;
static bool syslog_time;

struct latched_seq {
	seqcount_latch_t	latch;
	u64			val[2];
};

/*
 * The next printk record to read after the last 'clear' command. There are
 * two copies (updated with seqcount_latch) so that reads can locklessly
 * access a valid value. Writers are synchronized by @syslog_lock.
 */
static struct latched_seq clear_seq = {
	.latch		= SEQCNT_LATCH_ZERO(clear_seq.latch),
	.val[0]		= 0,
	.val[1]		= 0,
};

#ifdef CONFIG_PRINTK_CALLER
#define PREFIX_MAX		48
#else
#define PREFIX_MAX		32
#endif
#define LOG_LINE_MAX		(CONSOLE_LOG_MAX - PREFIX_MAX)

#define LOG_LEVEL(v)		((v) & 0x07)
#define LOG_FACILITY(v)		((v) >> 3 & 0xff)

/* record buffer */
#define LOG_ALIGN __alignof__(unsigned long)
#define __LOG_BUF_LEN (1 << CONFIG_LOG_BUF_SHIFT)
#define LOG_BUF_LEN_MAX (u32)(1 << 31)
static char __log_buf[__LOG_BUF_LEN] __aligned(LOG_ALIGN);
static char *log_buf = __log_buf;
static u32 log_buf_len = __LOG_BUF_LEN;

/*
 * Define the average message size. This only affects the number of
 * descriptors that will be available. Underestimating is better than
 * overestimating (too many available descriptors is better than not enough).
 */
#define PRB_AVGBITS 5	/* 32 character average length */

#if CONFIG_LOG_BUF_SHIFT <= PRB_AVGBITS
#error CONFIG_LOG_BUF_SHIFT value too small.
#endif
_DEFINE_PRINTKRB(printk_rb_static, CONFIG_LOG_BUF_SHIFT - PRB_AVGBITS,
		 PRB_AVGBITS, &__log_buf[0]);

static struct printk_ringbuffer printk_rb_dynamic;

static struct printk_ringbuffer *prb = &printk_rb_static;

/*
 * We cannot access per-CPU data (e.g. per-CPU flush irq_work) before
 * per_cpu_areas are initialised. This variable is set to true when
 * it's safe to access per-CPU data.
 */
static bool __printk_percpu_data_ready __read_mostly;

static bool printk_percpu_data_ready(void)
{
	return __printk_percpu_data_ready;
}

/* Must be called under syslog_lock. */
void latched_seq_write(struct latched_seq *ls, u64 val)
{
	raw_write_seqcount_latch(&ls->latch);
	ls->val[0] = val;
	raw_write_seqcount_latch(&ls->latch);
	ls->val[1] = val;
}

/* Can be called from any context. */
u64 latched_seq_read_nolock(struct latched_seq *ls)
{
	unsigned int seq;
	unsigned int idx;
	u64 val;

	do {
		seq = raw_read_seqcount_latch(&ls->latch);
		idx = seq & 0x1;
		val = ls->val[idx];
	} while (read_seqcount_latch_retry(&ls->latch, seq));

	return val;
}

/* Return log buffer address */
char *log_buf_addr_get(void)
{
	return log_buf;
}

/* Return log buffer size */
u32 log_buf_len_get(void)
{
	return log_buf_len;
}

/*
 * Define how much of the log buffer we could take at maximum. The value
 * must be greater than two. Note that only half of the buffer is available
 * when the index points to the middle.
 */
#define MAX_LOG_TAKE_PART 4
static const char trunc_msg[] = "<truncated>";

static void truncate_msg(u16 *text_len, u16 *trunc_msg_len)
{
	/*
	 * The message should not take the whole buffer. Otherwise, it might
	 * get removed too soon.
	 */
	u32 max_text_len = log_buf_len / MAX_LOG_TAKE_PART;

	if (*text_len > max_text_len)
		*text_len = max_text_len;

	/* enable the warning message (if there is room) */
	*trunc_msg_len = strlen(trunc_msg);
	if (*text_len >= *trunc_msg_len)
		*text_len -= *trunc_msg_len;
	else
		*trunc_msg_len = 0;
}

int dmesg_restrict = IS_ENABLED(CONFIG_SECURITY_DMESG_RESTRICT);

static int syslog_action_restricted(int type)
{
	if (dmesg_restrict)
		return 1;
	/*
	 * Unless restricted, we allow "read all" and "get buffer size"
	 * for everybody.
	 */
	return type != SYSLOG_ACTION_READ_ALL &&
	       type != SYSLOG_ACTION_SIZE_BUFFER;
}

static int check_syslog_permissions(int type, int source)
{
	/*
	 * If this is from /proc/kmsg and we've already opened it, then we've
	 * already done the capabilities checks at open time.
	 */
	if (source == SYSLOG_FROM_PROC && type != SYSLOG_ACTION_OPEN)
		goto ok;

	if (syslog_action_restricted(type)) {
		if (capable(CAP_SYSLOG))
			goto ok;
		/*
		 * For historical reasons, accept CAP_SYS_ADMIN too, with
		 * a warning.
		 */
		if (capable(CAP_SYS_ADMIN)) {
			pr_warn_once("%s (%d): Attempt to access syslog with "
				     "CAP_SYS_ADMIN but no CAP_SYSLOG "
				     "(deprecated).\n",
				 current->comm, task_pid_nr(current));
			goto ok;
		}
		return -EPERM;
	}
ok:
	return security_syslog(type);
}

static void append_char(char **pp, char *e, char c)
{
	if (*pp < e)
		*(*pp)++ = c;
}

static ssize_t info_print_ext_header(char *buf, size_t size,
				     struct printk_info *info)
{
	u64 ts_usec = info->ts_nsec;
	char caller[20];
#ifdef CONFIG_PRINTK_CALLER
	u32 id = info->caller_id;

	snprintf(caller, sizeof(caller), ",caller=%c%u",
		 id & 0x80000000 ? 'C' : 'T', id & ~0x80000000);
#else
	caller[0] = '\0';
#endif

	do_div(ts_usec, 1000);

	return scnprintf(buf, size, "%u,%llu,%llu,%c%s;",
			 (info->facility << 3) | info->level, info->seq,
			 ts_usec, info->flags & LOG_CONT ? 'c' : '-', caller);
}

static ssize_t msg_add_ext_text(char *buf, size_t size,
				const char *text, size_t text_len,
				unsigned char endc)
{
	char *p = buf, *e = buf + size;
	size_t i;

	/* escape non-printable characters */
	for (i = 0; i < text_len; i++) {
		unsigned char c = text[i];

		if (c < ' ' || c >= 127 || c == '\\')
			p += scnprintf(p, e - p, "\\x%02x", c);
		else
			append_char(&p, e, c);
	}
	append_char(&p, e, endc);

	return p - buf;
}

static ssize_t msg_add_dict_text(char *buf, size_t size,
				 const char *key, const char *val)
{
	size_t val_len = strlen(val);
	ssize_t len;

	if (!val_len)
		return 0;

	len = msg_add_ext_text(buf, size, "", 0, ' ');	/* dict prefix */
	len += msg_add_ext_text(buf + len, size - len, key, strlen(key), '=');
	len += msg_add_ext_text(buf + len, size - len, val, val_len, '\n');

	return len;
}

static ssize_t msg_print_ext_body(char *buf, size_t size,
				  char *text, size_t text_len,
				  struct dev_printk_info *dev_info)
{
	ssize_t len;

	len = msg_add_ext_text(buf, size, text, text_len, '\n');

	if (!dev_info)
		goto out;

	len += msg_add_dict_text(buf + len, size - len, "SUBSYSTEM",
				 dev_info->subsystem);
	len += msg_add_dict_text(buf + len, size - len, "DEVICE",
				 dev_info->device);
out:
	return len;
}

/* /dev/kmsg - userspace message inject/listen interface */
struct devkmsg_user {
	atomic64_t seq;
	struct ratelimit_state rs;
	struct mutex lock;
	char buf[CONSOLE_EXT_LOG_MAX];

	struct printk_info info;
	char text_buf[CONSOLE_EXT_LOG_MAX];
	struct printk_record record;
};

static __printf(3, 4) __cold
int devkmsg_emit(int facility, int level, const char *fmt, ...)
{
	va_list args;
	int r;

	va_start(args, fmt);
	r = vprintk_emit(facility, level, NULL, fmt, args);
	va_end(args);

	return r;
}

static ssize_t devkmsg_write(struct kiocb *iocb, struct iov_iter *from)
{
	char *buf, *line;
	int level = default_message_loglevel;
	int facility = 1;	/* LOG_USER */
	struct file *file = iocb->ki_filp;
	struct devkmsg_user *user = file->private_data;
	size_t len = iov_iter_count(from);
	ssize_t ret = len;

	if (!user || len > LOG_LINE_MAX)
		return -EINVAL;

	/* Ignore when user logging is disabled. */
	if (devkmsg_log & DEVKMSG_LOG_MASK_OFF)
		return len;

	/* Ratelimit when not explicitly enabled. */
	if (!(devkmsg_log & DEVKMSG_LOG_MASK_ON)) {
		if (!___ratelimit(&user->rs, current->comm))
			return ret;
	}

	buf = kmalloc(len+1, GFP_KERNEL);
	if (buf == NULL)
		return -ENOMEM;

	buf[len] = '\0';
	if (!copy_from_iter_full(buf, len, from)) {
		kfree(buf);
		return -EFAULT;
	}

	/*
	 * Extract and skip the syslog prefix <[0-9]*>. Coming from userspace
	 * the decimal value represents 32bit, the lower 3 bit are the log
	 * level, the rest are the log facility.
	 *
	 * If no prefix or no userspace facility is specified, we
	 * enforce LOG_USER, to be able to reliably distinguish
	 * kernel-generated messages from userspace-injected ones.
	 */
	line = buf;
	if (line[0] == '<') {
		char *endp = NULL;
		unsigned int u;

		u = simple_strtoul(line + 1, &endp, 10);
		if (endp && endp[0] == '>') {
			level = LOG_LEVEL(u);
			if (LOG_FACILITY(u) != 0)
				facility = LOG_FACILITY(u);
			endp++;
			len -= endp - line;
			line = endp;
		}
	}

	devkmsg_emit(facility, level, "%s", line);
	kfree(buf);
	return ret;
}

static ssize_t devkmsg_read(struct file *file, char __user *buf,
			    size_t count, loff_t *ppos)
{
	struct devkmsg_user *user = file->private_data;
	struct printk_record *r = &user->record;
	size_t len;
	ssize_t ret;

	if (!user)
		return -EBADF;

	ret = mutex_lock_interruptible(&user->lock);
	if (ret)
		return ret;

	if (!prb_read_valid(prb, atomic64_read(&user->seq), r)) {
		if (file->f_flags & O_NONBLOCK) {
			ret = -EAGAIN;
			goto out;
		}

		ret = wait_event_interruptible(log_wait,
				prb_read_valid(prb, atomic64_read(&user->seq), r));
		if (ret)
			goto out;
	}

	if (atomic64_read(&user->seq) < prb_first_valid_seq(prb)) {
		/* our last seen message is gone, return error and reset */
		atomic64_set(&user->seq, prb_first_valid_seq(prb));
		ret = -EPIPE;
		goto out;
	}

	len = info_print_ext_header(user->buf, sizeof(user->buf), r->info);
	len += msg_print_ext_body(user->buf + len, sizeof(user->buf) - len,
				  &r->text_buf[0], r->info->text_len,
				  &r->info->dev_info);

	atomic64_set(&user->seq, r->info->seq + 1);

	if (len > count) {
		ret = -EINVAL;
		goto out;
	}

	if (copy_to_user(buf, user->buf, len)) {
		ret = -EFAULT;
		goto out;
	}
	ret = len;
out:
	mutex_unlock(&user->lock);
	return ret;
}

/*
 * Be careful when modifying this function!!!
 *
 * Only few operations are supported because the device works only with the
 * entire variable length messages (records). Non-standard values are
 * returned in the other cases and has been this way for quite some time.
 * User space applications might depend on this behavior.
 */
static loff_t devkmsg_llseek(struct file *file, loff_t offset, int whence)
{
	struct devkmsg_user *user = file->private_data;
	loff_t ret = 0;

	if (!user)
		return -EBADF;
	if (offset)
		return -ESPIPE;

	switch (whence) {
	case SEEK_SET:
		/* the first record */
		atomic64_set(&user->seq, prb_first_valid_seq(prb));
		break;
	case SEEK_DATA:
		/*
		 * The first record after the last SYSLOG_ACTION_CLEAR,
		 * like issued by 'dmesg -c'. Reading /dev/kmsg itself
		 * changes no global state, and does not clear anything.
		 */
		atomic64_set(&user->seq, latched_seq_read_nolock(&clear_seq));
		break;
	case SEEK_END:
		/* after the last record */
		atomic64_set(&user->seq, prb_next_seq(prb));
		break;
	default:
		ret = -EINVAL;
	}
	return ret;
}

static __poll_t devkmsg_poll(struct file *file, poll_table *wait)
{
	struct devkmsg_user *user = file->private_data;
	__poll_t ret = 0;

	if (!user)
		return EPOLLERR|EPOLLNVAL;

	poll_wait(file, &log_wait, wait);

	if (prb_read_valid(prb, atomic64_read(&user->seq), NULL)) {
		/* return error when data has vanished underneath us */
		if (atomic64_read(&user->seq) < prb_first_valid_seq(prb))
			ret = EPOLLIN|EPOLLRDNORM|EPOLLERR|EPOLLPRI;
		else
			ret = EPOLLIN|EPOLLRDNORM;
	}

	return ret;
}

static int devkmsg_open(struct inode *inode, struct file *file)
{
	struct devkmsg_user *user;
	int err;

	if (devkmsg_log & DEVKMSG_LOG_MASK_OFF)
		return -EPERM;

	/* write-only does not need any file context */
	if ((file->f_flags & O_ACCMODE) != O_WRONLY) {
		err = check_syslog_permissions(SYSLOG_ACTION_READ_ALL,
					       SYSLOG_FROM_READER);
		if (err)
			return err;
	}

	user = kmalloc(sizeof(struct devkmsg_user), GFP_KERNEL);
	if (!user)
		return -ENOMEM;

	ratelimit_default_init(&user->rs);
	ratelimit_set_flags(&user->rs, RATELIMIT_MSG_ON_RELEASE);

	mutex_init(&user->lock);

	prb_rec_init_rd(&user->record, &user->info,
			&user->text_buf[0], sizeof(user->text_buf));

	atomic64_set(&user->seq, prb_first_valid_seq(prb));

	file->private_data = user;
	return 0;
}

static int devkmsg_release(struct inode *inode, struct file *file)
{
	struct devkmsg_user *user = file->private_data;

	if (!user)
		return 0;

	ratelimit_state_exit(&user->rs);

	mutex_destroy(&user->lock);
	kfree(user);
	return 0;
}

const struct file_operations kmsg_fops = {
	.open = devkmsg_open,
	.read = devkmsg_read,
	.write_iter = devkmsg_write,
	.llseek = devkmsg_llseek,
	.poll = devkmsg_poll,
	.release = devkmsg_release,
};

#ifdef CONFIG_CRASH_CORE
/*
 * This appends the listed symbols to /proc/vmcore
 *
 * /proc/vmcore is used by various utilities, like crash and makedumpfile to
 * obtain access to symbols that are otherwise very difficult to locate.  These
 * symbols are specifically used so that utilities can access and extract the
 * dmesg log from a vmcore file after a crash.
 */
void log_buf_vmcoreinfo_setup(void)
{
	struct dev_printk_info *dev_info = NULL;

	VMCOREINFO_SYMBOL(prb);
	VMCOREINFO_SYMBOL(printk_rb_static);
	VMCOREINFO_SYMBOL(clear_seq);

	/*
	 * Export struct size and field offsets. User space tools can
	 * parse it and detect any changes to structure down the line.
	 */

	VMCOREINFO_STRUCT_SIZE(printk_ringbuffer);
	VMCOREINFO_OFFSET(printk_ringbuffer, desc_ring);
	VMCOREINFO_OFFSET(printk_ringbuffer, text_data_ring);
	VMCOREINFO_OFFSET(printk_ringbuffer, fail);

	VMCOREINFO_STRUCT_SIZE(prb_desc_ring);
	VMCOREINFO_OFFSET(prb_desc_ring, count_bits);
	VMCOREINFO_OFFSET(prb_desc_ring, descs);
	VMCOREINFO_OFFSET(prb_desc_ring, infos);
	VMCOREINFO_OFFSET(prb_desc_ring, head_id);
	VMCOREINFO_OFFSET(prb_desc_ring, tail_id);

	VMCOREINFO_STRUCT_SIZE(prb_desc);
	VMCOREINFO_OFFSET(prb_desc, state_var);
	VMCOREINFO_OFFSET(prb_desc, text_blk_lpos);

	VMCOREINFO_STRUCT_SIZE(prb_data_blk_lpos);
	VMCOREINFO_OFFSET(prb_data_blk_lpos, begin);
	VMCOREINFO_OFFSET(prb_data_blk_lpos, next);

	VMCOREINFO_STRUCT_SIZE(printk_info);
	VMCOREINFO_OFFSET(printk_info, seq);
	VMCOREINFO_OFFSET(printk_info, ts_nsec);
	VMCOREINFO_OFFSET(printk_info, text_len);
	VMCOREINFO_OFFSET(printk_info, caller_id);
	VMCOREINFO_OFFSET(printk_info, dev_info);

	VMCOREINFO_STRUCT_SIZE(dev_printk_info);
	VMCOREINFO_OFFSET(dev_printk_info, subsystem);
	VMCOREINFO_LENGTH(printk_info_subsystem, sizeof(dev_info->subsystem));
	VMCOREINFO_OFFSET(dev_printk_info, device);
	VMCOREINFO_LENGTH(printk_info_device, sizeof(dev_info->device));

	VMCOREINFO_STRUCT_SIZE(prb_data_ring);
	VMCOREINFO_OFFSET(prb_data_ring, size_bits);
	VMCOREINFO_OFFSET(prb_data_ring, data);
	VMCOREINFO_OFFSET(prb_data_ring, head_lpos);
	VMCOREINFO_OFFSET(prb_data_ring, tail_lpos);

	VMCOREINFO_SIZE(atomic_long_t);
	VMCOREINFO_TYPE_OFFSET(atomic_long_t, counter);

	VMCOREINFO_STRUCT_SIZE(latched_seq);
	VMCOREINFO_OFFSET(latched_seq, val);
}
#endif

/* requested log_buf_len from kernel cmdline */
static unsigned long __initdata new_log_buf_len;

/* we practice scaling the ring buffer by powers of 2 */
static void __init log_buf_len_update(u64 size)
{
	if (size > (u64)LOG_BUF_LEN_MAX) {
		size = (u64)LOG_BUF_LEN_MAX;
		pr_err("log_buf over 2G is not supported.\n");
	}

	if (size)
		size = roundup_pow_of_two(size);
	if (size > log_buf_len)
		new_log_buf_len = (unsigned long)size;
}

/* save requested log_buf_len since it's too early to process it */
static int __init log_buf_len_setup(char *str)
{
	u64 size;

	if (!str)
		return -EINVAL;

	size = memparse(str, &str);

	log_buf_len_update(size);

	return 0;
}
early_param("log_buf_len", log_buf_len_setup);

#ifdef CONFIG_SMP
#define __LOG_CPU_MAX_BUF_LEN (1 << CONFIG_LOG_CPU_MAX_BUF_SHIFT)

static void __init log_buf_add_cpu(void)
{
	unsigned int cpu_extra;

	/*
	 * archs should set up cpu_possible_bits properly with
	 * set_cpu_possible() after setup_arch() but just in
	 * case lets ensure this is valid.
	 */
	if (num_possible_cpus() == 1)
		return;

	cpu_extra = (num_possible_cpus() - 1) * __LOG_CPU_MAX_BUF_LEN;

	/* by default this will only continue through for large > 64 CPUs */
	if (cpu_extra <= __LOG_BUF_LEN / 2)
		return;

	pr_info("log_buf_len individual max cpu contribution: %d bytes\n",
		__LOG_CPU_MAX_BUF_LEN);
	pr_info("log_buf_len total cpu_extra contributions: %d bytes\n",
		cpu_extra);
	pr_info("log_buf_len min size: %d bytes\n", __LOG_BUF_LEN);

	log_buf_len_update(cpu_extra + __LOG_BUF_LEN);
}
#else /* !CONFIG_SMP */
static inline void log_buf_add_cpu(void) {}
#endif /* CONFIG_SMP */

static void __init set_percpu_data_ready(void)
{
	__printk_percpu_data_ready = true;
}

static unsigned int __init add_to_rb(struct printk_ringbuffer *rb,
				     struct printk_record *r)
{
	struct prb_reserved_entry e;
	struct printk_record dest_r;

	prb_rec_init_wr(&dest_r, r->info->text_len);

	if (!prb_reserve(&e, rb, &dest_r))
		return 0;

	memcpy(&dest_r.text_buf[0], &r->text_buf[0], r->info->text_len);
	dest_r.info->text_len = r->info->text_len;
	dest_r.info->facility = r->info->facility;
	dest_r.info->level = r->info->level;
	dest_r.info->flags = r->info->flags;
	dest_r.info->ts_nsec = r->info->ts_nsec;
	dest_r.info->caller_id = r->info->caller_id;
	memcpy(&dest_r.info->dev_info, &r->info->dev_info, sizeof(dest_r.info->dev_info));

	prb_final_commit(&e);

	return prb_record_text_space(&e);
}

static char setup_text_buf[LOG_LINE_MAX] __initdata;

void __init setup_log_buf(int early)
{
	struct printk_info *new_infos;
	unsigned int new_descs_count;
	struct prb_desc *new_descs;
	struct printk_info info;
	struct printk_record r;
	size_t new_descs_size;
	size_t new_infos_size;
	char *new_log_buf;
	unsigned int free;
	u64 seq;

	/*
	 * Some archs call setup_log_buf() multiple times - first is very
	 * early, e.g. from setup_arch(), and second - when percpu_areas
	 * are initialised.
	 */
	if (!early)
		set_percpu_data_ready();

	if (log_buf != __log_buf)
		return;

	if (!early && !new_log_buf_len)
		log_buf_add_cpu();

	if (!new_log_buf_len)
		return;

	new_descs_count = new_log_buf_len >> PRB_AVGBITS;
	if (new_descs_count == 0) {
		pr_err("new_log_buf_len: %lu too small\n", new_log_buf_len);
		return;
	}

	new_log_buf = memblock_alloc(new_log_buf_len, LOG_ALIGN);
	if (unlikely(!new_log_buf)) {
		pr_err("log_buf_len: %lu text bytes not available\n",
		       new_log_buf_len);
		return;
	}

	new_descs_size = new_descs_count * sizeof(struct prb_desc);
	new_descs = memblock_alloc(new_descs_size, LOG_ALIGN);
	if (unlikely(!new_descs)) {
		pr_err("log_buf_len: %zu desc bytes not available\n",
		       new_descs_size);
		goto err_free_log_buf;
	}

	new_infos_size = new_descs_count * sizeof(struct printk_info);
	new_infos = memblock_alloc(new_infos_size, LOG_ALIGN);
	if (unlikely(!new_infos)) {
		pr_err("log_buf_len: %zu info bytes not available\n",
		       new_infos_size);
		goto err_free_descs;
	}

	prb_rec_init_rd(&r, &info, &setup_text_buf[0], sizeof(setup_text_buf));

	prb_init(&printk_rb_dynamic,
		 new_log_buf, ilog2(new_log_buf_len),
		 new_descs, ilog2(new_descs_count),
		 new_infos);

	log_buf_len = new_log_buf_len;
	log_buf = new_log_buf;
	new_log_buf_len = 0;

	free = __LOG_BUF_LEN;
	prb_for_each_record(0, &printk_rb_static, seq, &r)
		free -= add_to_rb(&printk_rb_dynamic, &r);

	/*
	 * This is early enough that everything is still running on the
	 * boot CPU and interrupts are disabled. So no new messages will
	 * appear during the transition to the dynamic buffer.
	 */
	prb = &printk_rb_dynamic;

	if (seq != prb_next_seq(&printk_rb_static)) {
		pr_err("dropped %llu messages\n",
		       prb_next_seq(&printk_rb_static) - seq);
	}

	pr_info("log_buf_len: %u bytes\n", log_buf_len);
	pr_info("early log buf free: %u(%u%%)\n",
		free, (free * 100) / __LOG_BUF_LEN);
	return;

err_free_descs:
	memblock_free(__pa(new_descs), new_descs_size);
err_free_log_buf:
	memblock_free(__pa(new_log_buf), new_log_buf_len);
}

static bool __read_mostly ignore_loglevel;

static int __init ignore_loglevel_setup(char *str)
{
	ignore_loglevel = true;
	pr_info("debug: ignoring loglevel setting.\n");

	return 0;
}

early_param("ignore_loglevel", ignore_loglevel_setup);
module_param(ignore_loglevel, bool, S_IRUGO | S_IWUSR);
MODULE_PARM_DESC(ignore_loglevel,
		 "ignore loglevel setting (prints all kernel messages to the console)");

static bool suppress_message_printing(int level)
{
	return (level >= console_loglevel && !ignore_loglevel);
}

#ifdef CONFIG_BOOT_PRINTK_DELAY

static int boot_delay; /* msecs delay after each printk during bootup */
static unsigned long long loops_per_msec;	/* based on boot_delay */

static int __init boot_delay_setup(char *str)
{
	unsigned long lpj;

	lpj = preset_lpj ? preset_lpj : 1000000;	/* some guess */
	loops_per_msec = (unsigned long long)lpj / 1000 * HZ;

	get_option(&str, &boot_delay);
	if (boot_delay > 10 * 1000)
		boot_delay = 0;

	pr_debug("boot_delay: %u, preset_lpj: %ld, lpj: %lu, "
		"HZ: %d, loops_per_msec: %llu\n",
		boot_delay, preset_lpj, lpj, HZ, loops_per_msec);
	return 0;
}
early_param("boot_delay", boot_delay_setup);

static void boot_delay_msec(int level)
{
	unsigned long long k;
	unsigned long timeout;

	if ((boot_delay == 0 || system_state >= SYSTEM_RUNNING)
		|| suppress_message_printing(level)) {
		return;
	}

	k = (unsigned long long)loops_per_msec * boot_delay;

	timeout = jiffies + msecs_to_jiffies(boot_delay);
	while (k) {
		k--;
		cpu_relax();
		/*
		 * use (volatile) jiffies to prevent
		 * compiler reduction; loop termination via jiffies
		 * is secondary and may or may not happen.
		 */
		if (time_after(jiffies, timeout))
			break;
		touch_nmi_watchdog();
	}
}
#else
static inline void boot_delay_msec(int level)
{
}
#endif

static bool printk_time = IS_ENABLED(CONFIG_PRINTK_TIME);
module_param_named(time, printk_time, bool, S_IRUGO | S_IWUSR);

static size_t print_syslog(unsigned int level, char *buf)
{
	return sprintf(buf, "<%u>", level);
}

static size_t print_time(u64 ts, char *buf)
{
	unsigned long rem_nsec = do_div(ts, 1000000000);

	return sprintf(buf, "[%5lu.%06lu]",
		       (unsigned long)ts, rem_nsec / 1000);
}

#ifdef CONFIG_PRINTK_CALLER
static size_t print_caller(u32 id, char *buf)
{
	char caller[12];

	snprintf(caller, sizeof(caller), "%c%u",
		 id & 0x80000000 ? 'C' : 'T', id & ~0x80000000);
	return sprintf(buf, "[%6s]", caller);
}
#else
#define print_caller(id, buf) 0
#endif

static size_t info_print_prefix(const struct printk_info  *info, bool syslog,
				bool time, char *buf)
{
	size_t len = 0;

	if (syslog)
		len = print_syslog((info->facility << 3) | info->level, buf);

	if (time)
		len += print_time(info->ts_nsec, buf + len);

	len += print_caller(info->caller_id, buf + len);

	if (IS_ENABLED(CONFIG_PRINTK_CALLER) || time) {
		buf[len++] = ' ';
		buf[len] = '\0';
	}

	return len;
}

/*
 * Prepare the record for printing. The text is shifted within the given
 * buffer to avoid a need for another one. The following operations are
 * done:
 *
 *   - Add prefix for each line.
 *   - Drop truncated lines that no longer fit into the buffer.
 *   - Add the trailing newline that has been removed in vprintk_store().
 *   - Add a string terminator.
 *
 * Since the produced string is always terminated, the maximum possible
 * return value is @r->text_buf_size - 1;
 *
 * Return: The length of the updated/prepared text, including the added
 * prefixes and the newline. The terminator is not counted. The dropped
 * line(s) are not counted.
 */
static size_t record_print_text(struct printk_record *r, bool syslog,
				bool time)
{
	size_t text_len = r->info->text_len;
	size_t buf_size = r->text_buf_size;
	char *text = r->text_buf;
	char prefix[PREFIX_MAX];
	bool truncated = false;
	size_t prefix_len;
	size_t line_len;
	size_t len = 0;
	char *next;

	/*
	 * If the message was truncated because the buffer was not large
	 * enough, treat the available text as if it were the full text.
	 */
	if (text_len > buf_size)
		text_len = buf_size;

	prefix_len = info_print_prefix(r->info, syslog, time, prefix);

	/*
	 * @text_len: bytes of unprocessed text
	 * @line_len: bytes of current line _without_ newline
	 * @text:     pointer to beginning of current line
	 * @len:      number of bytes prepared in r->text_buf
	 */
	for (;;) {
		next = memchr(text, '\n', text_len);
		if (next) {
			line_len = next - text;
		} else {
			/* Drop truncated line(s). */
			if (truncated)
				break;
			line_len = text_len;
		}

		/*
		 * Truncate the text if there is not enough space to add the
		 * prefix and a trailing newline and a terminator.
		 */
		if (len + prefix_len + text_len + 1 + 1 > buf_size) {
			/* Drop even the current line if no space. */
			if (len + prefix_len + line_len + 1 + 1 > buf_size)
				break;

			text_len = buf_size - len - prefix_len - 1 - 1;
			truncated = true;
		}

		memmove(text + prefix_len, text, text_len);
		memcpy(text, prefix, prefix_len);

		/*
		 * Increment the prepared length to include the text and
		 * prefix that were just moved+copied. Also increment for the
		 * newline at the end of this line. If this is the last line,
		 * there is no newline, but it will be added immediately below.
		 */
		len += prefix_len + line_len + 1;
		if (text_len == line_len) {
			/*
			 * This is the last line. Add the trailing newline
			 * removed in vprintk_store().
			 */
			text[prefix_len + line_len] = '\n';
			break;
		}

		/*
		 * Advance beyond the added prefix and the related line with
		 * its newline.
		 */
		text += prefix_len + line_len + 1;

		/*
		 * The remaining text has only decreased by the line with its
		 * newline.
		 *
		 * Note that @text_len can become zero. It happens when @text
		 * ended with a newline (either due to truncation or the
		 * original string ending with "\n\n"). The loop is correctly
		 * repeated and (if not truncated) an empty line with a prefix
		 * will be prepared.
		 */
		text_len -= line_len + 1;
	}

	/*
	 * If a buffer was provided, it will be terminated. Space for the
	 * string terminator is guaranteed to be available. The terminator is
	 * not counted in the return value.
	 */
	if (buf_size > 0)
		r->text_buf[len] = 0;

	return len;
}

static size_t get_record_print_text_size(struct printk_info *info,
					 unsigned int line_count,
					 bool syslog, bool time)
{
	char prefix[PREFIX_MAX];
	size_t prefix_len;

	prefix_len = info_print_prefix(info, syslog, time, prefix);

	/*
	 * Each line will be preceded with a prefix. The intermediate
	 * newlines are already within the text, but a final trailing
	 * newline will be added.
	 */
	return ((prefix_len * line_count) + info->text_len + 1);
}

static int syslog_print(char __user *buf, int size)
{
	struct printk_info info;
	struct printk_record r;
	char *text;
	int len = 0;

	text = kmalloc(CONSOLE_LOG_MAX, GFP_KERNEL);
	if (!text)
		return -ENOMEM;

	prb_rec_init_rd(&r, &info, text, CONSOLE_LOG_MAX);

	while (size > 0) {
		size_t n;
		size_t skip;

		spin_lock_irq(&syslog_lock);
		if (!prb_read_valid(prb, syslog_seq, &r)) {
			spin_unlock_irq(&syslog_lock);
			break;
		}
		if (r.info->seq != syslog_seq) {
			/* message is gone, move to next valid one */
			syslog_seq = r.info->seq;
			syslog_partial = 0;
		}

		/*
		 * To keep reading/counting partial line consistent,
		 * use printk_time value as of the beginning of a line.
		 */
		if (!syslog_partial)
			syslog_time = printk_time;

		skip = syslog_partial;
		n = record_print_text(&r, true, syslog_time);
		if (n - syslog_partial <= size) {
			/* message fits into buffer, move forward */
			syslog_seq = r.info->seq + 1;
			n -= syslog_partial;
			syslog_partial = 0;
		} else if (!len){
			/* partial read(), remember position */
			n = size;
			syslog_partial += n;
		} else
			n = 0;
		spin_unlock_irq(&syslog_lock);

		if (!n)
			break;

		if (copy_to_user(buf, text + skip, n)) {
			if (!len)
				len = -EFAULT;
			break;
		}

		len += n;
		size -= n;
		buf += n;
	}

	kfree(text);
	return len;
}

static int syslog_print_all(char __user *buf, int size, bool clear)
{
	struct printk_info info;
	unsigned int line_count;
	struct printk_record r;
	u64 newest_seq;
	u64 clr_seq;
	char *text;
	int len = 0;
	u64 seq;
	bool time;

	text = kmalloc(CONSOLE_LOG_MAX, GFP_KERNEL);
	if (!text)
		return -ENOMEM;

	time = printk_time;
	clr_seq = latched_seq_read_nolock(&clear_seq);

	/*
	 * Find first record that fits, including all following records,
	 * into the user-provided buffer for this dump.
	 */

	prb_for_each_info(clr_seq, prb, seq, &info, &line_count)
		len += get_record_print_text_size(&info, line_count, true, time);

	/*
	 * Move first record forward until length fits into the buffer. Ignore
	 * newest messages that were not counted in the above cycle. Messages
	 * might appear and get lost in the meantime. This is the best effort
	 * that prevents an infinite loop.
	 */
	newest_seq = seq;
	prb_for_each_info(clr_seq, prb, seq, &info, &line_count) {
		if (len <= size || info.seq > newest_seq)
			break;
		len -= get_record_print_text_size(&info, line_count, true, time);
	}

	prb_rec_init_rd(&r, &info, text, CONSOLE_LOG_MAX);

	len = 0;
	prb_for_each_record(seq, prb, seq, &r) {
		int textlen;

		textlen = record_print_text(&r, true, time);

		if (len + textlen > size) {
			seq--;
			break;
		}

		if (copy_to_user(buf + len, text, textlen))
			len = -EFAULT;
		else
			len += textlen;

		if (len < 0)
			break;
	}

	if (clear) {
		spin_lock_irq(&syslog_lock);
		latched_seq_write(&clear_seq, seq);
		spin_unlock_irq(&syslog_lock);
	}

	kfree(text);
	return len;
}

static void syslog_clear(void)
{
	spin_lock_irq(&syslog_lock);
	latched_seq_write(&clear_seq, prb_next_seq(prb));
	spin_unlock_irq(&syslog_lock);
}

int do_syslog(int type, char __user *buf, int len, int source)
{
	bool clear = false;
	static int saved_console_loglevel = LOGLEVEL_DEFAULT;
	int error;
	u64 seq;

	error = check_syslog_permissions(type, source);
	if (error)
		return error;

	switch (type) {
	case SYSLOG_ACTION_CLOSE:	/* Close log */
		break;
	case SYSLOG_ACTION_OPEN:	/* Open log */
		break;
	case SYSLOG_ACTION_READ:	/* Read from log */
		if (!buf || len < 0)
			return -EINVAL;
		if (!len)
			return 0;
		if (!access_ok(buf, len))
			return -EFAULT;

		/* Get a consistent copy of @syslog_seq. */
		spin_lock_irq(&syslog_lock);
		seq = syslog_seq;
		spin_unlock_irq(&syslog_lock);

		error = wait_event_interruptible(log_wait,
				prb_read_valid(prb, seq, NULL));
		if (error)
			return error;
		error = syslog_print(buf, len);
		break;
	/* Read/clear last kernel messages */
	case SYSLOG_ACTION_READ_CLEAR:
		clear = true;
		fallthrough;
	/* Read last kernel messages */
	case SYSLOG_ACTION_READ_ALL:
		if (!buf || len < 0)
			return -EINVAL;
		if (!len)
			return 0;
		if (!access_ok(buf, len))
			return -EFAULT;
		error = syslog_print_all(buf, len, clear);
		break;
	/* Clear ring buffer */
	case SYSLOG_ACTION_CLEAR:
		syslog_clear();
		break;
	/* Disable logging to console */
	case SYSLOG_ACTION_CONSOLE_OFF:
		if (saved_console_loglevel == LOGLEVEL_DEFAULT)
			saved_console_loglevel = console_loglevel;
		console_loglevel = minimum_console_loglevel;
		break;
	/* Enable logging to console */
	case SYSLOG_ACTION_CONSOLE_ON:
		if (saved_console_loglevel != LOGLEVEL_DEFAULT) {
			console_loglevel = saved_console_loglevel;
			saved_console_loglevel = LOGLEVEL_DEFAULT;
		}
		break;
	/* Set level of messages printed to console */
	case SYSLOG_ACTION_CONSOLE_LEVEL:
		if (len < 1 || len > 8)
			return -EINVAL;
		if (len < minimum_console_loglevel)
			len = minimum_console_loglevel;
		console_loglevel = len;
		/* Implicitly re-enable logging to console */
		saved_console_loglevel = LOGLEVEL_DEFAULT;
		break;
	/* Number of chars in the log buffer */
	case SYSLOG_ACTION_SIZE_UNREAD:
		spin_lock_irq(&syslog_lock);
		if (syslog_seq < prb_first_valid_seq(prb)) {
			/* messages are gone, move to first one */
			syslog_seq = prb_first_valid_seq(prb);
			syslog_partial = 0;
		}
		if (source == SYSLOG_FROM_PROC) {
			/*
			 * Short-cut for poll(/"proc/kmsg") which simply checks
			 * for pending data, not the size; return the count of
			 * records, not the length.
			 */
			error = prb_next_seq(prb) - syslog_seq;
		} else {
			bool time = syslog_partial ? syslog_time : printk_time;
			struct printk_info info;
			unsigned int line_count;
			u64 seq;

			prb_for_each_info(syslog_seq, prb, seq, &info,
					  &line_count) {
				error += get_record_print_text_size(&info, line_count,
								    true, time);
				time = printk_time;
			}
			error -= syslog_partial;
		}
		spin_unlock_irq(&syslog_lock);
		break;
	/* Size of the log buffer */
	case SYSLOG_ACTION_SIZE_BUFFER:
		error = log_buf_len;
		break;
	default:
		error = -EINVAL;
		break;
	}

	return error;
}

SYSCALL_DEFINE3(syslog, int, type, char __user *, buf, int, len)
{
	return do_syslog(type, buf, len, SYSLOG_FROM_READER);
}

int printk_delay_msec __read_mostly;

static inline void printk_delay(int level)
{
	boot_delay_msec(level);

	if (unlikely(printk_delay_msec)) {
		int m = printk_delay_msec;

		while (m--) {
			mdelay(1);
			touch_nmi_watchdog();
		}
	}
}

static bool kernel_sync_mode(void)
{
	return (oops_in_progress || sync_mode);
}

static bool console_can_sync(struct console *con)
{
	if (!(con->flags & CON_ENABLED))
		return false;
	if (con->write_atomic && kernel_sync_mode())
		return true;
	if (con->write_atomic && (con->flags & CON_HANDOVER) && !con->thread)
		return true;
	if (con->write && (con->flags & CON_BOOT) && !con->thread)
		return true;
	return false;
}

static bool call_sync_console_driver(struct console *con, const char *text, size_t text_len)
{
	if (!(con->flags & CON_ENABLED))
		return false;
	if (con->write_atomic && kernel_sync_mode())
		con->write_atomic(con, text, text_len);
	else if (con->write_atomic && (con->flags & CON_HANDOVER) && !con->thread)
		con->write_atomic(con, text, text_len);
	else if (con->write && (con->flags & CON_BOOT) && !con->thread)
		con->write(con, text, text_len);
	else
		return false;

	return true;
}

static bool any_console_can_sync(void)
{
	struct console *con;

	for_each_console(con) {
		if (console_can_sync(con))
			return true;
	}
	return false;
}

static bool have_atomic_console(void)
{
	struct console *con;

	for_each_console(con) {
		if (!(con->flags & CON_ENABLED))
			continue;
		if (con->write_atomic)
			return true;
	}
	return false;
}

static bool print_sync(struct console *con, u64 *seq)
{
	struct printk_info info;
	struct printk_record r;
	size_t text_len;

	prb_rec_init_rd(&r, &info, &con->sync_buf[0], sizeof(con->sync_buf));

	if (!prb_read_valid(prb, *seq, &r))
		return false;

	text_len = record_print_text(&r, console_msg_format & MSG_FORMAT_SYSLOG, printk_time);

	if (!call_sync_console_driver(con, &con->sync_buf[0], text_len))
		return false;

	*seq = r.info->seq;

	touch_softlockup_watchdog_sync();
	clocksource_touch_watchdog();
	rcu_cpu_stall_reset();
	touch_nmi_watchdog();

	if (text_len)
		printk_delay(r.info->level);

	return true;
}

static void print_sync_until(struct console *con, u64 seq)
{
	unsigned int flags;
	u64 printk_seq;

	if (!con) {
		for_each_console(con) {
			if (console_can_sync(con))
				print_sync_until(con, seq);
		}
		return;
	}

	console_atomic_lock(&flags);
	for (;;) {
		printk_seq = atomic64_read(&con->printk_seq);
		if (printk_seq >= seq)
			break;
		if (!print_sync(con, &printk_seq))
			break;
		atomic64_set(&con->printk_seq, printk_seq + 1);
	}
	console_atomic_unlock(flags);
}

#ifdef CONFIG_PRINTK_NMI
#define NUM_RECURSION_CTX 2
#else
#define NUM_RECURSION_CTX 1
#endif

struct printk_recursion {
	char	count[NUM_RECURSION_CTX];
};

static DEFINE_PER_CPU(struct printk_recursion, percpu_printk_recursion);
static char printk_recursion_count[NUM_RECURSION_CTX];

static char *printk_recursion_counter(void)
{
	struct printk_recursion *rec;
	char *count;

	if (!printk_percpu_data_ready()) {
		count = &printk_recursion_count[0];
	} else {
		rec = this_cpu_ptr(&percpu_printk_recursion);

		count = &rec->count[0];
	}

#ifdef CONFIG_PRINTK_NMI
	if (in_nmi())
		count++;
#endif

	return count;
}

static bool printk_enter_irqsave(unsigned long *flags)
{
	char *count;

	local_irq_save(*flags);
	count = printk_recursion_counter();
	/* Only 1 level of recursion allowed. */
	if (*count > 1) {
		local_irq_restore(*flags);
		return false;
	}
	(*count)++;

	return true;
}

static void printk_exit_irqrestore(unsigned long flags)
{
	char *count;

	count = printk_recursion_counter();
	(*count)--;
	local_irq_restore(flags);
}

static inline u32 printk_caller_id(void)
{
	return in_task() ? task_pid_nr(current) :
		0x80000000 + raw_smp_processor_id();
}

/**
 * parse_prefix - Parse level and control flags.
 *
 * @text:     The terminated text message.
 * @level:    A pointer to the current level value, will be updated.
 * @lflags:   A pointer to the current log flags, will be updated.
 *
 * @level may be NULL if the caller is not interested in the parsed value.
 * Otherwise the variable pointed to by @level must be set to
 * LOGLEVEL_DEFAULT in order to be updated with the parsed value.
 *
 * @lflags may be NULL if the caller is not interested in the parsed value.
 * Otherwise the variable pointed to by @lflags will be OR'd with the parsed
 * value.
 *
 * Return: The length of the parsed level and control flags.
 */
static u16 parse_prefix(char *text, int *level, enum log_flags *lflags)
{
	u16 prefix_len = 0;
	int kern_level;

	while (*text) {
		kern_level = printk_get_level(text);
		if (!kern_level)
			break;

		switch (kern_level) {
		case '0' ... '7':
			if (level && *level == LOGLEVEL_DEFAULT)
				*level = kern_level - '0';
			break;
		case 'c':	/* KERN_CONT */
			if (lflags)
				*lflags |= LOG_CONT;
		}

		prefix_len += 2;
		text += 2;
	}

	return prefix_len;
}

static u16 printk_sprint(char *text, u16 size, int facility, enum log_flags *lflags,
			 const char *fmt, va_list args)
{
	u16 text_len;

	text_len = vscnprintf(text, size, fmt, args);

	/* Mark and strip a trailing newline. */
	if (text_len && text[text_len - 1] == '\n') {
		text_len--;
		*lflags |= LOG_NEWLINE;
	}

	/* Strip log level and control flags. */
	if (facility == 0) {
		u16 prefix_len;

		prefix_len = parse_prefix(text, NULL, NULL);
		if (prefix_len) {
			text_len -= prefix_len;
			memmove(text, text + prefix_len, text_len);
		}
	}

	return text_len;
}

__printf(4, 0)
static int vprintk_store(int facility, int level,
			 const struct dev_printk_info *dev_info,
			 const char *fmt, va_list args)
{
	const u32 caller_id = printk_caller_id();
	struct prb_reserved_entry e;
	enum log_flags lflags = 0;
	bool final_commit = false;
	struct printk_record r;
	unsigned long irqflags;
	u16 trunc_msg_len = 0;
	char prefix_buf[8];
	u16 reserve_size;
	va_list args2;
	u16 text_len;
	int ret = 0;
	u64 ts_nsec;
	u64 seq;

	/*
	 * Since the duration of printk() can vary depending on the message
	 * and state of the ringbuffer, grab the timestamp now so that it is
	 * close to the call of printk(). This provides a more deterministic
	 * timestamp with respect to the caller.
	 */
	ts_nsec = local_clock();

	if (!printk_enter_irqsave(&irqflags))
		return 0;

	/*
	 * The sprintf needs to come first since the syslog prefix might be
	 * passed in as a parameter. An extra byte must be reserved so that
	 * later the vscnprintf() into the reserved buffer has room for the
	 * terminating '\0', which is not counted by vsnprintf().
	 */
	va_copy(args2, args);
	reserve_size = vsnprintf(&prefix_buf[0], sizeof(prefix_buf), fmt, args2) + 1;
	va_end(args2);

	if (reserve_size > LOG_LINE_MAX)
		reserve_size = LOG_LINE_MAX;

	/* Extract log level or control flags. */
	if (facility == 0)
		parse_prefix(&prefix_buf[0], &level, &lflags);

	if (level == LOGLEVEL_DEFAULT)
		level = default_message_loglevel;

	if (dev_info)
		lflags |= LOG_NEWLINE;

	if (lflags & LOG_CONT) {
		prb_rec_init_wr(&r, reserve_size);
		if (prb_reserve_in_last(&e, prb, &r, caller_id, LOG_LINE_MAX)) {
			seq = r.info->seq;
			text_len = printk_sprint(&r.text_buf[r.info->text_len], reserve_size,
						 facility, &lflags, fmt, args);
			r.info->text_len += text_len;

			if (lflags & LOG_NEWLINE) {
				r.info->flags |= LOG_NEWLINE;
				prb_final_commit(&e);
				final_commit = true;
			} else {
				prb_commit(&e);
			}

			ret = text_len;
			goto out;
		}
	}

	/*
	 * Explicitly initialize the record before every prb_reserve() call.
	 * prb_reserve_in_last() and prb_reserve() purposely invalidate the
	 * structure when they fail.
	 */
	prb_rec_init_wr(&r, reserve_size);
	if (!prb_reserve(&e, prb, &r)) {
		/* truncate the message if it is too long for empty buffer */
		truncate_msg(&reserve_size, &trunc_msg_len);

		prb_rec_init_wr(&r, reserve_size + trunc_msg_len);
		if (!prb_reserve(&e, prb, &r))
			goto out;
	}

	seq = r.info->seq;

	/* fill message */
	text_len = printk_sprint(&r.text_buf[0], reserve_size, facility, &lflags, fmt, args);
	if (trunc_msg_len)
		memcpy(&r.text_buf[text_len], trunc_msg, trunc_msg_len);
	r.info->text_len = text_len + trunc_msg_len;
	r.info->facility = facility;
	r.info->level = level & 7;
	r.info->flags = lflags & 0x1f;
	r.info->ts_nsec = ts_nsec;
	r.info->caller_id = caller_id;
	if (dev_info)
		memcpy(&r.info->dev_info, dev_info, sizeof(r.info->dev_info));

	/* A message without a trailing newline can be continued. */
	if (!(lflags & LOG_NEWLINE)) {
		prb_commit(&e);
	} else {
		prb_final_commit(&e);
		final_commit = true;
	}

	ret = text_len + trunc_msg_len;
out:
	/* only the kernel may perform synchronous printing */
	if (facility == 0 && final_commit && any_console_can_sync())
		print_sync_until(NULL, seq + 1);

	printk_exit_irqrestore(irqflags);
	return ret;
}

asmlinkage int vprintk_emit(int facility, int level,
			    const struct dev_printk_info *dev_info,
			    const char *fmt, va_list args)
{
	int printed_len;

	/* Suppress unimportant messages after panic happens */
	if (unlikely(suppress_printk))
		return 0;

	if (level == LOGLEVEL_SCHED)
		level = LOGLEVEL_DEFAULT;

	printed_len = vprintk_store(facility, level, dev_info, fmt, args);

	wake_up_klogd();
	return printed_len;
}
EXPORT_SYMBOL(vprintk_emit);

__printf(1, 0)
static int vprintk_default(const char *fmt, va_list args)
{
	return vprintk_emit(0, LOGLEVEL_DEFAULT, NULL, fmt, args);
}

__printf(1, 0)
static int vprintk_func(const char *fmt, va_list args)
{
#ifdef CONFIG_KGDB_KDB
	/* Allow to pass printk() to kdb but avoid a recursion. */
	if (unlikely(kdb_trap_printk && kdb_printf_cpu < 0))
		return vkdb_printf(KDB_MSGSRC_PRINTK, fmt, args);
#endif
	return vprintk_default(fmt, args);
}

asmlinkage int vprintk(const char *fmt, va_list args)
{
	return vprintk_func(fmt, args);
}
EXPORT_SYMBOL(vprintk);

/**
 * printk - print a kernel message
 * @fmt: format string
 *
 * This is printk(). It can be called from any context. We want it to work.
 *
 * We try to grab the console_lock. If we succeed, it's easy - we log the
 * output and call the console drivers.  If we fail to get the semaphore, we
 * place the output into the log buffer and return. The current holder of
 * the console_sem will notice the new output in console_unlock(); and will
 * send it to the consoles before releasing the lock.
 *
 * One effect of this deferred printing is that code which calls printk() and
 * then changes console_loglevel may break. This is because console_loglevel
 * is inspected when the actual printing occurs.
 *
 * See also:
 * printf(3)
 *
 * See the vsnprintf() documentation for format string extensions over C99.
 */
asmlinkage __visible int printk(const char *fmt, ...)
{
	va_list args;
	int r;

	va_start(args, fmt);
	r = vprintk_func(fmt, args);
	va_end(args);

	return r;
}
EXPORT_SYMBOL(printk);

static int printk_kthread_func(void *data)
{
	struct console *con = data;
	unsigned long dropped = 0;
	char *dropped_text = NULL;
	struct printk_info info;
	struct printk_record r;
	char *ext_text = NULL;
	size_t dropped_len;
	int ret = -ENOMEM;
	char *text = NULL;
	char *write_text;
	u64 printk_seq;
	size_t len;
	int error;
	u64 seq;

	if (con->flags & CON_EXTENDED) {
		ext_text = kmalloc(CONSOLE_EXT_LOG_MAX, GFP_KERNEL);
		if (!ext_text)
			goto out;
	}
	text = kmalloc(LOG_LINE_MAX + PREFIX_MAX, GFP_KERNEL);
	dropped_text = kmalloc(64, GFP_KERNEL);
	if (!text || !dropped_text)
		goto out;

	if (con->flags & CON_EXTENDED)
		write_text = ext_text;
	else
		write_text = text;

	seq = atomic64_read(&con->printk_seq);

	prb_rec_init_rd(&r, &info, text, LOG_LINE_MAX + PREFIX_MAX);

	for (;;) {
		error = wait_event_interruptible(log_wait,
				prb_read_valid(prb, seq, &r) || kthread_should_stop());

		if (kthread_should_stop())
			break;

		if (error)
			continue;

		if (seq != r.info->seq) {
			dropped += r.info->seq - seq;
			seq = r.info->seq;
		}

		seq++;

		if (!(con->flags & CON_ENABLED))
			continue;

		if (suppress_message_printing(r.info->level))
			continue;

		if (con->flags & CON_EXTENDED) {
			len = info_print_ext_header(ext_text,
				CONSOLE_EXT_LOG_MAX,
				r.info);
			len += msg_print_ext_body(ext_text + len,
				CONSOLE_EXT_LOG_MAX - len,
				&r.text_buf[0], r.info->text_len,
				&r.info->dev_info);
		} else {
			len = record_print_text(&r,
				console_msg_format & MSG_FORMAT_SYSLOG,
				printk_time);
		}

		printk_seq = atomic64_read(&con->printk_seq);

		console_lock();
		console_may_schedule = 0;

		if (kernel_sync_mode() && con->write_atomic) {
			console_unlock();
			break;
		}

		if (!(con->flags & CON_EXTENDED) && dropped) {
			dropped_len = snprintf(dropped_text, 64,
					       "** %lu printk messages dropped **\n",
					       dropped);
			dropped = 0;

			con->write(con, dropped_text, dropped_len);
			printk_delay(r.info->level);
		}

		con->write(con, write_text, len);
		if (len)
			printk_delay(r.info->level);

		atomic64_cmpxchg_relaxed(&con->printk_seq, printk_seq, seq);

		console_unlock();
	}
out:
	kfree(dropped_text);
	kfree(text);
	kfree(ext_text);
	pr_info("%sconsole [%s%d]: printing thread stopped\n",
		(con->flags & CON_BOOT) ? "boot" : "",
		con->name, con->index);
	return ret;
}

/* Must be called within console_lock(). */
static void start_printk_kthread(struct console *con)
{
	con->thread = kthread_run(printk_kthread_func, con,
				  "pr/%s%d", con->name, con->index);
	if (IS_ERR(con->thread)) {
		pr_err("%sconsole [%s%d]: unable to start printing thread\n",
			(con->flags & CON_BOOT) ? "boot" : "",
			con->name, con->index);
		return;
	}
	pr_info("%sconsole [%s%d]: printing thread started\n",
		(con->flags & CON_BOOT) ? "boot" : "",
		con->name, con->index);
}

/* protected by console_lock */
static bool kthreads_started;

/* Must be called within console_lock(). */
static void console_try_thread(struct console *con)
{
	if (kthreads_started) {
		start_printk_kthread(con);
		return;
	}

	/*
	 * The printing threads have not been started yet. If this console
	 * can print synchronously, print all unprinted messages.
	 */

	if (console_can_sync(con))
		print_sync_until(con, prb_next_seq(prb));
}

#else /* CONFIG_PRINTK */

#define printk_time		false

#define prb_read_valid(rb, seq, r)	false
#define prb_first_valid_seq(rb)		0
#define prb_next_seq(rb)		0

#define kernel_sync_mode()	false

#define console_try_thread(con)

#endif /* CONFIG_PRINTK */

#ifdef CONFIG_EARLY_PRINTK
struct console *early_console;

asmlinkage __visible void early_printk(const char *fmt, ...)
{
	va_list ap;
	char buf[512];
	int n;

	if (!early_console)
		return;

	va_start(ap, fmt);
	n = vscnprintf(buf, sizeof(buf), fmt, ap);
	va_end(ap);

	early_console->write(early_console, buf, n);
}
#endif

static int __add_preferred_console(char *name, int idx, char *options,
				   char *brl_options, bool user_specified)
{
	struct console_cmdline *c;
	int i;

	/*
	 *	See if this tty is not yet registered, and
	 *	if we have a slot free.
	 */
	for (i = 0, c = console_cmdline;
	     i < MAX_CMDLINECONSOLES && c->name[0];
	     i++, c++) {
		if (strcmp(c->name, name) == 0 && c->index == idx) {
			if (!brl_options)
				preferred_console = i;
			if (user_specified)
				c->user_specified = true;
			return 0;
		}
	}
	if (i == MAX_CMDLINECONSOLES)
		return -E2BIG;
	if (!brl_options)
		preferred_console = i;
	strlcpy(c->name, name, sizeof(c->name));
	c->options = options;
	c->user_specified = user_specified;
	braille_set_options(c, brl_options);

	c->index = idx;
	return 0;
}

static int __init console_msg_format_setup(char *str)
{
	if (!strcmp(str, "syslog"))
		console_msg_format = MSG_FORMAT_SYSLOG;
	if (!strcmp(str, "default"))
		console_msg_format = MSG_FORMAT_DEFAULT;
	return 1;
}
__setup("console_msg_format=", console_msg_format_setup);

/*
 * Set up a console.  Called via do_early_param() in init/main.c
 * for each "console=" parameter in the boot command line.
 */
static int __init console_setup(char *str)
{
	char buf[sizeof(console_cmdline[0].name) + 4]; /* 4 for "ttyS" */
	char *s, *options, *brl_options = NULL;
	int idx;

	if (str[0] == 0)
		return 1;

	if (_braille_console_setup(&str, &brl_options))
		return 1;

	/*
	 * Decode str into name, index, options.
	 */
	if (str[0] >= '0' && str[0] <= '9') {
		strcpy(buf, "ttyS");
		strncpy(buf + 4, str, sizeof(buf) - 5);
	} else {
		strncpy(buf, str, sizeof(buf) - 1);
	}
	buf[sizeof(buf) - 1] = 0;
	options = strchr(str, ',');
	if (options)
		*(options++) = 0;
#ifdef __sparc__
	if (!strcmp(str, "ttya"))
		strcpy(buf, "ttyS0");
	if (!strcmp(str, "ttyb"))
		strcpy(buf, "ttyS1");
#endif
	for (s = buf; *s; s++)
		if (isdigit(*s) || *s == ',')
			break;
	idx = simple_strtoul(s, NULL, 10);
	*s = 0;

	__add_preferred_console(buf, idx, options, brl_options, true);
	console_set_on_cmdline = 1;
	return 1;
}
__setup("console=", console_setup);

/**
 * add_preferred_console - add a device to the list of preferred consoles.
 * @name: device name
 * @idx: device index
 * @options: options for this console
 *
 * The last preferred console added will be used for kernel messages
 * and stdin/out/err for init.  Normally this is used by console_setup
 * above to handle user-supplied console arguments; however it can also
 * be used by arch-specific code either to override the user or more
 * commonly to provide a default console (ie from PROM variables) when
 * the user has not supplied one.
 */
int add_preferred_console(char *name, int idx, char *options)
{
	return __add_preferred_console(name, idx, options, NULL, false);
}

bool console_suspend_enabled = true;
EXPORT_SYMBOL(console_suspend_enabled);

static int __init console_suspend_disable(char *str)
{
	console_suspend_enabled = false;
	return 1;
}
__setup("no_console_suspend", console_suspend_disable);
module_param_named(console_suspend, console_suspend_enabled,
		bool, S_IRUGO | S_IWUSR);
MODULE_PARM_DESC(console_suspend, "suspend console during suspend"
	" and hibernate operations");

/**
 * suspend_console - suspend the console subsystem
 *
 * This disables printk() while we go into suspend states
 */
void suspend_console(void)
{
	if (!console_suspend_enabled)
		return;
	pr_info("Suspending console(s) (use no_console_suspend to debug)\n");
	console_lock();
	console_suspended = 1;
	up_console_sem();
}

void resume_console(void)
{
	if (!console_suspend_enabled)
		return;
	down_console_sem();
	console_suspended = 0;
	console_unlock();
}

/**
 * console_cpu_notify - print deferred console messages after CPU hotplug
 * @cpu: unused
 *
 * If printk() is called from a CPU that is not online yet, the messages
 * will be printed on the console only if there are CON_ANYTIME consoles.
 * This function is called when a new CPU comes online (or fails to come
 * up) or goes offline.
 */
static int console_cpu_notify(unsigned int cpu)
{
	if (!cpuhp_tasks_frozen) {
		/* If trylock fails, someone else is doing the printing */
		if (console_trylock())
			console_unlock();
	}
	return 0;
}

/**
 * console_lock - lock the console system for exclusive use.
 *
 * Acquires a lock which guarantees that the caller has
 * exclusive access to the console system and the console_drivers list.
 *
 * Can sleep, returns nothing.
 */
void console_lock(void)
{
	might_sleep();

	down_console_sem();
	if (console_suspended)
		return;
	console_locked = 1;
	console_may_schedule = 1;
}
EXPORT_SYMBOL(console_lock);

/**
 * console_trylock - try to lock the console system for exclusive use.
 *
 * Try to acquire a lock which guarantees that the caller has exclusive
 * access to the console system and the console_drivers list.
 *
 * returns 1 on success, and 0 on failure to acquire the lock.
 */
int console_trylock(void)
{
	if (down_trylock_console_sem())
		return 0;
	if (console_suspended) {
		up_console_sem();
		return 0;
	}
	console_locked = 1;
	console_may_schedule = 0;
	return 1;
}
EXPORT_SYMBOL(console_trylock);

int is_console_locked(void)
{
	return console_locked;
}
EXPORT_SYMBOL(is_console_locked);

/**
 * console_unlock - unlock the console system
 *
 * Releases the console_lock which the caller holds on the console system
 * and the console driver list.
 *
 * While the console_lock was held, console output may have been buffered
 * by printk().  If this is the case, console_unlock(); emits
 * the output prior to releasing the lock.
 *
 * If there is output waiting, we wake /dev/kmsg and syslog() users.
 *
 * console_unlock(); may be called from any context.
 */
void console_unlock(void)
{
	if (console_suspended) {
		up_console_sem();
		return;
	}

	console_locked = 0;

	up_console_sem();
}
EXPORT_SYMBOL(console_unlock);

/**
 * console_conditional_schedule - yield the CPU if required
 *
 * If the console code is currently allowed to sleep, and
 * if this CPU should yield the CPU to another task, do
 * so here.
 *
 * Must be called within console_lock();.
 */
void __sched console_conditional_schedule(void)
{
	if (console_may_schedule)
		cond_resched();
}
EXPORT_SYMBOL(console_conditional_schedule);

void console_unblank(void)
{
	struct console *c;

	/*
	 * console_unblank can no longer be called in interrupt context unless
	 * oops_in_progress is set to 1..
	 */
	if (oops_in_progress) {
		if (down_trylock_console_sem() != 0)
			return;
	} else
		console_lock();

	console_locked = 1;
	console_may_schedule = 0;
	for_each_console(c)
		if ((c->flags & CON_ENABLED) && c->unblank)
			c->unblank();
	console_unlock();
}

/**
 * console_flush_on_panic - flush console content on panic
 * @mode: flush all messages in buffer or just the pending ones
 *
 * Immediately output all pending messages no matter what.
 */
void console_flush_on_panic(enum con_flush_mode mode)
{
	struct console *c;
	u64 seq;

	if (!console_trylock())
		return;

	console_may_schedule = 0;

	if (mode == CONSOLE_REPLAY_ALL) {
		seq = prb_first_valid_seq(prb);
		for_each_console(c)
			atomic64_set(&c->printk_seq, seq);
	}

	console_unlock();
}

/*
 * Return the console tty driver structure and its associated index
 */
struct tty_driver *console_device(int *index)
{
	struct console *c;
	struct tty_driver *driver = NULL;

	console_lock();
	for_each_console(c) {
		if (!c->device)
			continue;
		driver = c->device(c, index);
		if (driver)
			break;
	}
	console_unlock();
	return driver;
}

/*
 * Prevent further output on the passed console device so that (for example)
 * serial drivers can disable console output before suspending a port, and can
 * re-enable output afterwards.
 */
void console_stop(struct console *console)
{
	console_lock();
	console->flags &= ~CON_ENABLED;
	console_unlock();
}
EXPORT_SYMBOL(console_stop);

void console_start(struct console *console)
{
	console_lock();
	console->flags |= CON_ENABLED;
	console_unlock();
}
EXPORT_SYMBOL(console_start);

static int __read_mostly keep_bootcon;

static int __init keep_bootcon_setup(char *str)
{
	keep_bootcon = 1;
	pr_info("debug: skip boot console de-registration.\n");

	return 0;
}

early_param("keep_bootcon", keep_bootcon_setup);

/*
 * This is called by register_console() to try to match
 * the newly registered console with any of the ones selected
 * by either the command line or add_preferred_console() and
 * setup/enable it.
 *
 * Care need to be taken with consoles that are statically
 * enabled such as netconsole
 */
static int try_enable_new_console(struct console *newcon, bool user_specified)
{
	struct console_cmdline *c;
	int i, err;

	for (i = 0, c = console_cmdline;
	     i < MAX_CMDLINECONSOLES && c->name[0];
	     i++, c++) {
		if (c->user_specified != user_specified)
			continue;
		if (!newcon->match ||
		    newcon->match(newcon, c->name, c->index, c->options) != 0) {
			/* default matching */
			BUILD_BUG_ON(sizeof(c->name) != sizeof(newcon->name));
			if (strcmp(c->name, newcon->name) != 0)
				continue;
			if (newcon->index >= 0 &&
			    newcon->index != c->index)
				continue;
			if (newcon->index < 0)
				newcon->index = c->index;

			if (_braille_register_console(newcon, c))
				return 0;

			if (newcon->setup &&
			    (err = newcon->setup(newcon, c->options)) != 0)
				return err;
		}
		newcon->flags |= CON_ENABLED;
		if (i == preferred_console) {
			newcon->flags |= CON_CONSDEV;
			has_preferred_console = true;
		}
		return 0;
	}

	/*
	 * Some consoles, such as pstore and netconsole, can be enabled even
	 * without matching. Accept the pre-enabled consoles only when match()
	 * and setup() had a chance to be called.
	 */
	if (newcon->flags & CON_ENABLED && c->user_specified ==	user_specified)
		return 0;

	return -ENOENT;
}

/*
 * The console driver calls this routine during kernel initialization
 * to register the console printing procedure with printk() and to
 * print any messages that were printed by the kernel before the
 * console driver was initialized.
 *
 * This can happen pretty early during the boot process (because of
 * early_printk) - sometimes before setup_arch() completes - be careful
 * of what kernel features are used - they may not be initialised yet.
 *
 * There are two types of consoles - bootconsoles (early_printk) and
 * "real" consoles (everything which is not a bootconsole) which are
 * handled differently.
 *  - Any number of bootconsoles can be registered at any time.
 *  - As soon as a "real" console is registered, all bootconsoles
 *    will be unregistered automatically.
 *  - Once a "real" console is registered, any attempt to register a
 *    bootconsoles will be rejected
 */
void register_console(struct console *newcon)
{
	struct console *bcon = NULL;
	int err;

	for_each_console(bcon) {
		if (WARN(bcon == newcon, "console '%s%d' already registered\n",
					 bcon->name, bcon->index))
			return;
	}

	/*
	 * before we register a new CON_BOOT console, make sure we don't
	 * already have a valid console
	 */
	if (newcon->flags & CON_BOOT) {
		for_each_console(bcon) {
			if (!(bcon->flags & CON_BOOT)) {
				pr_info("Too late to register bootconsole %s%d\n",
					newcon->name, newcon->index);
				return;
			}
		}
	}

	newcon->thread = NULL;

	if (console_drivers && console_drivers->flags & CON_BOOT)
		bcon = console_drivers;

	if (!has_preferred_console || bcon || !console_drivers)
		has_preferred_console = preferred_console >= 0;

	/*
	 *	See if we want to use this console driver. If we
	 *	didn't select a console we take the first one
	 *	that registers here.
	 */
	if (!has_preferred_console) {
		if (newcon->index < 0)
			newcon->index = 0;
		if (newcon->setup == NULL ||
		    newcon->setup(newcon, NULL) == 0) {
			newcon->flags |= CON_ENABLED;
			if (newcon->device) {
				newcon->flags |= CON_CONSDEV;
				has_preferred_console = true;
			}
		}
	}

	/* See if this console matches one we selected on the command line */
	err = try_enable_new_console(newcon, true);

	/* If not, try to match against the platform default(s) */
	if (err == -ENOENT)
		err = try_enable_new_console(newcon, false);

	/* printk() messages are not printed to the Braille console. */
	if (err || newcon->flags & CON_BRL)
		return;

	/*
	 * If we have a bootconsole, and are switching to a real console,
	 * don't print everything out again, since when the boot console, and
	 * the real console are the same physical device, it's annoying to
	 * see the beginning boot messages twice
	 */
	if (bcon && ((newcon->flags & (CON_CONSDEV | CON_BOOT)) == CON_CONSDEV)) {
		newcon->flags &= ~CON_PRINTBUFFER;
		newcon->flags |= CON_HANDOVER;
	}

	/*
	 *	Put this console in the list - keep the
	 *	preferred driver at the head of the list.
	 */
	console_lock();
	if ((newcon->flags & CON_CONSDEV) || console_drivers == NULL) {
		newcon->next = console_drivers;
		console_drivers = newcon;
		if (newcon->next)
			newcon->next->flags &= ~CON_CONSDEV;
		/* Ensure this flag is always set for the head of the list */
		newcon->flags |= CON_CONSDEV;
	} else {
		newcon->next = console_drivers->next;
		console_drivers->next = newcon;
	}

	if (newcon->flags & CON_EXTENDED)
		nr_ext_console_drivers++;

	if (newcon->flags & CON_PRINTBUFFER)
		atomic64_set(&newcon->printk_seq, 0);
	else
		atomic64_set(&newcon->printk_seq, prb_next_seq(prb));

	console_try_thread(newcon);
	console_unlock();
	console_sysfs_notify();

	/*
	 * By unregistering the bootconsoles after we enable the real console
	 * we get the "console xxx enabled" message on all the consoles -
	 * boot consoles, real consoles, etc - this is to ensure that end
	 * users know there might be something in the kernel's log buffer that
	 * went to the bootconsole (that they do not see on the real console)
	 */
	pr_info("%sconsole [%s%d] enabled\n",
		(newcon->flags & CON_BOOT) ? "boot" : "" ,
		newcon->name, newcon->index);
	if (bcon &&
	    ((newcon->flags & (CON_CONSDEV | CON_BOOT)) == CON_CONSDEV) &&
	    !keep_bootcon) {
		/* We need to iterate through all boot consoles, to make
		 * sure we print everything out, before we unregister them.
		 */
		for_each_console(bcon)
			if (bcon->flags & CON_BOOT)
				unregister_console(bcon);
	}
}
EXPORT_SYMBOL(register_console);

int unregister_console(struct console *console)
{
	struct console *con;
	int res;

	pr_info("%sconsole [%s%d] disabled\n",
		(console->flags & CON_BOOT) ? "boot" : "" ,
		console->name, console->index);

	res = _braille_unregister_console(console);
	if (res < 0)
		return res;
	if (res > 0)
		return 0;

	res = -ENODEV;
	console_lock();
	if (console_drivers == console) {
		console_drivers=console->next;
		res = 0;
	} else {
		for_each_console(con) {
			if (con->next == console) {
				con->next = console->next;
				res = 0;
				break;
			}
		}
	}

	if (res)
		goto out_disable_unlock;

	if (console->flags & CON_EXTENDED)
		nr_ext_console_drivers--;

	/*
	 * If this isn't the last console and it has CON_CONSDEV set, we
	 * need to set it on the next preferred console.
	 */
	if (console_drivers != NULL && console->flags & CON_CONSDEV)
		console_drivers->flags |= CON_CONSDEV;

	console->flags &= ~CON_ENABLED;
	console_unlock();
	console_sysfs_notify();

	if (console->thread && !IS_ERR(console->thread))
		kthread_stop(console->thread);

	if (console->exit)
		res = console->exit(console);

	return res;

out_disable_unlock:
	console->flags &= ~CON_ENABLED;
	console_unlock();

	return res;
}
EXPORT_SYMBOL(unregister_console);

/*
 * Initialize the console device. This is called *early*, so
 * we can't necessarily depend on lots of kernel help here.
 * Just do some early initializations, and do the complex setup
 * later.
 */
void __init console_init(void)
{
	int ret;
	initcall_t call;
	initcall_entry_t *ce;

	/* Setup the default TTY line discipline. */
	n_tty_init();

	/*
	 * set up the console device so that later boot sequences can
	 * inform about problems etc..
	 */
	ce = __con_initcall_start;
	trace_initcall_level("console");
	while (ce < __con_initcall_end) {
		call = initcall_from_entry(ce);
		trace_initcall_start(call);
		ret = call();
		trace_initcall_finish(call, ret);
		ce++;
	}
}

/*
 * Some boot consoles access data that is in the init section and which will
 * be discarded after the initcalls have been run. To make sure that no code
 * will access this data, unregister the boot consoles in a late initcall.
 *
 * If for some reason, such as deferred probe or the driver being a loadable
 * module, the real console hasn't registered yet at this point, there will
 * be a brief interval in which no messages are logged to the console, which
 * makes it difficult to diagnose problems that occur during this time.
 *
 * To mitigate this problem somewhat, only unregister consoles whose memory
 * intersects with the init section. Note that all other boot consoles will
 * get unregistred when the real preferred console is registered.
 */
static int __init printk_late_init(void)
{
	struct console *con;
	int ret;

	for_each_console(con) {
		if (!(con->flags & CON_BOOT))
			continue;

		/* Check addresses that might be used for enabled consoles. */
		if (init_section_intersects(con, sizeof(*con)) ||
		    init_section_contains(con->write, 0) ||
		    init_section_contains(con->read, 0) ||
		    init_section_contains(con->device, 0) ||
		    init_section_contains(con->unblank, 0) ||
		    init_section_contains(con->data, 0)) {
			/*
			 * Please, consider moving the reported consoles out
			 * of the init section.
			 */
			pr_warn("bootconsole [%s%d] uses init memory and must be disabled even before the real one is ready\n",
				con->name, con->index);
			unregister_console(con);
		}
	}

#ifdef CONFIG_PRINTK
	console_lock();
	for_each_console(con)
		start_printk_kthread(con);
	kthreads_started = true;
	console_unlock();
#endif

	ret = cpuhp_setup_state_nocalls(CPUHP_PRINTK_DEAD, "printk:dead", NULL,
					console_cpu_notify);
	WARN_ON(ret < 0);
	ret = cpuhp_setup_state_nocalls(CPUHP_AP_ONLINE_DYN, "printk:online",
					console_cpu_notify, NULL);
	WARN_ON(ret < 0);
	return 0;
}
late_initcall(printk_late_init);

#if defined CONFIG_PRINTK
/*
 * Delayed printk version, for scheduler-internal messages:
 */
#define PRINTK_PENDING_WAKEUP	0x01

static DEFINE_PER_CPU(int, printk_pending);

static void wake_up_klogd_work_func(struct irq_work *irq_work)
{
	int pending = __this_cpu_xchg(printk_pending, 0);

	if (pending & PRINTK_PENDING_WAKEUP)
		wake_up_interruptible_all(&log_wait);
}

static DEFINE_PER_CPU(struct irq_work, wake_up_klogd_work) = {
	.func = wake_up_klogd_work_func,
	.flags = ATOMIC_INIT(IRQ_WORK_LAZY),
};

void wake_up_klogd(void)
{
	if (!printk_percpu_data_ready())
		return;

	preempt_disable();
	if (waitqueue_active(&log_wait)) {
		this_cpu_or(printk_pending, PRINTK_PENDING_WAKEUP);
		irq_work_queue(this_cpu_ptr(&wake_up_klogd_work));
	}
	preempt_enable();
}

__printf(1, 0)
static int vprintk_deferred(const char *fmt, va_list args)
{
	return vprintk_emit(0, LOGLEVEL_DEFAULT, NULL, fmt, args);
}

int printk_deferred(const char *fmt, ...)
{
	va_list args;
	int r;

	va_start(args, fmt);
	r = vprintk_deferred(fmt, args);
	va_end(args);

	return r;
}

/*
 * printk rate limiting, lifted from the networking subsystem.
 *
 * This enforces a rate limit: not more than 10 kernel messages
 * every 5s to make a denial-of-service attack impossible.
 */
DEFINE_RATELIMIT_STATE(printk_ratelimit_state, 5 * HZ, 10);

int __printk_ratelimit(const char *func)
{
	return ___ratelimit(&printk_ratelimit_state, func);
}
EXPORT_SYMBOL(__printk_ratelimit);

/**
 * printk_timed_ratelimit - caller-controlled printk ratelimiting
 * @caller_jiffies: pointer to caller's state
 * @interval_msecs: minimum interval between prints
 *
 * printk_timed_ratelimit() returns true if more than @interval_msecs
 * milliseconds have elapsed since the last time printk_timed_ratelimit()
 * returned true.
 */
bool printk_timed_ratelimit(unsigned long *caller_jiffies,
			unsigned int interval_msecs)
{
	unsigned long elapsed = jiffies - *caller_jiffies;

	if (*caller_jiffies && elapsed <= msecs_to_jiffies(interval_msecs))
		return false;

	*caller_jiffies = jiffies;
	return true;
}
EXPORT_SYMBOL(printk_timed_ratelimit);

static DEFINE_SPINLOCK(dump_list_lock);
static LIST_HEAD(dump_list);

/**
 * kmsg_dump_register - register a kernel log dumper.
 * @dumper: pointer to the kmsg_dumper structure
 *
 * Adds a kernel log dumper to the system. The dump callback in the
 * structure will be called when the kernel oopses or panics and must be
 * set. Returns zero on success and %-EINVAL or %-EBUSY otherwise.
 */
int kmsg_dump_register(struct kmsg_dumper *dumper)
{
	unsigned long flags;
	int err = -EBUSY;

	/* The dump callback needs to be set */
	if (!dumper->dump)
		return -EINVAL;

	spin_lock_irqsave(&dump_list_lock, flags);
	/* Don't allow registering multiple times */
	if (!dumper->registered) {
		dumper->registered = 1;
		list_add_tail_rcu(&dumper->list, &dump_list);
		err = 0;
	}
	spin_unlock_irqrestore(&dump_list_lock, flags);

	return err;
}
EXPORT_SYMBOL_GPL(kmsg_dump_register);

/**
 * kmsg_dump_unregister - unregister a kmsg dumper.
 * @dumper: pointer to the kmsg_dumper structure
 *
 * Removes a dump device from the system. Returns zero on success and
 * %-EINVAL otherwise.
 */
int kmsg_dump_unregister(struct kmsg_dumper *dumper)
{
	unsigned long flags;
	int err = -EINVAL;

	spin_lock_irqsave(&dump_list_lock, flags);
	if (dumper->registered) {
		dumper->registered = 0;
		list_del_rcu(&dumper->list);
		err = 0;
	}
	spin_unlock_irqrestore(&dump_list_lock, flags);
	synchronize_rcu();

	return err;
}
EXPORT_SYMBOL_GPL(kmsg_dump_unregister);

static bool always_kmsg_dump;
module_param_named(always_kmsg_dump, always_kmsg_dump, bool, S_IRUGO | S_IWUSR);

const char *kmsg_dump_reason_str(enum kmsg_dump_reason reason)
{
	switch (reason) {
	case KMSG_DUMP_PANIC:
		return "Panic";
	case KMSG_DUMP_OOPS:
		return "Oops";
	case KMSG_DUMP_EMERG:
		return "Emergency";
	case KMSG_DUMP_SHUTDOWN:
		return "Shutdown";
	default:
		return "Unknown";
	}
}
EXPORT_SYMBOL_GPL(kmsg_dump_reason_str);

/**
 * kmsg_dump - dump kernel log to kernel message dumpers.
 * @reason: the reason (oops, panic etc) for dumping
 *
 * Call each of the registered dumper's dump() callback, which can
 * retrieve the kmsg records with kmsg_dump_get_line() or
 * kmsg_dump_get_buffer().
 */
void kmsg_dump(enum kmsg_dump_reason reason)
{
	struct kmsg_dumper *dumper;

	if (!oops_in_progress) {
		/*
		 * If atomic consoles are available, activate kernel sync mode
		 * to make sure any final messages are visible. The trailing
		 * printk message is important to flush any pending messages.
		 */
		if (have_atomic_console()) {
			sync_mode = true;
			pr_info("enabled sync mode\n");
		}

		/*
		 * Give the printing threads time to flush, allowing up to
		 * 1s of no printing forward progress before giving up.
		 */
		pr_flush(1000, true);
	}

	rcu_read_lock();
	list_for_each_entry_rcu(dumper, &dump_list, list) {
		enum kmsg_dump_reason max_reason = dumper->max_reason;
		struct kmsg_dumper dumper_copy;

		/*
		 * If client has not provided a specific max_reason, default
		 * to KMSG_DUMP_OOPS, unless always_kmsg_dump was set.
		 */
		if (max_reason == KMSG_DUMP_UNDEF) {
			max_reason = always_kmsg_dump ? KMSG_DUMP_MAX :
							KMSG_DUMP_OOPS;
		}
		if (reason > max_reason)
			continue;

		/*
		 * Invoke a copy of the dumper to iterate over the records.
		 * This allows kmsg_dump() to be called simultaneously on
		 * multiple CPUs.
		 */

		memcpy(&dumper_copy, dumper, sizeof(dumper_copy));
		INIT_LIST_HEAD(&dumper_copy.list);
		dumper_copy.active = true;

		kmsg_dump_rewind_nolock(&dumper_copy);
		dumper_copy.dump(&dumper_copy, reason);
	}
	rcu_read_unlock();
}

/**
 * kmsg_dump_get_line_nolock - retrieve one kmsg log line (unlocked version)
 * @dumper: registered kmsg dumper
 * @syslog: include the "<4>" prefixes
 * @line: buffer to copy the line to
 * @size: maximum size of the buffer
 * @len: length of line placed into buffer
 *
 * Start at the beginning of the kmsg buffer, with the oldest kmsg
 * record, and copy one record into the provided buffer.
 *
 * Consecutive calls will return the next available record moving
 * towards the end of the buffer with the youngest messages.
 *
 * A return value of FALSE indicates that there are no more records to
 * read.
 *
 * The function is similar to kmsg_dump_get_line(), but grabs no locks.
 */
bool kmsg_dump_get_line_nolock(struct kmsg_dumper *dumper, bool syslog,
			       char *line, size_t size, size_t *len)
{
	struct printk_info info;
	unsigned int line_count;
	struct printk_record r;
	size_t l = 0;
	bool ret = false;

	prb_rec_init_rd(&r, &info, line, size);

	if (!dumper->active)
		goto out;

	/* Read text or count text lines? */
	if (line) {
		if (!prb_read_valid(prb, dumper->cur_seq, &r))
			goto out;
		l = record_print_text(&r, syslog, printk_time);
	} else {
		if (!prb_read_valid_info(prb, dumper->cur_seq,
					 &info, &line_count)) {
			goto out;
		}
		l = get_record_print_text_size(&info, line_count, syslog,
					       printk_time);

	}

	dumper->cur_seq = r.info->seq + 1;
	ret = true;
out:
	if (len)
		*len = l;
	return ret;
}

/**
 * kmsg_dump_get_line - retrieve one kmsg log line
 * @dumper: registered kmsg dumper
 * @syslog: include the "<4>" prefixes
 * @line: buffer to copy the line to
 * @size: maximum size of the buffer
 * @len: length of line placed into buffer
 *
 * Start at the beginning of the kmsg buffer, with the oldest kmsg
 * record, and copy one record into the provided buffer.
 *
 * Consecutive calls will return the next available record moving
 * towards the end of the buffer with the youngest messages.
 *
 * A return value of FALSE indicates that there are no more records to
 * read.
 */
bool kmsg_dump_get_line(struct kmsg_dumper *dumper, bool syslog,
			char *line, size_t size, size_t *len)
{
	return kmsg_dump_get_line_nolock(dumper, syslog, line, size, len);
}
EXPORT_SYMBOL_GPL(kmsg_dump_get_line);

/**
 * kmsg_dump_get_buffer - copy kmsg log lines
 * @dumper: registered kmsg dumper
 * @syslog: include the "<4>" prefixes
 * @buf: buffer to copy the line to
 * @size: maximum size of the buffer
 * @len: length of line placed into buffer
 *
 * Start at the end of the kmsg buffer and fill the provided buffer
 * with as many of the *youngest* kmsg records that fit into it.
 * If the buffer is large enough, all available kmsg records will be
 * copied with a single call.
 *
 * Consecutive calls will fill the buffer with the next block of
 * available older records, not including the earlier retrieved ones.
 *
 * A return value of FALSE indicates that there are no more records to
 * read.
 */
bool kmsg_dump_get_buffer(struct kmsg_dumper *dumper, bool syslog,
			  char *buf, size_t size, size_t *len_out)
{
	struct printk_info info;
	unsigned int line_count;
	struct printk_record r;
	u64 seq;
	u64 next_seq;
	size_t len = 0;
	bool ret = false;
	bool time = printk_time;

	if (!dumper->active || !buf || !size)
		goto out;

	if (dumper->cur_seq < prb_first_valid_seq(prb)) {
		/* messages are gone, move to first available one */
		dumper->cur_seq = prb_first_valid_seq(prb);
	}

	/* last entry */
	if (dumper->cur_seq >= dumper->next_seq)
		goto out;

	/*
	 * Find first record that fits, including all following records,
	 * into the user-provided buffer for this dump.
	 */

	prb_for_each_info(dumper->cur_seq, prb, seq, &info, &line_count) {
		if (info.seq >= dumper->next_seq)
			break;
<<<<<<< HEAD
		len += get_record_print_text_size(&info, line_count, true, time);
=======
		l += get_record_print_text_size(&info, line_count, syslog, time);
		seq = r.info->seq + 1;
>>>>>>> 05f6d2aa
	}

	/*
	 * Move first record forward until length fits into the buffer. Ignore
	 * newest messages that were not counted in the above cycle. Messages
	 * might appear and get lost in the meantime. This is the best effort
	 * that prevents an infinite loop.
	 */
	prb_for_each_info(dumper->cur_seq, prb, seq, &info, &line_count) {
		if (len <= size || info.seq >= dumper->next_seq)
			break;
<<<<<<< HEAD
		len -= get_record_print_text_size(&info, line_count, true, time);
=======
		l -= get_record_print_text_size(&info, line_count, syslog, time);
		seq = r.info->seq + 1;
>>>>>>> 05f6d2aa
	}

	/* Keep track of the last message for the next iteration. */
	next_seq = seq;

	prb_rec_init_rd(&r, &info, buf, size);

	len = 0;
	prb_for_each_record(seq, prb, seq, &r) {
		if (r.info->seq >= dumper->next_seq)
			break;

		len += record_print_text(&r, syslog, time);

		/* Adjust record to store to remaining buffer space. */
		prb_rec_init_rd(&r, &info, buf + len, size - len);
	}

	dumper->next_seq = next_seq;
	ret = true;
out:
	if (len_out)
		*len_out = len;
	return ret;
}
EXPORT_SYMBOL_GPL(kmsg_dump_get_buffer);

/**
 * kmsg_dump_rewind_nolock - reset the iterator (unlocked version)
 * @dumper: registered kmsg dumper
 *
 * Reset the dumper's iterator so that kmsg_dump_get_line() and
 * kmsg_dump_get_buffer() can be called again and used multiple
 * times within the same dumper.dump() callback.
 *
 * The function is similar to kmsg_dump_rewind(), but grabs no locks.
 */
void kmsg_dump_rewind_nolock(struct kmsg_dumper *dumper)
{
	dumper->cur_seq = latched_seq_read_nolock(&clear_seq);
	dumper->next_seq = prb_next_seq(prb);
}

/**
 * kmsg_dump_rewind - reset the iterator
 * @dumper: registered kmsg dumper
 *
 * Reset the dumper's iterator so that kmsg_dump_get_line() and
 * kmsg_dump_get_buffer() can be called again and used multiple
 * times within the same dumper.dump() callback.
 */
void kmsg_dump_rewind(struct kmsg_dumper *dumper)
{
	kmsg_dump_rewind_nolock(dumper);
}
EXPORT_SYMBOL_GPL(kmsg_dump_rewind);

#endif

struct prb_cpulock {
	atomic_t owner;
	unsigned long __percpu *irqflags;
};

#define DECLARE_STATIC_PRINTKRB_CPULOCK(name)				\
static DEFINE_PER_CPU(unsigned long, _##name##_percpu_irqflags);	\
static struct prb_cpulock name = {					\
	.owner = ATOMIC_INIT(-1),					\
	.irqflags = &_##name##_percpu_irqflags,				\
}

static bool __prb_trylock(struct prb_cpulock *cpu_lock,
			  unsigned int *cpu_store)
{
	unsigned long *flags;
	unsigned int cpu;

	cpu = get_cpu();

	*cpu_store = atomic_read(&cpu_lock->owner);
	/* memory barrier to ensure the current lock owner is visible */
	smp_rmb();
	if (*cpu_store == -1) {
		flags = per_cpu_ptr(cpu_lock->irqflags, cpu);
		local_irq_save(*flags);
		if (atomic_try_cmpxchg_acquire(&cpu_lock->owner,
					       cpu_store, cpu)) {
			return true;
		}
		local_irq_restore(*flags);
	} else if (*cpu_store == cpu) {
		return true;
	}

	put_cpu();
	return false;
}

/*
 * prb_lock: Perform a processor-reentrant spin lock.
 * @cpu_lock: A pointer to the lock object.
 * @cpu_store: A "flags" pointer to store lock status information.
 *
 * If no processor has the lock, the calling processor takes the lock and
 * becomes the owner. If the calling processor is already the owner of the
 * lock, this function succeeds immediately. If lock is locked by another
 * processor, this function spins until the calling processor becomes the
 * owner.
 *
 * It is safe to call this function from any context and state.
 */
static void prb_lock(struct prb_cpulock *cpu_lock, unsigned int *cpu_store)
{
	for (;;) {
		if (__prb_trylock(cpu_lock, cpu_store))
			break;
		cpu_relax();
	}
}

/*
 * prb_unlock: Perform a processor-reentrant spin unlock.
 * @cpu_lock: A pointer to the lock object.
 * @cpu_store: A "flags" object storing lock status information.
 *
 * Release the lock. The calling processor must be the owner of the lock.
 *
 * It is safe to call this function from any context and state.
 */
static void prb_unlock(struct prb_cpulock *cpu_lock, unsigned int cpu_store)
{
	unsigned long *flags;
	unsigned int cpu;

	cpu = atomic_read(&cpu_lock->owner);
	atomic_set_release(&cpu_lock->owner, cpu_store);

	if (cpu_store == -1) {
		flags = per_cpu_ptr(cpu_lock->irqflags, cpu);
		local_irq_restore(*flags);
	}

	put_cpu();
}

DECLARE_STATIC_PRINTKRB_CPULOCK(printk_cpulock);

void console_atomic_lock(unsigned int *flags)
{
	prb_lock(&printk_cpulock, flags);
}
EXPORT_SYMBOL(console_atomic_lock);

void console_atomic_unlock(unsigned int flags)
{
	prb_unlock(&printk_cpulock, flags);
}
EXPORT_SYMBOL(console_atomic_unlock);

static void pr_msleep(bool may_sleep, int ms)
{
	if (may_sleep) {
		msleep(ms);
	} else {
		while (ms--)
			udelay(1000);
	}
}

/**
 * pr_flush() - Wait for printing threads to catch up.
 *
 * @timeout_ms:        The maximum time (in ms) to wait.
 * @reset_on_progress: Reset the timeout if forward progress is seen.
 *
 * A value of 0 for @timeout_ms means no waiting will occur. A value of -1
 * represents infinite waiting.
 *
 * If @reset_on_progress is true, the timeout will be reset whenever any
 * printer has been seen to make some forward progress.
 *
 * Context: Any context.
 * Return: true if all enabled printers are caught up.
 */
bool pr_flush(int timeout_ms, bool reset_on_progress)
{
	int remaining = timeout_ms;
	struct console *con;
	u64 last_diff = 0;
	bool may_sleep;
	u64 printk_seq;
	u64 diff;
	u64 seq;

	may_sleep = (preemptible() && !in_softirq());

	seq = prb_next_seq(prb);

	for (;;) {
		diff = 0;

		for_each_console(con) {
			if (!(con->flags & CON_ENABLED))
				continue;
			printk_seq = atomic64_read(&con->printk_seq);
			if (printk_seq < seq)
				diff += seq - printk_seq;
		}

		if (diff != last_diff && reset_on_progress)
			remaining = timeout_ms;

		if (!diff || remaining == 0)
			break;

		if (remaining < 0) {
			pr_msleep(may_sleep, 100);
		} else if (remaining < 100) {
			pr_msleep(may_sleep, remaining);
			remaining = 0;
		} else {
			pr_msleep(may_sleep, 100);
			remaining -= 100;
		}

		last_diff = diff;
	}

	return (diff == 0);
}
EXPORT_SYMBOL(pr_flush);<|MERGE_RESOLUTION|>--- conflicted
+++ resolved
@@ -3374,12 +3374,7 @@
 	prb_for_each_info(dumper->cur_seq, prb, seq, &info, &line_count) {
 		if (info.seq >= dumper->next_seq)
 			break;
-<<<<<<< HEAD
-		len += get_record_print_text_size(&info, line_count, true, time);
-=======
-		l += get_record_print_text_size(&info, line_count, syslog, time);
-		seq = r.info->seq + 1;
->>>>>>> 05f6d2aa
+		len += get_record_print_text_size(&info, line_count, syslog, time);
 	}
 
 	/*
@@ -3391,12 +3386,7 @@
 	prb_for_each_info(dumper->cur_seq, prb, seq, &info, &line_count) {
 		if (len <= size || info.seq >= dumper->next_seq)
 			break;
-<<<<<<< HEAD
-		len -= get_record_print_text_size(&info, line_count, true, time);
-=======
-		l -= get_record_print_text_size(&info, line_count, syslog, time);
-		seq = r.info->seq + 1;
->>>>>>> 05f6d2aa
+		len -= get_record_print_text_size(&info, line_count, syslog, time);
 	}
 
 	/* Keep track of the last message for the next iteration. */
