/*
 *  linux/kernel/timer.c
 *
 *  Kernel internal timers, basic process system calls
 *
 *  Copyright (C) 1991, 1992  Linus Torvalds
 *
 *  1997-01-28  Modified by Finn Arne Gangstad to make timers scale better.
 *
 *  1997-09-10  Updated NTP code according to technical memorandum Jan '96
 *              "A Kernel Model for Precision Timekeeping" by Dave Mills
 *  1998-12-24  Fixed a xtime SMP race (we need the xtime_lock rw spinlock to
 *              serialize accesses to xtime/lost_ticks).
 *                              Copyright (C) 1998  Andrea Arcangeli
 *  1999-03-10  Improved NTP compatibility by Ulrich Windl
 *  2002-05-31	Move sys_sysinfo here and make its locking sane, Robert Love
 *  2000-10-05  Implemented scalable SMP per-CPU timer handling.
 *                              Copyright (C) 2000, 2001, 2002  Ingo Molnar
 *              Designed by David S. Miller, Alexey Kuznetsov and Ingo Molnar
 */

#include <linux/kernel_stat.h>
#include <linux/export.h>
#include <linux/interrupt.h>
#include <linux/percpu.h>
#include <linux/init.h>
#include <linux/mm.h>
#include <linux/swap.h>
#include <linux/pid_namespace.h>
#include <linux/notifier.h>
#include <linux/thread_info.h>
#include <linux/time.h>
#include <linux/jiffies.h>
#include <linux/posix-timers.h>
#include <linux/cpu.h>
#include <linux/syscalls.h>
#include <linux/delay.h>
#include <linux/tick.h>
#include <linux/kallsyms.h>
#include <linux/irq_work.h>
#include <linux/sched.h>
#include <linux/slab.h>

#include <asm/uaccess.h>
#include <asm/unistd.h>
#include <asm/div64.h>
#include <asm/timex.h>
#include <asm/io.h>

#define CREATE_TRACE_POINTS
#include <trace/events/timer.h>

u64 jiffies_64 __cacheline_aligned_in_smp = INITIAL_JIFFIES;

EXPORT_SYMBOL(jiffies_64);

/*
 * per-CPU timer vector definitions:
 */
#define TVN_BITS (CONFIG_BASE_SMALL ? 4 : 6)
#define TVR_BITS (CONFIG_BASE_SMALL ? 6 : 8)
#define TVN_SIZE (1 << TVN_BITS)
#define TVR_SIZE (1 << TVR_BITS)
#define TVN_MASK (TVN_SIZE - 1)
#define TVR_MASK (TVR_SIZE - 1)
#define MAX_TVAL ((unsigned long)((1ULL << (TVR_BITS + 4*TVN_BITS)) - 1))

struct tvec {
	struct list_head vec[TVN_SIZE];
};

struct tvec_root {
	struct list_head vec[TVR_SIZE];
};

struct tvec_base {
	spinlock_t lock;
	struct timer_list *running_timer;
#ifdef CONFIG_PREEMPT_RT_FULL
	wait_queue_head_t wait_for_running_timer;
#endif
	unsigned long timer_jiffies;
	unsigned long next_timer;
	unsigned long active_timers;
	struct tvec_root tv1;
	struct tvec tv2;
	struct tvec tv3;
	struct tvec tv4;
	struct tvec tv5;
} ____cacheline_aligned;

struct tvec_base boot_tvec_bases;
EXPORT_SYMBOL(boot_tvec_bases);
static DEFINE_PER_CPU(struct tvec_base *, tvec_bases) = &boot_tvec_bases;

/* Functions below help us manage 'deferrable' flag */
static inline unsigned int tbase_get_deferrable(struct tvec_base *base)
{
	return ((unsigned int)(unsigned long)base & TIMER_DEFERRABLE);
}

static inline unsigned int tbase_get_irqsafe(struct tvec_base *base)
{
	return ((unsigned int)(unsigned long)base & TIMER_IRQSAFE);
}

static inline struct tvec_base *tbase_get_base(struct tvec_base *base)
{
	return ((struct tvec_base *)((unsigned long)base & ~TIMER_FLAG_MASK));
}

static inline void
timer_set_base(struct timer_list *timer, struct tvec_base *new_base)
{
	unsigned long flags = (unsigned long)timer->base & TIMER_FLAG_MASK;

	timer->base = (struct tvec_base *)((unsigned long)(new_base) | flags);
}

static unsigned long round_jiffies_common(unsigned long j, int cpu,
		bool force_up)
{
	int rem;
	unsigned long original = j;

	/*
	 * We don't want all cpus firing their timers at once hitting the
	 * same lock or cachelines, so we skew each extra cpu with an extra
	 * 3 jiffies. This 3 jiffies came originally from the mm/ code which
	 * already did this.
	 * The skew is done by adding 3*cpunr, then round, then subtract this
	 * extra offset again.
	 */
	j += cpu * 3;

	rem = j % HZ;

	/*
	 * If the target jiffie is just after a whole second (which can happen
	 * due to delays of the timer irq, long irq off times etc etc) then
	 * we should round down to the whole second, not up. Use 1/4th second
	 * as cutoff for this rounding as an extreme upper bound for this.
	 * But never round down if @force_up is set.
	 */
	if (rem < HZ/4 && !force_up) /* round down */
		j = j - rem;
	else /* round up */
		j = j - rem + HZ;

	/* now that we have rounded, subtract the extra skew again */
	j -= cpu * 3;

	/*
	 * Make sure j is still in the future. Otherwise return the
	 * unmodified value.
	 */
	return time_is_after_jiffies(j) ? j : original;
}

/**
 * __round_jiffies - function to round jiffies to a full second
 * @j: the time in (absolute) jiffies that should be rounded
 * @cpu: the processor number on which the timeout will happen
 *
 * __round_jiffies() rounds an absolute time in the future (in jiffies)
 * up or down to (approximately) full seconds. This is useful for timers
 * for which the exact time they fire does not matter too much, as long as
 * they fire approximately every X seconds.
 *
 * By rounding these timers to whole seconds, all such timers will fire
 * at the same time, rather than at various times spread out. The goal
 * of this is to have the CPU wake up less, which saves power.
 *
 * The exact rounding is skewed for each processor to avoid all
 * processors firing at the exact same time, which could lead
 * to lock contention or spurious cache line bouncing.
 *
 * The return value is the rounded version of the @j parameter.
 */
unsigned long __round_jiffies(unsigned long j, int cpu)
{
	return round_jiffies_common(j, cpu, false);
}
EXPORT_SYMBOL_GPL(__round_jiffies);

/**
 * __round_jiffies_relative - function to round jiffies to a full second
 * @j: the time in (relative) jiffies that should be rounded
 * @cpu: the processor number on which the timeout will happen
 *
 * __round_jiffies_relative() rounds a time delta  in the future (in jiffies)
 * up or down to (approximately) full seconds. This is useful for timers
 * for which the exact time they fire does not matter too much, as long as
 * they fire approximately every X seconds.
 *
 * By rounding these timers to whole seconds, all such timers will fire
 * at the same time, rather than at various times spread out. The goal
 * of this is to have the CPU wake up less, which saves power.
 *
 * The exact rounding is skewed for each processor to avoid all
 * processors firing at the exact same time, which could lead
 * to lock contention or spurious cache line bouncing.
 *
 * The return value is the rounded version of the @j parameter.
 */
unsigned long __round_jiffies_relative(unsigned long j, int cpu)
{
	unsigned long j0 = jiffies;

	/* Use j0 because jiffies might change while we run */
	return round_jiffies_common(j + j0, cpu, false) - j0;
}
EXPORT_SYMBOL_GPL(__round_jiffies_relative);

/**
 * round_jiffies - function to round jiffies to a full second
 * @j: the time in (absolute) jiffies that should be rounded
 *
 * round_jiffies() rounds an absolute time in the future (in jiffies)
 * up or down to (approximately) full seconds. This is useful for timers
 * for which the exact time they fire does not matter too much, as long as
 * they fire approximately every X seconds.
 *
 * By rounding these timers to whole seconds, all such timers will fire
 * at the same time, rather than at various times spread out. The goal
 * of this is to have the CPU wake up less, which saves power.
 *
 * The return value is the rounded version of the @j parameter.
 */
unsigned long round_jiffies(unsigned long j)
{
	return round_jiffies_common(j, raw_smp_processor_id(), false);
}
EXPORT_SYMBOL_GPL(round_jiffies);

/**
 * round_jiffies_relative - function to round jiffies to a full second
 * @j: the time in (relative) jiffies that should be rounded
 *
 * round_jiffies_relative() rounds a time delta  in the future (in jiffies)
 * up or down to (approximately) full seconds. This is useful for timers
 * for which the exact time they fire does not matter too much, as long as
 * they fire approximately every X seconds.
 *
 * By rounding these timers to whole seconds, all such timers will fire
 * at the same time, rather than at various times spread out. The goal
 * of this is to have the CPU wake up less, which saves power.
 *
 * The return value is the rounded version of the @j parameter.
 */
unsigned long round_jiffies_relative(unsigned long j)
{
	return __round_jiffies_relative(j, raw_smp_processor_id());
}
EXPORT_SYMBOL_GPL(round_jiffies_relative);

/**
 * __round_jiffies_up - function to round jiffies up to a full second
 * @j: the time in (absolute) jiffies that should be rounded
 * @cpu: the processor number on which the timeout will happen
 *
 * This is the same as __round_jiffies() except that it will never
 * round down.  This is useful for timeouts for which the exact time
 * of firing does not matter too much, as long as they don't fire too
 * early.
 */
unsigned long __round_jiffies_up(unsigned long j, int cpu)
{
	return round_jiffies_common(j, cpu, true);
}
EXPORT_SYMBOL_GPL(__round_jiffies_up);

/**
 * __round_jiffies_up_relative - function to round jiffies up to a full second
 * @j: the time in (relative) jiffies that should be rounded
 * @cpu: the processor number on which the timeout will happen
 *
 * This is the same as __round_jiffies_relative() except that it will never
 * round down.  This is useful for timeouts for which the exact time
 * of firing does not matter too much, as long as they don't fire too
 * early.
 */
unsigned long __round_jiffies_up_relative(unsigned long j, int cpu)
{
	unsigned long j0 = jiffies;

	/* Use j0 because jiffies might change while we run */
	return round_jiffies_common(j + j0, cpu, true) - j0;
}
EXPORT_SYMBOL_GPL(__round_jiffies_up_relative);

/**
 * round_jiffies_up - function to round jiffies up to a full second
 * @j: the time in (absolute) jiffies that should be rounded
 *
 * This is the same as round_jiffies() except that it will never
 * round down.  This is useful for timeouts for which the exact time
 * of firing does not matter too much, as long as they don't fire too
 * early.
 */
unsigned long round_jiffies_up(unsigned long j)
{
	return round_jiffies_common(j, raw_smp_processor_id(), true);
}
EXPORT_SYMBOL_GPL(round_jiffies_up);

/**
 * round_jiffies_up_relative - function to round jiffies up to a full second
 * @j: the time in (relative) jiffies that should be rounded
 *
 * This is the same as round_jiffies_relative() except that it will never
 * round down.  This is useful for timeouts for which the exact time
 * of firing does not matter too much, as long as they don't fire too
 * early.
 */
unsigned long round_jiffies_up_relative(unsigned long j)
{
	return __round_jiffies_up_relative(j, raw_smp_processor_id());
}
EXPORT_SYMBOL_GPL(round_jiffies_up_relative);

/**
 * set_timer_slack - set the allowed slack for a timer
 * @timer: the timer to be modified
 * @slack_hz: the amount of time (in jiffies) allowed for rounding
 *
 * Set the amount of time, in jiffies, that a certain timer has
 * in terms of slack. By setting this value, the timer subsystem
 * will schedule the actual timer somewhere between
 * the time mod_timer() asks for, and that time plus the slack.
 *
 * By setting the slack to -1, a percentage of the delay is used
 * instead.
 */
void set_timer_slack(struct timer_list *timer, int slack_hz)
{
	timer->slack = slack_hz;
}
EXPORT_SYMBOL_GPL(set_timer_slack);

static void
__internal_add_timer(struct tvec_base *base, struct timer_list *timer)
{
	unsigned long expires = timer->expires;
	unsigned long idx = expires - base->timer_jiffies;
	struct list_head *vec;

	if (idx < TVR_SIZE) {
		int i = expires & TVR_MASK;
		vec = base->tv1.vec + i;
	} else if (idx < 1 << (TVR_BITS + TVN_BITS)) {
		int i = (expires >> TVR_BITS) & TVN_MASK;
		vec = base->tv2.vec + i;
	} else if (idx < 1 << (TVR_BITS + 2 * TVN_BITS)) {
		int i = (expires >> (TVR_BITS + TVN_BITS)) & TVN_MASK;
		vec = base->tv3.vec + i;
	} else if (idx < 1 << (TVR_BITS + 3 * TVN_BITS)) {
		int i = (expires >> (TVR_BITS + 2 * TVN_BITS)) & TVN_MASK;
		vec = base->tv4.vec + i;
	} else if ((signed long) idx < 0) {
		/*
		 * Can happen if you add a timer with expires == jiffies,
		 * or you set a timer to go off in the past
		 */
		vec = base->tv1.vec + (base->timer_jiffies & TVR_MASK);
	} else {
		int i;
		/* If the timeout is larger than MAX_TVAL (on 64-bit
		 * architectures or with CONFIG_BASE_SMALL=1) then we
		 * use the maximum timeout.
		 */
		if (idx > MAX_TVAL) {
			idx = MAX_TVAL;
			expires = idx + base->timer_jiffies;
		}
		i = (expires >> (TVR_BITS + 3 * TVN_BITS)) & TVN_MASK;
		vec = base->tv5.vec + i;
	}
	/*
	 * Timers are FIFO:
	 */
	list_add_tail(&timer->entry, vec);
}

static void internal_add_timer(struct tvec_base *base, struct timer_list *timer)
{
	__internal_add_timer(base, timer);
	/*
	 * Update base->active_timers and base->next_timer
	 */
	if (!tbase_get_deferrable(timer->base)) {
		if (time_before(timer->expires, base->next_timer))
			base->next_timer = timer->expires;
		base->active_timers++;
	}
}

#ifdef CONFIG_TIMER_STATS
void __timer_stats_timer_set_start_info(struct timer_list *timer, void *addr)
{
	if (timer->start_site)
		return;

	timer->start_site = addr;
	memcpy(timer->start_comm, current->comm, TASK_COMM_LEN);
	timer->start_pid = current->pid;
}

static void timer_stats_account_timer(struct timer_list *timer)
{
	unsigned int flag = 0;

	if (likely(!timer->start_site))
		return;
	if (unlikely(tbase_get_deferrable(timer->base)))
		flag |= TIMER_STATS_FLAG_DEFERRABLE;

	timer_stats_update_stats(timer, timer->start_pid, timer->start_site,
				 timer->function, timer->start_comm, flag);
}

#else
static void timer_stats_account_timer(struct timer_list *timer) {}
#endif

#ifdef CONFIG_DEBUG_OBJECTS_TIMERS

static struct debug_obj_descr timer_debug_descr;

static void *timer_debug_hint(void *addr)
{
	return ((struct timer_list *) addr)->function;
}

/*
 * fixup_init is called when:
 * - an active object is initialized
 */
static int timer_fixup_init(void *addr, enum debug_obj_state state)
{
	struct timer_list *timer = addr;

	switch (state) {
	case ODEBUG_STATE_ACTIVE:
		del_timer_sync(timer);
		debug_object_init(timer, &timer_debug_descr);
		return 1;
	default:
		return 0;
	}
}

/* Stub timer callback for improperly used timers. */
static void stub_timer(unsigned long data)
{
	WARN_ON(1);
}

/*
 * fixup_activate is called when:
 * - an active object is activated
 * - an unknown object is activated (might be a statically initialized object)
 */
static int timer_fixup_activate(void *addr, enum debug_obj_state state)
{
	struct timer_list *timer = addr;

	switch (state) {

	case ODEBUG_STATE_NOTAVAILABLE:
		/*
		 * This is not really a fixup. The timer was
		 * statically initialized. We just make sure that it
		 * is tracked in the object tracker.
		 */
		if (timer->entry.next == NULL &&
		    timer->entry.prev == TIMER_ENTRY_STATIC) {
			debug_object_init(timer, &timer_debug_descr);
			debug_object_activate(timer, &timer_debug_descr);
			return 0;
		} else {
			setup_timer(timer, stub_timer, 0);
			return 1;
		}
		return 0;

	case ODEBUG_STATE_ACTIVE:
		WARN_ON(1);

	default:
		return 0;
	}
}

/*
 * fixup_free is called when:
 * - an active object is freed
 */
static int timer_fixup_free(void *addr, enum debug_obj_state state)
{
	struct timer_list *timer = addr;

	switch (state) {
	case ODEBUG_STATE_ACTIVE:
		del_timer_sync(timer);
		debug_object_free(timer, &timer_debug_descr);
		return 1;
	default:
		return 0;
	}
}

/*
 * fixup_assert_init is called when:
 * - an untracked/uninit-ed object is found
 */
static int timer_fixup_assert_init(void *addr, enum debug_obj_state state)
{
	struct timer_list *timer = addr;

	switch (state) {
	case ODEBUG_STATE_NOTAVAILABLE:
		if (timer->entry.prev == TIMER_ENTRY_STATIC) {
			/*
			 * This is not really a fixup. The timer was
			 * statically initialized. We just make sure that it
			 * is tracked in the object tracker.
			 */
			debug_object_init(timer, &timer_debug_descr);
			return 0;
		} else {
			setup_timer(timer, stub_timer, 0);
			return 1;
		}
	default:
		return 0;
	}
}

static struct debug_obj_descr timer_debug_descr = {
	.name			= "timer_list",
	.debug_hint		= timer_debug_hint,
	.fixup_init		= timer_fixup_init,
	.fixup_activate		= timer_fixup_activate,
	.fixup_free		= timer_fixup_free,
	.fixup_assert_init	= timer_fixup_assert_init,
};

static inline void debug_timer_init(struct timer_list *timer)
{
	debug_object_init(timer, &timer_debug_descr);
}

static inline void debug_timer_activate(struct timer_list *timer)
{
	debug_object_activate(timer, &timer_debug_descr);
}

static inline void debug_timer_deactivate(struct timer_list *timer)
{
	debug_object_deactivate(timer, &timer_debug_descr);
}

static inline void debug_timer_free(struct timer_list *timer)
{
	debug_object_free(timer, &timer_debug_descr);
}

static inline void debug_timer_assert_init(struct timer_list *timer)
{
	debug_object_assert_init(timer, &timer_debug_descr);
}

static void do_init_timer(struct timer_list *timer, unsigned int flags,
			  const char *name, struct lock_class_key *key);

void init_timer_on_stack_key(struct timer_list *timer, unsigned int flags,
			     const char *name, struct lock_class_key *key)
{
	debug_object_init_on_stack(timer, &timer_debug_descr);
	do_init_timer(timer, flags, name, key);
}
EXPORT_SYMBOL_GPL(init_timer_on_stack_key);

void destroy_timer_on_stack(struct timer_list *timer)
{
	debug_object_free(timer, &timer_debug_descr);
}
EXPORT_SYMBOL_GPL(destroy_timer_on_stack);

#else
static inline void debug_timer_init(struct timer_list *timer) { }
static inline void debug_timer_activate(struct timer_list *timer) { }
static inline void debug_timer_deactivate(struct timer_list *timer) { }
static inline void debug_timer_assert_init(struct timer_list *timer) { }
#endif

static inline void debug_init(struct timer_list *timer)
{
	debug_timer_init(timer);
	trace_timer_init(timer);
}

static inline void
debug_activate(struct timer_list *timer, unsigned long expires)
{
	debug_timer_activate(timer);
	trace_timer_start(timer, expires);
}

static inline void debug_deactivate(struct timer_list *timer)
{
	debug_timer_deactivate(timer);
	trace_timer_cancel(timer);
}

static inline void debug_assert_init(struct timer_list *timer)
{
	debug_timer_assert_init(timer);
}

static void do_init_timer(struct timer_list *timer, unsigned int flags,
			  const char *name, struct lock_class_key *key)
{
	struct tvec_base *base = __raw_get_cpu_var(tvec_bases);

	timer->entry.next = NULL;
	timer->base = (void *)((unsigned long)base | flags);
	timer->slack = -1;
#ifdef CONFIG_TIMER_STATS
	timer->start_site = NULL;
	timer->start_pid = -1;
	memset(timer->start_comm, 0, TASK_COMM_LEN);
#endif
	lockdep_init_map(&timer->lockdep_map, name, key, 0);
}

/**
 * init_timer_key - initialize a timer
 * @timer: the timer to be initialized
 * @flags: timer flags
 * @name: name of the timer
 * @key: lockdep class key of the fake lock used for tracking timer
 *       sync lock dependencies
 *
 * init_timer_key() must be done to a timer prior calling *any* of the
 * other timer functions.
 */
void init_timer_key(struct timer_list *timer, unsigned int flags,
		    const char *name, struct lock_class_key *key)
{
	debug_init(timer);
	do_init_timer(timer, flags, name, key);
}
EXPORT_SYMBOL(init_timer_key);

static inline void detach_timer(struct timer_list *timer, bool clear_pending)
{
	struct list_head *entry = &timer->entry;

	debug_deactivate(timer);

	__list_del(entry->prev, entry->next);
	if (clear_pending)
		entry->next = NULL;
	entry->prev = LIST_POISON2;
}

static inline void
detach_expired_timer(struct timer_list *timer, struct tvec_base *base)
{
	detach_timer(timer, true);
	if (!tbase_get_deferrable(timer->base))
		base->active_timers--;
}

static int detach_if_pending(struct timer_list *timer, struct tvec_base *base,
			     bool clear_pending)
{
	if (!timer_pending(timer))
		return 0;

	detach_timer(timer, clear_pending);
	if (!tbase_get_deferrable(timer->base)) {
		base->active_timers--;
		if (timer->expires == base->next_timer)
			base->next_timer = base->timer_jiffies;
	}
	return 1;
}

/*
 * We are using hashed locking: holding per_cpu(tvec_bases).lock
 * means that all timers which are tied to this base via timer->base are
 * locked, and the base itself is locked too.
 *
 * So __run_timers/migrate_timers can safely modify all timers which could
 * be found on ->tvX lists.
 *
 * When the timer's base is locked, and the timer removed from list, it is
 * possible to set timer->base = NULL and drop the lock: the timer remains
 * locked.
 */
static struct tvec_base *lock_timer_base(struct timer_list *timer,
					unsigned long *flags)
	__acquires(timer->base->lock)
{
	struct tvec_base *base;

	for (;;) {
		struct tvec_base *prelock_base = timer->base;
		base = tbase_get_base(prelock_base);
		if (likely(base != NULL)) {
			spin_lock_irqsave(&base->lock, *flags);
			if (likely(prelock_base == timer->base))
				return base;
			/* The timer has migrated to another CPU */
			spin_unlock_irqrestore(&base->lock, *flags);
		}
		cpu_relax();
	}
}

#ifndef CONFIG_PREEMPT_RT_FULL
static inline struct tvec_base *switch_timer_base(struct timer_list *timer,
						  struct tvec_base *old,
						  struct tvec_base *new)
{
	/* See the comment in lock_timer_base() */
	timer_set_base(timer, NULL);
	spin_unlock(&old->lock);
	spin_lock(&new->lock);
	timer_set_base(timer, new);
	return new;
}
#else
static inline struct tvec_base *switch_timer_base(struct timer_list *timer,
						  struct tvec_base *old,
						  struct tvec_base *new)
{
	/*
	 * We cannot do the above because we might be preempted and
	 * then the preempter would see NULL and loop forever.
	 */
	if (spin_trylock(&new->lock)) {
		timer_set_base(timer, new);
		spin_unlock(&old->lock);
		return new;
	}
	return old;
}
#endif

static inline int
__mod_timer(struct timer_list *timer, unsigned long expires,
						bool pending_only, int pinned)
{
	struct tvec_base *base, *new_base;
	unsigned long flags;
	int ret = 0 , cpu;

	timer_stats_timer_set_start_info(timer);
	BUG_ON(!timer->function);

	base = lock_timer_base(timer, &flags);

	ret = detach_if_pending(timer, base, false);
	if (!ret && pending_only)
		goto out_unlock;

	debug_activate(timer, expires);

	preempt_disable_rt();
	cpu = smp_processor_id();

#if defined(CONFIG_NO_HZ) && defined(CONFIG_SMP)
	if (!pinned && get_sysctl_timer_migration() && idle_cpu(cpu))
		cpu = get_nohz_timer_target();
#endif
	preempt_enable_rt();

	new_base = per_cpu(tvec_bases, cpu);

	if (base != new_base) {
		/*
		 * We are trying to schedule the timer on the local CPU.
		 * However we can't change timer's base while it is running,
		 * otherwise del_timer_sync() can't detect that the timer's
		 * handler yet has not finished. This also guarantees that
		 * the timer is serialized wrt itself.
		 */
		if (likely(base->running_timer != timer))
			base = switch_timer_base(timer, base, new_base);
	}

	timer->expires = expires;
	internal_add_timer(base, timer);

out_unlock:
	spin_unlock_irqrestore(&base->lock, flags);

	return ret;
}

/**
 * mod_timer_pending - modify a pending timer's timeout
 * @timer: the pending timer to be modified
 * @expires: new timeout in jiffies
 *
 * mod_timer_pending() is the same for pending timers as mod_timer(),
 * but will not re-activate and modify already deleted timers.
 *
 * It is useful for unserialized use of timers.
 */
int mod_timer_pending(struct timer_list *timer, unsigned long expires)
{
	return __mod_timer(timer, expires, true, TIMER_NOT_PINNED);
}
EXPORT_SYMBOL(mod_timer_pending);

/*
 * Decide where to put the timer while taking the slack into account
 *
 * Algorithm:
 *   1) calculate the maximum (absolute) time
 *   2) calculate the highest bit where the expires and new max are different
 *   3) use this bit to make a mask
 *   4) use the bitmask to round down the maximum time, so that all last
 *      bits are zeros
 */
static inline
unsigned long apply_slack(struct timer_list *timer, unsigned long expires)
{
	unsigned long expires_limit, mask;
	int bit;

	if (timer->slack >= 0) {
		expires_limit = expires + timer->slack;
	} else {
		long delta = expires - jiffies;

		if (delta < 256)
			return expires;

		expires_limit = expires + delta / 256;
	}
	mask = expires ^ expires_limit;
	if (mask == 0)
		return expires;

	bit = find_last_bit(&mask, BITS_PER_LONG);

	mask = (1 << bit) - 1;

	expires_limit = expires_limit & ~(mask);

	return expires_limit;
}

/**
 * mod_timer - modify a timer's timeout
 * @timer: the timer to be modified
 * @expires: new timeout in jiffies
 *
 * mod_timer() is a more efficient way to update the expire field of an
 * active timer (if the timer is inactive it will be activated)
 *
 * mod_timer(timer, expires) is equivalent to:
 *
 *     del_timer(timer); timer->expires = expires; add_timer(timer);
 *
 * Note that if there are multiple unserialized concurrent users of the
 * same timer, then mod_timer() is the only safe way to modify the timeout,
 * since add_timer() cannot modify an already running timer.
 *
 * The function returns whether it has modified a pending timer or not.
 * (ie. mod_timer() of an inactive timer returns 0, mod_timer() of an
 * active timer returns 1.)
 */
int mod_timer(struct timer_list *timer, unsigned long expires)
{
	expires = apply_slack(timer, expires);

	/*
	 * This is a common optimization triggered by the
	 * networking code - if the timer is re-modified
	 * to be the same thing then just return:
	 */
	if (timer_pending(timer) && timer->expires == expires)
		return 1;

	return __mod_timer(timer, expires, false, TIMER_NOT_PINNED);
}
EXPORT_SYMBOL(mod_timer);

/**
 * mod_timer_pinned - modify a timer's timeout
 * @timer: the timer to be modified
 * @expires: new timeout in jiffies
 *
 * mod_timer_pinned() is a way to update the expire field of an
 * active timer (if the timer is inactive it will be activated)
 * and to ensure that the timer is scheduled on the current CPU.
 *
 * Note that this does not prevent the timer from being migrated
 * when the current CPU goes offline.  If this is a problem for
 * you, use CPU-hotplug notifiers to handle it correctly, for
 * example, cancelling the timer when the corresponding CPU goes
 * offline.
 *
 * mod_timer_pinned(timer, expires) is equivalent to:
 *
 *     del_timer(timer); timer->expires = expires; add_timer(timer);
 */
int mod_timer_pinned(struct timer_list *timer, unsigned long expires)
{
	if (timer->expires == expires && timer_pending(timer))
		return 1;

	return __mod_timer(timer, expires, false, TIMER_PINNED);
}
EXPORT_SYMBOL(mod_timer_pinned);

/**
 * add_timer - start a timer
 * @timer: the timer to be added
 *
 * The kernel will do a ->function(->data) callback from the
 * timer interrupt at the ->expires point in the future. The
 * current time is 'jiffies'.
 *
 * The timer's ->expires, ->function (and if the handler uses it, ->data)
 * fields must be set prior calling this function.
 *
 * Timers with an ->expires field in the past will be executed in the next
 * timer tick.
 */
void add_timer(struct timer_list *timer)
{
	BUG_ON(timer_pending(timer));
	mod_timer(timer, timer->expires);
}
EXPORT_SYMBOL(add_timer);

/**
 * add_timer_on - start a timer on a particular CPU
 * @timer: the timer to be added
 * @cpu: the CPU to start it on
 *
 * This is not very scalable on SMP. Double adds are not possible.
 */
void add_timer_on(struct timer_list *timer, int cpu)
{
	struct tvec_base *base = per_cpu(tvec_bases, cpu);
	unsigned long flags;

	timer_stats_timer_set_start_info(timer);
	BUG_ON(timer_pending(timer) || !timer->function);
	spin_lock_irqsave(&base->lock, flags);
	timer_set_base(timer, base);
	debug_activate(timer, timer->expires);
	internal_add_timer(base, timer);
	/*
	 * Check whether the other CPU is idle and needs to be
	 * triggered to reevaluate the timer wheel when nohz is
	 * active. We are protected against the other CPU fiddling
	 * with the timer by holding the timer base lock. This also
	 * makes sure that a CPU on the way to idle can not evaluate
	 * the timer wheel.
	 */
	wake_up_idle_cpu(cpu);
	spin_unlock_irqrestore(&base->lock, flags);
}
EXPORT_SYMBOL_GPL(add_timer_on);

#ifdef CONFIG_PREEMPT_RT_FULL
/*
 * Wait for a running timer
 */
static void wait_for_running_timer(struct timer_list *timer)
{
	struct tvec_base *base = timer->base;

	if (base->running_timer == timer)
		wait_event(base->wait_for_running_timer,
			   base->running_timer != timer);
}

# define wakeup_timer_waiters(b)	wake_up(&(b)->wait_for_running_timer)
#else
static inline void wait_for_running_timer(struct timer_list *timer)
{
	cpu_relax();
}

# define wakeup_timer_waiters(b)	do { } while (0)
#endif

/**
 * del_timer - deactive a timer.
 * @timer: the timer to be deactivated
 *
 * del_timer() deactivates a timer - this works on both active and inactive
 * timers.
 *
 * The function returns whether it has deactivated a pending timer or not.
 * (ie. del_timer() of an inactive timer returns 0, del_timer() of an
 * active timer returns 1.)
 */
int del_timer(struct timer_list *timer)
{
	struct tvec_base *base;
	unsigned long flags;
	int ret = 0;

	debug_assert_init(timer);

	timer_stats_timer_clear_start_info(timer);
	if (timer_pending(timer)) {
		base = lock_timer_base(timer, &flags);
		ret = detach_if_pending(timer, base, true);
		spin_unlock_irqrestore(&base->lock, flags);
	}

	return ret;
}
EXPORT_SYMBOL(del_timer);

/**
 * try_to_del_timer_sync - Try to deactivate a timer
 * @timer: timer do del
 *
 * This function tries to deactivate a timer. Upon successful (ret >= 0)
 * exit the timer is not queued and the handler is not running on any CPU.
 */
int try_to_del_timer_sync(struct timer_list *timer)
{
	struct tvec_base *base;
	unsigned long flags;
	int ret = -1;

	debug_assert_init(timer);

	base = lock_timer_base(timer, &flags);

	if (base->running_timer != timer) {
		timer_stats_timer_clear_start_info(timer);
		ret = detach_if_pending(timer, base, true);
	}
	spin_unlock_irqrestore(&base->lock, flags);

	return ret;
}
EXPORT_SYMBOL(try_to_del_timer_sync);

#if defined(CONFIG_SMP) || defined(CONFIG_PREEMPT_RT_FULL)
/**
 * del_timer_sync - deactivate a timer and wait for the handler to finish.
 * @timer: the timer to be deactivated
 *
 * This function only differs from del_timer() on SMP: besides deactivating
 * the timer it also makes sure the handler has finished executing on other
 * CPUs.
 *
 * Synchronization rules: Callers must prevent restarting of the timer,
 * otherwise this function is meaningless. It must not be called from
 * interrupt contexts unless the timer is an irqsafe one. The caller must
 * not hold locks which would prevent completion of the timer's
 * handler. The timer's handler must not call add_timer_on(). Upon exit the
 * timer is not queued and the handler is not running on any CPU.
 *
 * Note: For !irqsafe timers, you must not hold locks that are held in
 *   interrupt context while calling this function. Even if the lock has
 *   nothing to do with the timer in question.  Here's why:
 *
 *    CPU0                             CPU1
 *    ----                             ----
 *                                   <SOFTIRQ>
 *                                   call_timer_fn();
 *                                     base->running_timer = mytimer;
 *  spin_lock_irq(somelock);
 *                                     <IRQ>
 *                                        spin_lock(somelock);
 *  del_timer_sync(mytimer);
 *   while (base->running_timer == mytimer);
 *
 * Now del_timer_sync() will never return and never release somelock.
 * The interrupt on the other CPU is waiting to grab somelock but
 * it has interrupted the softirq that CPU0 is waiting to finish.
 *
 * The function returns whether it has deactivated a pending timer or not.
 */
int del_timer_sync(struct timer_list *timer)
{
#ifdef CONFIG_LOCKDEP
	unsigned long flags;

	/*
	 * If lockdep gives a backtrace here, please reference
	 * the synchronization rules above.
	 */
	local_irq_save(flags);
	lock_map_acquire(&timer->lockdep_map);
	lock_map_release(&timer->lockdep_map);
	local_irq_restore(flags);
#endif
	/*
	 * don't use it in hardirq context, because it
	 * could lead to deadlock.
	 */
	WARN_ON(in_irq() && !tbase_get_irqsafe(timer->base));
	for (;;) {
		int ret = try_to_del_timer_sync(timer);
		if (ret >= 0)
			return ret;
		wait_for_running_timer(timer);
	}
}
EXPORT_SYMBOL(del_timer_sync);
#endif

static int cascade(struct tvec_base *base, struct tvec *tv, int index)
{
	/* cascade all the timers from tv up one level */
	struct timer_list *timer, *tmp;
	struct list_head tv_list;

	list_replace_init(tv->vec + index, &tv_list);

	/*
	 * We are removing _all_ timers from the list, so we
	 * don't have to detach them individually.
	 */
	list_for_each_entry_safe(timer, tmp, &tv_list, entry) {
		BUG_ON(tbase_get_base(timer->base) != base);
		/* No accounting, while moving them */
		__internal_add_timer(base, timer);
	}

	return index;
}

static void call_timer_fn(struct timer_list *timer, void (*fn)(unsigned long),
			  unsigned long data)
{
	int preempt_count = preempt_count();

#ifdef CONFIG_LOCKDEP
	/*
	 * It is permissible to free the timer from inside the
	 * function that is called from it, this we need to take into
	 * account for lockdep too. To avoid bogus "held lock freed"
	 * warnings as well as problems when looking into
	 * timer->lockdep_map, make a copy and use that here.
	 */
	struct lockdep_map lockdep_map;

	lockdep_copy_map(&lockdep_map, &timer->lockdep_map);
#endif
	/*
	 * Couple the lock chain with the lock chain at
	 * del_timer_sync() by acquiring the lock_map around the fn()
	 * call here and in del_timer_sync().
	 */
	lock_map_acquire(&lockdep_map);

	trace_timer_expire_entry(timer);
	fn(data);
	trace_timer_expire_exit(timer);

	lock_map_release(&lockdep_map);

	if (preempt_count != preempt_count()) {
		WARN_ONCE(1, "timer: %pF preempt leak: %08x -> %08x\n",
			  fn, preempt_count, preempt_count());
		/*
		 * Restore the preempt count. That gives us a decent
		 * chance to survive and extract information. If the
		 * callback kept a lock held, bad luck, but not worse
		 * than the BUG() we had.
		 */
		preempt_count() = preempt_count;
	}
}

#define INDEX(N) ((base->timer_jiffies >> (TVR_BITS + (N) * TVN_BITS)) & TVN_MASK)

/**
 * __run_timers - run all expired timers (if any) on this CPU.
 * @base: the timer vector to be processed.
 *
 * This function cascades all vectors and executes all expired timer
 * vectors.
 */
static inline void __run_timers(struct tvec_base *base)
{
	struct timer_list *timer;

	spin_lock_irq(&base->lock);
	while (time_after_eq(jiffies, base->timer_jiffies)) {
		struct list_head work_list;
		struct list_head *head = &work_list;
		int index = base->timer_jiffies & TVR_MASK;

		/*
		 * Cascade timers:
		 */
		if (!index &&
			(!cascade(base, &base->tv2, INDEX(0))) &&
				(!cascade(base, &base->tv3, INDEX(1))) &&
					!cascade(base, &base->tv4, INDEX(2)))
			cascade(base, &base->tv5, INDEX(3));
		++base->timer_jiffies;
		list_replace_init(base->tv1.vec + index, &work_list);
		while (!list_empty(head)) {
			void (*fn)(unsigned long);
			unsigned long data;
			bool irqsafe;

			timer = list_first_entry(head, struct timer_list,entry);
			fn = timer->function;
			data = timer->data;
			irqsafe = tbase_get_irqsafe(timer->base);

			timer_stats_account_timer(timer);

			base->running_timer = timer;
			detach_expired_timer(timer, base);

			if (irqsafe) {
				spin_unlock(&base->lock);
				call_timer_fn(timer, fn, data);
				base->running_timer = NULL;
				spin_lock(&base->lock);
			} else {
				spin_unlock_irq(&base->lock);
				call_timer_fn(timer, fn, data);
				base->running_timer = NULL;
				spin_lock_irq(&base->lock);
			}
		}
	}
	wakeup_timer_waiters(base);
	spin_unlock_irq(&base->lock);
}

#ifdef CONFIG_NO_HZ
/*
 * Find out when the next timer event is due to happen. This
 * is used on S/390 to stop all activity when a CPU is idle.
 * This function needs to be called with interrupts disabled.
 */
static unsigned long __next_timer_interrupt(struct tvec_base *base)
{
	unsigned long timer_jiffies = base->timer_jiffies;
	unsigned long expires = timer_jiffies + NEXT_TIMER_MAX_DELTA;
	int index, slot, array, found = 0;
	struct timer_list *nte;
	struct tvec *varray[4];

	/* Look for timer events in tv1. */
	index = slot = timer_jiffies & TVR_MASK;
	do {
		list_for_each_entry(nte, base->tv1.vec + slot, entry) {
			if (tbase_get_deferrable(nte->base))
				continue;

			found = 1;
			expires = nte->expires;
			/* Look at the cascade bucket(s)? */
			if (!index || slot < index)
				goto cascade;
			return expires;
		}
		slot = (slot + 1) & TVR_MASK;
	} while (slot != index);

cascade:
	/* Calculate the next cascade event */
	if (index)
		timer_jiffies += TVR_SIZE - index;
	timer_jiffies >>= TVR_BITS;

	/* Check tv2-tv5. */
	varray[0] = &base->tv2;
	varray[1] = &base->tv3;
	varray[2] = &base->tv4;
	varray[3] = &base->tv5;

	for (array = 0; array < 4; array++) {
		struct tvec *varp = varray[array];

		index = slot = timer_jiffies & TVN_MASK;
		do {
			list_for_each_entry(nte, varp->vec + slot, entry) {
				if (tbase_get_deferrable(nte->base))
					continue;

				found = 1;
				if (time_before(nte->expires, expires))
					expires = nte->expires;
			}
			/*
			 * Do we still search for the first timer or are
			 * we looking up the cascade buckets ?
			 */
			if (found) {
				/* Look at the cascade bucket(s)? */
				if (!index || slot < index)
					break;
				return expires;
			}
			slot = (slot + 1) & TVN_MASK;
		} while (slot != index);

		if (index)
			timer_jiffies += TVN_SIZE - index;
		timer_jiffies >>= TVN_BITS;
	}
	return expires;
}

/*
 * Check, if the next hrtimer event is before the next timer wheel
 * event:
 */
static unsigned long cmp_next_hrtimer_event(unsigned long now,
					    unsigned long expires)
{
	ktime_t hr_delta = hrtimer_get_next_event();
	struct timespec tsdelta;
	unsigned long delta;

	if (hr_delta.tv64 == KTIME_MAX)
		return expires;

	/*
	 * Expired timer available, let it expire in the next tick
	 */
	if (hr_delta.tv64 <= 0)
		return now + 1;

	tsdelta = ktime_to_timespec(hr_delta);
	delta = timespec_to_jiffies(&tsdelta);

	/*
	 * Limit the delta to the max value, which is checked in
	 * tick_nohz_stop_sched_tick():
	 */
	if (delta > NEXT_TIMER_MAX_DELTA)
		delta = NEXT_TIMER_MAX_DELTA;

	/*
	 * Take rounding errors in to account and make sure, that it
	 * expires in the next tick. Otherwise we go into an endless
	 * ping pong due to tick_nohz_stop_sched_tick() retriggering
	 * the timer softirq
	 */
	if (delta < 1)
		delta = 1;
	now += delta;
	if (time_before(now, expires))
		return now;
	return expires;
}

/**
 * get_next_timer_interrupt - return the jiffy of the next pending timer
 * @now: current time (in jiffies)
 */
unsigned long get_next_timer_interrupt(unsigned long now)
{
	struct tvec_base *base = __this_cpu_read(tvec_bases);
	unsigned long expires = now + NEXT_TIMER_MAX_DELTA;

	/*
	 * Pretend that there is no timer pending if the cpu is offline.
	 * Possible pending timers will be migrated later to an active cpu.
	 */
	if (cpu_is_offline(smp_processor_id()))
		return expires;

#ifdef CONFIG_PREEMPT_RT_FULL
	/*
	 * On PREEMPT_RT we cannot sleep here. If the trylock does not
	 * succeed then we return the worst-case 'expires in 1 tick'
	 * value.  We use the rt functions here directly to avoid a
	 * migrate_disable() call.
	 */
	if (!spin_do_trylock(&base->lock))
		return  now + 1;
#else
	spin_lock(&base->lock);
#endif
	if (base->active_timers) {
		if (time_before_eq(base->next_timer, base->timer_jiffies))
			base->next_timer = __next_timer_interrupt(base);
		expires = base->next_timer;
	}
#ifdef CONFIG_PREEMPT_RT_FULL
	rt_spin_unlock(&base->lock);
#else
	spin_unlock(&base->lock);
#endif

	if (time_before_eq(expires, now))
		return now;
	return cmp_next_hrtimer_event(now, expires);
}
#endif

/*
 * Called from the timer interrupt handler to charge one tick to the current
 * process.  user_tick is 1 if the tick is user time, 0 for system.
 */
void update_process_times(int user_tick)
{
	struct task_struct *p = current;
	int cpu = smp_processor_id();

	/* Note: this timer irq context must be accounted for as well. */
	account_process_tick(p, user_tick);
	scheduler_tick();
	run_local_timers();
	rcu_check_callbacks(cpu, user_tick);
#if defined(CONFIG_IRQ_WORK) && !defined(CONFIG_PREEMPT_RT_FULL)
	if (in_irq())
		irq_work_run();
#endif
	run_posix_cpu_timers(p);
}

/*
 * This function runs timers and the timer-tq in bottom half context.
 */
static void run_timer_softirq(struct softirq_action *h)
{
	struct tvec_base *base = __this_cpu_read(tvec_bases);

#if defined(CONFIG_IRQ_WORK) && defined(CONFIG_PREEMPT_RT_FULL)
	irq_work_run();
#endif

	printk_tick();
	hrtimer_run_pending();

	if (time_after_eq(jiffies, base->timer_jiffies))
		__run_timers(base);
}

/*
 * Called by the local, per-CPU timer interrupt on SMP.
 */
void run_local_timers(void)
{
	hrtimer_run_queues();
	raise_softirq(TIMER_SOFTIRQ);
}

#ifdef __ARCH_WANT_SYS_ALARM

/*
 * For backwards compatibility?  This can be done in libc so Alpha
 * and all newer ports shouldn't need it.
 */
SYSCALL_DEFINE1(alarm, unsigned int, seconds)
{
	return alarm_setitimer(seconds);
}

#endif

/**
 * sys_getpid - return the thread group id of the current process
 *
 * Note, despite the name, this returns the tgid not the pid.  The tgid and
 * the pid are identical unless CLONE_THREAD was specified on clone() in
 * which case the tgid is the same in all threads of the same group.
 *
 * This is SMP safe as current->tgid does not change.
 */
SYSCALL_DEFINE0(getpid)
{
	return task_tgid_vnr(current);
}

/*
 * Accessing ->real_parent is not SMP-safe, it could
 * change from under us. However, we can use a stale
 * value of ->real_parent under rcu_read_lock(), see
 * release_task()->call_rcu(delayed_put_task_struct).
 */
SYSCALL_DEFINE0(getppid)
{
	int pid;

	rcu_read_lock();
	pid = task_tgid_vnr(rcu_dereference(current->real_parent));
	rcu_read_unlock();

	return pid;
}

SYSCALL_DEFINE0(getuid)
{
	/* Only we change this so SMP safe */
	return from_kuid_munged(current_user_ns(), current_uid());
}

SYSCALL_DEFINE0(geteuid)
{
	/* Only we change this so SMP safe */
	return from_kuid_munged(current_user_ns(), current_euid());
}

SYSCALL_DEFINE0(getgid)
{
	/* Only we change this so SMP safe */
	return from_kgid_munged(current_user_ns(), current_gid());
}

SYSCALL_DEFINE0(getegid)
{
	/* Only we change this so SMP safe */
	return from_kgid_munged(current_user_ns(), current_egid());
}

static void process_timeout(unsigned long __data)
{
	wake_up_process((struct task_struct *)__data);
}

/**
 * schedule_timeout - sleep until timeout
 * @timeout: timeout value in jiffies
 *
 * Make the current task sleep until @timeout jiffies have
 * elapsed. The routine will return immediately unless
 * the current task state has been set (see set_current_state()).
 *
 * You can set the task state as follows -
 *
 * %TASK_UNINTERRUPTIBLE - at least @timeout jiffies are guaranteed to
 * pass before the routine returns. The routine will return 0
 *
 * %TASK_INTERRUPTIBLE - the routine may return early if a signal is
 * delivered to the current task. In this case the remaining time
 * in jiffies will be returned, or 0 if the timer expired in time
 *
 * The current task state is guaranteed to be TASK_RUNNING when this
 * routine returns.
 *
 * Specifying a @timeout value of %MAX_SCHEDULE_TIMEOUT will schedule
 * the CPU away without a bound on the timeout. In this case the return
 * value will be %MAX_SCHEDULE_TIMEOUT.
 *
 * In all cases the return value is guaranteed to be non-negative.
 */
signed long __sched schedule_timeout(signed long timeout)
{
	struct timer_list timer;
	unsigned long expire;

	switch (timeout)
	{
	case MAX_SCHEDULE_TIMEOUT:
		/*
		 * These two special cases are useful to be comfortable
		 * in the caller. Nothing more. We could take
		 * MAX_SCHEDULE_TIMEOUT from one of the negative value
		 * but I' d like to return a valid offset (>=0) to allow
		 * the caller to do everything it want with the retval.
		 */
		schedule();
		goto out;
	default:
		/*
		 * Another bit of PARANOID. Note that the retval will be
		 * 0 since no piece of kernel is supposed to do a check
		 * for a negative retval of schedule_timeout() (since it
		 * should never happens anyway). You just have the printk()
		 * that will tell you if something is gone wrong and where.
		 */
		if (timeout < 0) {
			printk(KERN_ERR "schedule_timeout: wrong timeout "
				"value %lx\n", timeout);
			dump_stack();
			current->state = TASK_RUNNING;
			goto out;
		}
	}

	expire = timeout + jiffies;

	setup_timer_on_stack(&timer, process_timeout, (unsigned long)current);
	__mod_timer(&timer, expire, false, TIMER_NOT_PINNED);
	schedule();
	del_singleshot_timer_sync(&timer);

	/* Remove the timer from the object tracker */
	destroy_timer_on_stack(&timer);

	timeout = expire - jiffies;

 out:
	return timeout < 0 ? 0 : timeout;
}
EXPORT_SYMBOL(schedule_timeout);

/*
 * We can use __set_current_state() here because schedule_timeout() calls
 * schedule() unconditionally.
 */
signed long __sched schedule_timeout_interruptible(signed long timeout)
{
	__set_current_state(TASK_INTERRUPTIBLE);
	return schedule_timeout(timeout);
}
EXPORT_SYMBOL(schedule_timeout_interruptible);

signed long __sched schedule_timeout_killable(signed long timeout)
{
	__set_current_state(TASK_KILLABLE);
	return schedule_timeout(timeout);
}
EXPORT_SYMBOL(schedule_timeout_killable);

signed long __sched schedule_timeout_uninterruptible(signed long timeout)
{
	__set_current_state(TASK_UNINTERRUPTIBLE);
	return schedule_timeout(timeout);
}
EXPORT_SYMBOL(schedule_timeout_uninterruptible);

/* Thread ID - the internal kernel "pid" */
SYSCALL_DEFINE0(gettid)
{
	return task_pid_vnr(current);
}

/**
 * do_sysinfo - fill in sysinfo struct
 * @info: pointer to buffer to fill
 */
int do_sysinfo(struct sysinfo *info)
{
	unsigned long mem_total, sav_total;
	unsigned int mem_unit, bitcount;
	struct timespec tp;

	memset(info, 0, sizeof(struct sysinfo));

	ktime_get_ts(&tp);
	monotonic_to_bootbased(&tp);
	info->uptime = tp.tv_sec + (tp.tv_nsec ? 1 : 0);

	get_avenrun(info->loads, 0, SI_LOAD_SHIFT - FSHIFT);

	info->procs = nr_threads;

	si_meminfo(info);
	si_swapinfo(info);

	/*
	 * If the sum of all the available memory (i.e. ram + swap)
	 * is less than can be stored in a 32 bit unsigned long then
	 * we can be binary compatible with 2.2.x kernels.  If not,
	 * well, in that case 2.2.x was broken anyways...
	 *
	 *  -Erik Andersen <andersee@debian.org>
	 */

	mem_total = info->totalram + info->totalswap;
	if (mem_total < info->totalram || mem_total < info->totalswap)
		goto out;
	bitcount = 0;
	mem_unit = info->mem_unit;
	while (mem_unit > 1) {
		bitcount++;
		mem_unit >>= 1;
		sav_total = mem_total;
		mem_total <<= 1;
		if (mem_total < sav_total)
			goto out;
	}

	/*
	 * If mem_total did not overflow, multiply all memory values by
	 * info->mem_unit and set it to 1.  This leaves things compatible
	 * with 2.2.x, and also retains compatibility with earlier 2.4.x
	 * kernels...
	 */

	info->mem_unit = 1;
	info->totalram <<= bitcount;
	info->freeram <<= bitcount;
	info->sharedram <<= bitcount;
	info->bufferram <<= bitcount;
	info->totalswap <<= bitcount;
	info->freeswap <<= bitcount;
	info->totalhigh <<= bitcount;
	info->freehigh <<= bitcount;

out:
	return 0;
}

SYSCALL_DEFINE1(sysinfo, struct sysinfo __user *, info)
{
	struct sysinfo val;

	do_sysinfo(&val);

	if (copy_to_user(info, &val, sizeof(struct sysinfo)))
		return -EFAULT;

	return 0;
}

static int __cpuinit init_timers_cpu(int cpu)
{
	int j;
	struct tvec_base *base;
	static char __cpuinitdata tvec_base_done[NR_CPUS];

	if (!tvec_base_done[cpu]) {
		static char boot_done;

		if (boot_done) {
			/*
			 * The APs use this path later in boot
			 */
			base = kmalloc_node(sizeof(*base),
						GFP_KERNEL | __GFP_ZERO,
						cpu_to_node(cpu));
			if (!base)
				return -ENOMEM;

			/* Make sure that tvec_base is 2 byte aligned */
			if (tbase_get_deferrable(base)) {
				WARN_ON(1);
				kfree(base);
				return -ENOMEM;
			}
			per_cpu(tvec_bases, cpu) = base;
		} else {
			/*
			 * This is for the boot CPU - we use compile-time
			 * static initialisation because per-cpu memory isn't
			 * ready yet and because the memory allocators are not
			 * initialised either.
			 */
			boot_done = 1;
			base = &boot_tvec_bases;
		}
		spin_lock_init(&base->lock);
		tvec_base_done[cpu] = 1;
	} else {
		base = per_cpu(tvec_bases, cpu);
	}

<<<<<<< HEAD
	spin_lock_init(&base->lock);
#ifdef CONFIG_PREEMPT_RT_FULL
	init_waitqueue_head(&base->wait_for_running_timer);
#endif
=======
>>>>>>> 717a90cf

	for (j = 0; j < TVN_SIZE; j++) {
		INIT_LIST_HEAD(base->tv5.vec + j);
		INIT_LIST_HEAD(base->tv4.vec + j);
		INIT_LIST_HEAD(base->tv3.vec + j);
		INIT_LIST_HEAD(base->tv2.vec + j);
	}
	for (j = 0; j < TVR_SIZE; j++)
		INIT_LIST_HEAD(base->tv1.vec + j);

	base->timer_jiffies = jiffies;
	base->next_timer = base->timer_jiffies;
	base->active_timers = 0;
	return 0;
}

#ifdef CONFIG_HOTPLUG_CPU
static void migrate_timer_list(struct tvec_base *new_base, struct list_head *head)
{
	struct timer_list *timer;

	while (!list_empty(head)) {
		timer = list_first_entry(head, struct timer_list, entry);
		/* We ignore the accounting on the dying cpu */
		detach_timer(timer, false);
		timer_set_base(timer, new_base);
		internal_add_timer(new_base, timer);
	}
}

static void __cpuinit migrate_timers(int cpu)
{
	struct tvec_base *old_base;
	struct tvec_base *new_base;
	int i;

	BUG_ON(cpu_online(cpu));
	old_base = per_cpu(tvec_bases, cpu);
	new_base = get_local_var(tvec_bases);
	/*
	 * The caller is globally serialized and nobody else
	 * takes two locks at once, deadlock is not possible.
	 */
	spin_lock_irq(&new_base->lock);
	spin_lock_nested(&old_base->lock, SINGLE_DEPTH_NESTING);

	BUG_ON(old_base->running_timer);

	for (i = 0; i < TVR_SIZE; i++)
		migrate_timer_list(new_base, old_base->tv1.vec + i);
	for (i = 0; i < TVN_SIZE; i++) {
		migrate_timer_list(new_base, old_base->tv2.vec + i);
		migrate_timer_list(new_base, old_base->tv3.vec + i);
		migrate_timer_list(new_base, old_base->tv4.vec + i);
		migrate_timer_list(new_base, old_base->tv5.vec + i);
	}

	spin_unlock(&old_base->lock);
	spin_unlock_irq(&new_base->lock);
	put_local_var(tvec_bases);
}
#endif /* CONFIG_HOTPLUG_CPU */

static int __cpuinit timer_cpu_notify(struct notifier_block *self,
				unsigned long action, void *hcpu)
{
	long cpu = (long)hcpu;
	int err;

	switch(action) {
	case CPU_UP_PREPARE:
	case CPU_UP_PREPARE_FROZEN:
		err = init_timers_cpu(cpu);
		if (err < 0)
			return notifier_from_errno(err);
		break;
#ifdef CONFIG_HOTPLUG_CPU
	case CPU_DEAD:
	case CPU_DEAD_FROZEN:
		migrate_timers(cpu);
		break;
#endif
	default:
		break;
	}
	return NOTIFY_OK;
}

static struct notifier_block __cpuinitdata timers_nb = {
	.notifier_call	= timer_cpu_notify,
};


void __init init_timers(void)
{
	int err;

	/* ensure there are enough low bits for flags in timer->base pointer */
	BUILD_BUG_ON(__alignof__(struct tvec_base) & TIMER_FLAG_MASK);

	err = timer_cpu_notify(&timers_nb, (unsigned long)CPU_UP_PREPARE,
			       (void *)(long)smp_processor_id());
	init_timer_stats();

	BUG_ON(err != NOTIFY_OK);
	register_cpu_notifier(&timers_nb);
	open_softirq(TIMER_SOFTIRQ, run_timer_softirq);
}

/**
 * msleep - sleep safely even with waitqueue interruptions
 * @msecs: Time in milliseconds to sleep for
 */
void msleep(unsigned int msecs)
{
	unsigned long timeout = msecs_to_jiffies(msecs) + 1;

	while (timeout)
		timeout = schedule_timeout_uninterruptible(timeout);
}

EXPORT_SYMBOL(msleep);

/**
 * msleep_interruptible - sleep waiting for signals
 * @msecs: Time in milliseconds to sleep for
 */
unsigned long msleep_interruptible(unsigned int msecs)
{
	unsigned long timeout = msecs_to_jiffies(msecs) + 1;

	while (timeout && !signal_pending(current))
		timeout = schedule_timeout_interruptible(timeout);
	return jiffies_to_msecs(timeout);
}

EXPORT_SYMBOL(msleep_interruptible);

static int __sched do_usleep_range(unsigned long min, unsigned long max)
{
	ktime_t kmin;
	unsigned long delta;

	kmin = ktime_set(0, min * NSEC_PER_USEC);
	delta = (max - min) * NSEC_PER_USEC;
	return schedule_hrtimeout_range(&kmin, delta, HRTIMER_MODE_REL);
}

/**
 * usleep_range - Drop in replacement for udelay where wakeup is flexible
 * @min: Minimum time in usecs to sleep
 * @max: Maximum time in usecs to sleep
 */
void usleep_range(unsigned long min, unsigned long max)
{
	__set_current_state(TASK_UNINTERRUPTIBLE);
	do_usleep_range(min, max);
}
EXPORT_SYMBOL(usleep_range);<|MERGE_RESOLUTION|>--- conflicted
+++ resolved
@@ -1754,18 +1754,13 @@
 			base = &boot_tvec_bases;
 		}
 		spin_lock_init(&base->lock);
+#ifdef CONFIG_PREEMPT_RT_FULL
+		init_waitqueue_head(&base->wait_for_running_timer);
+#endif
 		tvec_base_done[cpu] = 1;
 	} else {
 		base = per_cpu(tvec_bases, cpu);
 	}
-
-<<<<<<< HEAD
-	spin_lock_init(&base->lock);
-#ifdef CONFIG_PREEMPT_RT_FULL
-	init_waitqueue_head(&base->wait_for_running_timer);
-#endif
-=======
->>>>>>> 717a90cf
 
 	for (j = 0; j < TVN_SIZE; j++) {
 		INIT_LIST_HEAD(base->tv5.vec + j);
