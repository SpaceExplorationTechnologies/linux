/*
 * ring buffer based function tracer
 *
 * Copyright (C) 2007-2012 Steven Rostedt <srostedt@redhat.com>
 * Copyright (C) 2008 Ingo Molnar <mingo@redhat.com>
 *
 * Originally taken from the RT patch by:
 *    Arnaldo Carvalho de Melo <acme@redhat.com>
 *
 * Based on code from the latency_tracer, that is:
 *  Copyright (C) 2004-2006 Ingo Molnar
 *  Copyright (C) 2004 Nadia Yvette Chambers
 */
#include <linux/ring_buffer.h>
#include <generated/utsrelease.h>
#include <linux/stacktrace.h>
#include <linux/writeback.h>
#include <linux/kallsyms.h>
#include <linux/seq_file.h>
#include <linux/notifier.h>
#include <linux/irqflags.h>
#include <linux/debugfs.h>
#include <linux/tracefs.h>
#include <linux/pagemap.h>
#include <linux/hardirq.h>
#include <linux/linkage.h>
#include <linux/uaccess.h>
#include <linux/kprobes.h>
#include <linux/ftrace.h>
#include <linux/module.h>
#include <linux/percpu.h>
#include <linux/splice.h>
#include <linux/kdebug.h>
#include <linux/string.h>
#include <linux/mount.h>
#include <linux/rwsem.h>
#include <linux/slab.h>
#include <linux/ctype.h>
#include <linux/init.h>
#include <linux/poll.h>
#include <linux/nmi.h>
#include <linux/fs.h>
#include <linux/sched/rt.h>

#include "trace.h"
#include "trace_output.h"

/*
 * On boot up, the ring buffer is set to the minimum size, so that
 * we do not waste memory on systems that are not using tracing.
 */
bool ring_buffer_expanded;

/*
 * We need to change this state when a selftest is running.
 * A selftest will lurk into the ring-buffer to count the
 * entries inserted during the selftest although some concurrent
 * insertions into the ring-buffer such as trace_printk could occurred
 * at the same time, giving false positive or negative results.
 */
static bool __read_mostly tracing_selftest_running;

/*
 * If a tracer is running, we do not want to run SELFTEST.
 */
bool __read_mostly tracing_selftest_disabled;

/* Pipe tracepoints to printk */
struct trace_iterator *tracepoint_print_iter;
int tracepoint_printk;

/* For tracers that don't implement custom flags */
static struct tracer_opt dummy_tracer_opt[] = {
	{ }
};

static struct tracer_flags dummy_tracer_flags = {
	.val = 0,
	.opts = dummy_tracer_opt
};

static int
dummy_set_flag(struct trace_array *tr, u32 old_flags, u32 bit, int set)
{
	return 0;
}

/*
 * To prevent the comm cache from being overwritten when no
 * tracing is active, only save the comm when a trace event
 * occurred.
 */
static DEFINE_PER_CPU(bool, trace_cmdline_save);

/*
 * Kill all tracing for good (never come back).
 * It is initialized to 1 but will turn to zero if the initialization
 * of the tracer is successful. But that is the only place that sets
 * this back to zero.
 */
static int tracing_disabled = 1;

cpumask_var_t __read_mostly	tracing_buffer_mask;

/*
 * ftrace_dump_on_oops - variable to dump ftrace buffer on oops
 *
 * If there is an oops (or kernel panic) and the ftrace_dump_on_oops
 * is set, then ftrace_dump is called. This will output the contents
 * of the ftrace buffers to the console.  This is very useful for
 * capturing traces that lead to crashes and outputing it to a
 * serial console.
 *
 * It is default off, but you can enable it with either specifying
 * "ftrace_dump_on_oops" in the kernel command line, or setting
 * /proc/sys/kernel/ftrace_dump_on_oops
 * Set 1 if you want to dump buffers of all CPUs
 * Set 2 if you want to dump the buffer of the CPU that triggered oops
 */

enum ftrace_dump_mode ftrace_dump_on_oops;

/* When set, tracing will stop when a WARN*() is hit */
int __disable_trace_on_warning;

#ifdef CONFIG_TRACE_ENUM_MAP_FILE
/* Map of enums to their values, for "enum_map" file */
struct trace_enum_map_head {
	struct module			*mod;
	unsigned long			length;
};

union trace_enum_map_item;

struct trace_enum_map_tail {
	/*
	 * "end" is first and points to NULL as it must be different
	 * than "mod" or "enum_string"
	 */
	union trace_enum_map_item	*next;
	const char			*end;	/* points to NULL */
};

static DEFINE_MUTEX(trace_enum_mutex);

/*
 * The trace_enum_maps are saved in an array with two extra elements,
 * one at the beginning, and one at the end. The beginning item contains
 * the count of the saved maps (head.length), and the module they
 * belong to if not built in (head.mod). The ending item contains a
 * pointer to the next array of saved enum_map items.
 */
union trace_enum_map_item {
	struct trace_enum_map		map;
	struct trace_enum_map_head	head;
	struct trace_enum_map_tail	tail;
};

static union trace_enum_map_item *trace_enum_maps;
#endif /* CONFIG_TRACE_ENUM_MAP_FILE */

static int tracing_set_tracer(struct trace_array *tr, const char *buf);

#define MAX_TRACER_SIZE		100
static char bootup_tracer_buf[MAX_TRACER_SIZE] __initdata;
static char *default_bootup_tracer;

static bool allocate_snapshot;

static int __init set_cmdline_ftrace(char *str)
{
	strlcpy(bootup_tracer_buf, str, MAX_TRACER_SIZE);
	default_bootup_tracer = bootup_tracer_buf;
	/* We are using ftrace early, expand it */
	ring_buffer_expanded = true;
	return 1;
}
__setup("ftrace=", set_cmdline_ftrace);

static int __init set_ftrace_dump_on_oops(char *str)
{
	if (*str++ != '=' || !*str) {
		ftrace_dump_on_oops = DUMP_ALL;
		return 1;
	}

	if (!strcmp("orig_cpu", str)) {
		ftrace_dump_on_oops = DUMP_ORIG;
                return 1;
        }

        return 0;
}
__setup("ftrace_dump_on_oops", set_ftrace_dump_on_oops);

static int __init stop_trace_on_warning(char *str)
{
	if ((strcmp(str, "=0") != 0 && strcmp(str, "=off") != 0))
		__disable_trace_on_warning = 1;
	return 1;
}
__setup("traceoff_on_warning", stop_trace_on_warning);

static int __init boot_alloc_snapshot(char *str)
{
	allocate_snapshot = true;
	/* We also need the main ring buffer expanded */
	ring_buffer_expanded = true;
	return 1;
}
__setup("alloc_snapshot", boot_alloc_snapshot);


static char trace_boot_options_buf[MAX_TRACER_SIZE] __initdata;

static int __init set_trace_boot_options(char *str)
{
	strlcpy(trace_boot_options_buf, str, MAX_TRACER_SIZE);
	return 0;
}
__setup("trace_options=", set_trace_boot_options);

static char trace_boot_clock_buf[MAX_TRACER_SIZE] __initdata;
static char *trace_boot_clock __initdata;

static int __init set_trace_boot_clock(char *str)
{
	strlcpy(trace_boot_clock_buf, str, MAX_TRACER_SIZE);
	trace_boot_clock = trace_boot_clock_buf;
	return 0;
}
__setup("trace_clock=", set_trace_boot_clock);

static int __init set_tracepoint_printk(char *str)
{
	if ((strcmp(str, "=0") != 0 && strcmp(str, "=off") != 0))
		tracepoint_printk = 1;
	return 1;
}
__setup("tp_printk", set_tracepoint_printk);

unsigned long long ns2usecs(cycle_t nsec)
{
	nsec += 500;
	do_div(nsec, 1000);
	return nsec;
}

/* trace_flags holds trace_options default values */
#define TRACE_DEFAULT_FLAGS						\
	(FUNCTION_DEFAULT_FLAGS |					\
	 TRACE_ITER_PRINT_PARENT | TRACE_ITER_PRINTK |			\
	 TRACE_ITER_ANNOTATE | TRACE_ITER_CONTEXT_INFO |		\
	 TRACE_ITER_RECORD_CMD | TRACE_ITER_OVERWRITE |			\
	 TRACE_ITER_IRQ_INFO | TRACE_ITER_MARKERS)

/* trace_options that are only supported by global_trace */
#define TOP_LEVEL_TRACE_FLAGS (TRACE_ITER_PRINTK |			\
	       TRACE_ITER_PRINTK_MSGONLY | TRACE_ITER_RECORD_CMD)


/*
 * The global_trace is the descriptor that holds the tracing
 * buffers for the live tracing. For each CPU, it contains
 * a link list of pages that will store trace entries. The
 * page descriptor of the pages in the memory is used to hold
 * the link list by linking the lru item in the page descriptor
 * to each of the pages in the buffer per CPU.
 *
 * For each active CPU there is a data field that holds the
 * pages for the buffer for that CPU. Each CPU has the same number
 * of pages allocated for its buffer.
 */
static struct trace_array global_trace = {
	.trace_flags = TRACE_DEFAULT_FLAGS,
};

LIST_HEAD(ftrace_trace_arrays);

int trace_array_get(struct trace_array *this_tr)
{
	struct trace_array *tr;
	int ret = -ENODEV;

	mutex_lock(&trace_types_lock);
	list_for_each_entry(tr, &ftrace_trace_arrays, list) {
		if (tr == this_tr) {
			tr->ref++;
			ret = 0;
			break;
		}
	}
	mutex_unlock(&trace_types_lock);

	return ret;
}

static void __trace_array_put(struct trace_array *this_tr)
{
	WARN_ON(!this_tr->ref);
	this_tr->ref--;
}

void trace_array_put(struct trace_array *this_tr)
{
	mutex_lock(&trace_types_lock);
	__trace_array_put(this_tr);
	mutex_unlock(&trace_types_lock);
}

int filter_check_discard(struct trace_event_file *file, void *rec,
			 struct ring_buffer *buffer,
			 struct ring_buffer_event *event)
{
	if (unlikely(file->flags & EVENT_FILE_FL_FILTERED) &&
	    !filter_match_preds(file->filter, rec)) {
		ring_buffer_discard_commit(buffer, event);
		return 1;
	}

	return 0;
}
EXPORT_SYMBOL_GPL(filter_check_discard);

int call_filter_check_discard(struct trace_event_call *call, void *rec,
			      struct ring_buffer *buffer,
			      struct ring_buffer_event *event)
{
	if (unlikely(call->flags & TRACE_EVENT_FL_FILTERED) &&
	    !filter_match_preds(call->filter, rec)) {
		ring_buffer_discard_commit(buffer, event);
		return 1;
	}

	return 0;
}
EXPORT_SYMBOL_GPL(call_filter_check_discard);

static cycle_t buffer_ftrace_now(struct trace_buffer *buf, int cpu)
{
	u64 ts;

	/* Early boot up does not have a buffer yet */
	if (!buf->buffer)
		return trace_clock_local();

	ts = ring_buffer_time_stamp(buf->buffer, cpu);
	ring_buffer_normalize_time_stamp(buf->buffer, cpu, &ts);

	return ts;
}

cycle_t ftrace_now(int cpu)
{
	return buffer_ftrace_now(&global_trace.trace_buffer, cpu);
}

/**
 * tracing_is_enabled - Show if global_trace has been disabled
 *
 * Shows if the global trace has been enabled or not. It uses the
 * mirror flag "buffer_disabled" to be used in fast paths such as for
 * the irqsoff tracer. But it may be inaccurate due to races. If you
 * need to know the accurate state, use tracing_is_on() which is a little
 * slower, but accurate.
 */
int tracing_is_enabled(void)
{
	/*
	 * For quick access (irqsoff uses this in fast path), just
	 * return the mirror variable of the state of the ring buffer.
	 * It's a little racy, but we don't really care.
	 */
	smp_rmb();
	return !global_trace.buffer_disabled;
}

/*
 * trace_buf_size is the size in bytes that is allocated
 * for a buffer. Note, the number of bytes is always rounded
 * to page size.
 *
 * This number is purposely set to a low number of 16384.
 * If the dump on oops happens, it will be much appreciated
 * to not have to wait for all that output. Anyway this can be
 * boot time and run time configurable.
 */
#define TRACE_BUF_SIZE_DEFAULT	1441792UL /* 16384 * 88 (sizeof(entry)) */

static unsigned long		trace_buf_size = TRACE_BUF_SIZE_DEFAULT;

/* trace_types holds a link list of available tracers. */
static struct tracer		*trace_types __read_mostly;

/*
 * trace_types_lock is used to protect the trace_types list.
 */
DEFINE_MUTEX(trace_types_lock);

/*
 * serialize the access of the ring buffer
 *
 * ring buffer serializes readers, but it is low level protection.
 * The validity of the events (which returns by ring_buffer_peek() ..etc)
 * are not protected by ring buffer.
 *
 * The content of events may become garbage if we allow other process consumes
 * these events concurrently:
 *   A) the page of the consumed events may become a normal page
 *      (not reader page) in ring buffer, and this page will be rewrited
 *      by events producer.
 *   B) The page of the consumed events may become a page for splice_read,
 *      and this page will be returned to system.
 *
 * These primitives allow multi process access to different cpu ring buffer
 * concurrently.
 *
 * These primitives don't distinguish read-only and read-consume access.
 * Multi read-only access are also serialized.
 */

#ifdef CONFIG_SMP
static DECLARE_RWSEM(all_cpu_access_lock);
static DEFINE_PER_CPU(struct mutex, cpu_access_lock);

static inline void trace_access_lock(int cpu)
{
	if (cpu == RING_BUFFER_ALL_CPUS) {
		/* gain it for accessing the whole ring buffer. */
		down_write(&all_cpu_access_lock);
	} else {
		/* gain it for accessing a cpu ring buffer. */

		/* Firstly block other trace_access_lock(RING_BUFFER_ALL_CPUS). */
		down_read(&all_cpu_access_lock);

		/* Secondly block other access to this @cpu ring buffer. */
		mutex_lock(&per_cpu(cpu_access_lock, cpu));
	}
}

static inline void trace_access_unlock(int cpu)
{
	if (cpu == RING_BUFFER_ALL_CPUS) {
		up_write(&all_cpu_access_lock);
	} else {
		mutex_unlock(&per_cpu(cpu_access_lock, cpu));
		up_read(&all_cpu_access_lock);
	}
}

static inline void trace_access_lock_init(void)
{
	int cpu;

	for_each_possible_cpu(cpu)
		mutex_init(&per_cpu(cpu_access_lock, cpu));
}

#else

static DEFINE_MUTEX(access_lock);

static inline void trace_access_lock(int cpu)
{
	(void)cpu;
	mutex_lock(&access_lock);
}

static inline void trace_access_unlock(int cpu)
{
	(void)cpu;
	mutex_unlock(&access_lock);
}

static inline void trace_access_lock_init(void)
{
}

#endif

#ifdef CONFIG_STACKTRACE
static void __ftrace_trace_stack(struct ring_buffer *buffer,
				 unsigned long flags,
				 int skip, int pc, struct pt_regs *regs);
static inline void ftrace_trace_stack(struct trace_array *tr,
				      struct ring_buffer *buffer,
				      unsigned long flags,
				      int skip, int pc, struct pt_regs *regs);

#else
static inline void __ftrace_trace_stack(struct ring_buffer *buffer,
					unsigned long flags,
					int skip, int pc, struct pt_regs *regs)
{
}
static inline void ftrace_trace_stack(struct trace_array *tr,
				      struct ring_buffer *buffer,
				      unsigned long flags,
				      int skip, int pc, struct pt_regs *regs)
{
}

#endif

static void tracer_tracing_on(struct trace_array *tr)
{
	if (tr->trace_buffer.buffer)
		ring_buffer_record_on(tr->trace_buffer.buffer);
	/*
	 * This flag is looked at when buffers haven't been allocated
	 * yet, or by some tracers (like irqsoff), that just want to
	 * know if the ring buffer has been disabled, but it can handle
	 * races of where it gets disabled but we still do a record.
	 * As the check is in the fast path of the tracers, it is more
	 * important to be fast than accurate.
	 */
	tr->buffer_disabled = 0;
	/* Make the flag seen by readers */
	smp_wmb();
}

/**
 * tracing_on - enable tracing buffers
 *
 * This function enables tracing buffers that may have been
 * disabled with tracing_off.
 */
void tracing_on(void)
{
	tracer_tracing_on(&global_trace);
}
EXPORT_SYMBOL_GPL(tracing_on);

/**
 * __trace_puts - write a constant string into the trace buffer.
 * @ip:	   The address of the caller
 * @str:   The constant string to write
 * @size:  The size of the string.
 */
int __trace_puts(unsigned long ip, const char *str, int size)
{
	struct ring_buffer_event *event;
	struct ring_buffer *buffer;
	struct print_entry *entry;
	unsigned long irq_flags;
	int alloc;
	int pc;

	if (!(global_trace.trace_flags & TRACE_ITER_PRINTK))
		return 0;

	pc = preempt_count();

	if (unlikely(tracing_selftest_running || tracing_disabled))
		return 0;

	alloc = sizeof(*entry) + size + 2; /* possible \n added */

	local_save_flags(irq_flags);
	buffer = global_trace.trace_buffer.buffer;
	event = trace_buffer_lock_reserve(buffer, TRACE_PRINT, alloc, 
					  irq_flags, pc);
	if (!event)
		return 0;

	entry = ring_buffer_event_data(event);
	entry->ip = ip;

	memcpy(&entry->buf, str, size);

	/* Add a newline if necessary */
	if (entry->buf[size - 1] != '\n') {
		entry->buf[size] = '\n';
		entry->buf[size + 1] = '\0';
	} else
		entry->buf[size] = '\0';

	__buffer_unlock_commit(buffer, event);
	ftrace_trace_stack(&global_trace, buffer, irq_flags, 4, pc, NULL);

	return size;
}
EXPORT_SYMBOL_GPL(__trace_puts);

/**
 * __trace_bputs - write the pointer to a constant string into trace buffer
 * @ip:	   The address of the caller
 * @str:   The constant string to write to the buffer to
 */
int __trace_bputs(unsigned long ip, const char *str)
{
	struct ring_buffer_event *event;
	struct ring_buffer *buffer;
	struct bputs_entry *entry;
	unsigned long irq_flags;
	int size = sizeof(struct bputs_entry);
	int pc;

	if (!(global_trace.trace_flags & TRACE_ITER_PRINTK))
		return 0;

	pc = preempt_count();

	if (unlikely(tracing_selftest_running || tracing_disabled))
		return 0;

	local_save_flags(irq_flags);
	buffer = global_trace.trace_buffer.buffer;
	event = trace_buffer_lock_reserve(buffer, TRACE_BPUTS, size,
					  irq_flags, pc);
	if (!event)
		return 0;

	entry = ring_buffer_event_data(event);
	entry->ip			= ip;
	entry->str			= str;

	__buffer_unlock_commit(buffer, event);
	ftrace_trace_stack(&global_trace, buffer, irq_flags, 4, pc, NULL);

	return 1;
}
EXPORT_SYMBOL_GPL(__trace_bputs);

#ifdef CONFIG_TRACER_SNAPSHOT
/**
 * trace_snapshot - take a snapshot of the current buffer.
 *
 * This causes a swap between the snapshot buffer and the current live
 * tracing buffer. You can use this to take snapshots of the live
 * trace when some condition is triggered, but continue to trace.
 *
 * Note, make sure to allocate the snapshot with either
 * a tracing_snapshot_alloc(), or by doing it manually
 * with: echo 1 > /sys/kernel/debug/tracing/snapshot
 *
 * If the snapshot buffer is not allocated, it will stop tracing.
 * Basically making a permanent snapshot.
 */
void tracing_snapshot(void)
{
	struct trace_array *tr = &global_trace;
	struct tracer *tracer = tr->current_trace;
	unsigned long flags;

	if (in_nmi()) {
		internal_trace_puts("*** SNAPSHOT CALLED FROM NMI CONTEXT ***\n");
		internal_trace_puts("*** snapshot is being ignored        ***\n");
		return;
	}

	if (!tr->allocated_snapshot) {
		internal_trace_puts("*** SNAPSHOT NOT ALLOCATED ***\n");
		internal_trace_puts("*** stopping trace here!   ***\n");
		tracing_off();
		return;
	}

	/* Note, snapshot can not be used when the tracer uses it */
	if (tracer->use_max_tr) {
		internal_trace_puts("*** LATENCY TRACER ACTIVE ***\n");
		internal_trace_puts("*** Can not use snapshot (sorry) ***\n");
		return;
	}

	local_irq_save(flags);
	update_max_tr(tr, current, smp_processor_id());
	local_irq_restore(flags);
}
EXPORT_SYMBOL_GPL(tracing_snapshot);

static int resize_buffer_duplicate_size(struct trace_buffer *trace_buf,
					struct trace_buffer *size_buf, int cpu_id);
static void set_buffer_entries(struct trace_buffer *buf, unsigned long val);

static int alloc_snapshot(struct trace_array *tr)
{
	int ret;

	if (!tr->allocated_snapshot) {

		/* allocate spare buffer */
		ret = resize_buffer_duplicate_size(&tr->max_buffer,
				   &tr->trace_buffer, RING_BUFFER_ALL_CPUS);
		if (ret < 0)
			return ret;

		tr->allocated_snapshot = true;
	}

	return 0;
}

static void free_snapshot(struct trace_array *tr)
{
	/*
	 * We don't free the ring buffer. instead, resize it because
	 * The max_tr ring buffer has some state (e.g. ring->clock) and
	 * we want preserve it.
	 */
	ring_buffer_resize(tr->max_buffer.buffer, 1, RING_BUFFER_ALL_CPUS);
	set_buffer_entries(&tr->max_buffer, 1);
	tracing_reset_online_cpus(&tr->max_buffer);
	tr->allocated_snapshot = false;
}

/**
 * tracing_alloc_snapshot - allocate snapshot buffer.
 *
 * This only allocates the snapshot buffer if it isn't already
 * allocated - it doesn't also take a snapshot.
 *
 * This is meant to be used in cases where the snapshot buffer needs
 * to be set up for events that can't sleep but need to be able to
 * trigger a snapshot.
 */
int tracing_alloc_snapshot(void)
{
	struct trace_array *tr = &global_trace;
	int ret;

	ret = alloc_snapshot(tr);
	WARN_ON(ret < 0);

	return ret;
}
EXPORT_SYMBOL_GPL(tracing_alloc_snapshot);

/**
 * trace_snapshot_alloc - allocate and take a snapshot of the current buffer.
 *
 * This is similar to trace_snapshot(), but it will allocate the
 * snapshot buffer if it isn't already allocated. Use this only
 * where it is safe to sleep, as the allocation may sleep.
 *
 * This causes a swap between the snapshot buffer and the current live
 * tracing buffer. You can use this to take snapshots of the live
 * trace when some condition is triggered, but continue to trace.
 */
void tracing_snapshot_alloc(void)
{
	int ret;

	ret = tracing_alloc_snapshot();
	if (ret < 0)
		return;

	tracing_snapshot();
}
EXPORT_SYMBOL_GPL(tracing_snapshot_alloc);
#else
void tracing_snapshot(void)
{
	WARN_ONCE(1, "Snapshot feature not enabled, but internal snapshot used");
}
EXPORT_SYMBOL_GPL(tracing_snapshot);
int tracing_alloc_snapshot(void)
{
	WARN_ONCE(1, "Snapshot feature not enabled, but snapshot allocation used");
	return -ENODEV;
}
EXPORT_SYMBOL_GPL(tracing_alloc_snapshot);
void tracing_snapshot_alloc(void)
{
	/* Give warning */
	tracing_snapshot();
}
EXPORT_SYMBOL_GPL(tracing_snapshot_alloc);
#endif /* CONFIG_TRACER_SNAPSHOT */

static void tracer_tracing_off(struct trace_array *tr)
{
	if (tr->trace_buffer.buffer)
		ring_buffer_record_off(tr->trace_buffer.buffer);
	/*
	 * This flag is looked at when buffers haven't been allocated
	 * yet, or by some tracers (like irqsoff), that just want to
	 * know if the ring buffer has been disabled, but it can handle
	 * races of where it gets disabled but we still do a record.
	 * As the check is in the fast path of the tracers, it is more
	 * important to be fast than accurate.
	 */
	tr->buffer_disabled = 1;
	/* Make the flag seen by readers */
	smp_wmb();
}

/**
 * tracing_off - turn off tracing buffers
 *
 * This function stops the tracing buffers from recording data.
 * It does not disable any overhead the tracers themselves may
 * be causing. This function simply causes all recording to
 * the ring buffers to fail.
 */
void tracing_off(void)
{
	tracer_tracing_off(&global_trace);
}
EXPORT_SYMBOL_GPL(tracing_off);

void disable_trace_on_warning(void)
{
	if (__disable_trace_on_warning)
		tracing_off();
}

/**
 * tracer_tracing_is_on - show real state of ring buffer enabled
 * @tr : the trace array to know if ring buffer is enabled
 *
 * Shows real state of the ring buffer if it is enabled or not.
 */
static int tracer_tracing_is_on(struct trace_array *tr)
{
	if (tr->trace_buffer.buffer)
		return ring_buffer_record_is_on(tr->trace_buffer.buffer);
	return !tr->buffer_disabled;
}

/**
 * tracing_is_on - show state of ring buffers enabled
 */
int tracing_is_on(void)
{
	return tracer_tracing_is_on(&global_trace);
}
EXPORT_SYMBOL_GPL(tracing_is_on);

static int __init set_buf_size(char *str)
{
	unsigned long buf_size;

	if (!str)
		return 0;
	buf_size = memparse(str, &str);
	/* nr_entries can not be zero */
	if (buf_size == 0)
		return 0;
	trace_buf_size = buf_size;
	return 1;
}
__setup("trace_buf_size=", set_buf_size);

static int __init set_tracing_thresh(char *str)
{
	unsigned long threshold;
	int ret;

	if (!str)
		return 0;
	ret = kstrtoul(str, 0, &threshold);
	if (ret < 0)
		return 0;
	tracing_thresh = threshold * 1000;
	return 1;
}
__setup("tracing_thresh=", set_tracing_thresh);

unsigned long nsecs_to_usecs(unsigned long nsecs)
{
	return nsecs / 1000;
}

/*
 * TRACE_FLAGS is defined as a tuple matching bit masks with strings.
 * It uses C(a, b) where 'a' is the enum name and 'b' is the string that
 * matches it. By defining "C(a, b) b", TRACE_FLAGS becomes a list
 * of strings in the order that the enums were defined.
 */
#undef C
#define C(a, b) b

/* These must match the bit postions in trace_iterator_flags */
static const char *trace_options[] = {
	TRACE_FLAGS
	NULL
};

static struct {
	u64 (*func)(void);
	const char *name;
	int in_ns;		/* is this clock in nanoseconds? */
} trace_clocks[] = {
	{ trace_clock_local,		"local",	1 },
	{ trace_clock_global,		"global",	1 },
	{ trace_clock_counter,		"counter",	0 },
	{ trace_clock_jiffies,		"uptime",	0 },
	{ trace_clock,			"perf",		1 },
	{ ktime_get_mono_fast_ns,	"mono",		1 },
	{ ktime_get_raw_fast_ns,	"mono_raw",	1 },
	ARCH_TRACE_CLOCKS
};

/*
 * trace_parser_get_init - gets the buffer for trace parser
 */
int trace_parser_get_init(struct trace_parser *parser, int size)
{
	memset(parser, 0, sizeof(*parser));

	parser->buffer = kmalloc(size, GFP_KERNEL);
	if (!parser->buffer)
		return 1;

	parser->size = size;
	return 0;
}

/*
 * trace_parser_put - frees the buffer for trace parser
 */
void trace_parser_put(struct trace_parser *parser)
{
	kfree(parser->buffer);
}

/*
 * trace_get_user - reads the user input string separated by  space
 * (matched by isspace(ch))
 *
 * For each string found the 'struct trace_parser' is updated,
 * and the function returns.
 *
 * Returns number of bytes read.
 *
 * See kernel/trace/trace.h for 'struct trace_parser' details.
 */
int trace_get_user(struct trace_parser *parser, const char __user *ubuf,
	size_t cnt, loff_t *ppos)
{
	char ch;
	size_t read = 0;
	ssize_t ret;

	if (!*ppos)
		trace_parser_clear(parser);

	ret = get_user(ch, ubuf++);
	if (ret)
		goto out;

	read++;
	cnt--;

	/*
	 * The parser is not finished with the last write,
	 * continue reading the user input without skipping spaces.
	 */
	if (!parser->cont) {
		/* skip white space */
		while (cnt && isspace(ch)) {
			ret = get_user(ch, ubuf++);
			if (ret)
				goto out;
			read++;
			cnt--;
		}

		/* only spaces were written */
		if (isspace(ch)) {
			*ppos += read;
			ret = read;
			goto out;
		}

		parser->idx = 0;
	}

	/* read the non-space input */
	while (cnt && !isspace(ch)) {
		if (parser->idx < parser->size - 1)
			parser->buffer[parser->idx++] = ch;
		else {
			ret = -EINVAL;
			goto out;
		}
		ret = get_user(ch, ubuf++);
		if (ret)
			goto out;
		read++;
		cnt--;
	}

	/* We either got finished input or we have to wait for another call. */
	if (isspace(ch)) {
		parser->buffer[parser->idx] = 0;
		parser->cont = false;
	} else if (parser->idx < parser->size - 1) {
		parser->cont = true;
		parser->buffer[parser->idx++] = ch;
	} else {
		ret = -EINVAL;
		goto out;
	}

	*ppos += read;
	ret = read;

out:
	return ret;
}

/* TODO add a seq_buf_to_buffer() */
static ssize_t trace_seq_to_buffer(struct trace_seq *s, void *buf, size_t cnt)
{
	int len;

	if (trace_seq_used(s) <= s->seq.readpos)
		return -EBUSY;

	len = trace_seq_used(s) - s->seq.readpos;
	if (cnt > len)
		cnt = len;
	memcpy(buf, s->buffer + s->seq.readpos, cnt);

	s->seq.readpos += cnt;
	return cnt;
}

unsigned long __read_mostly	tracing_thresh;

#ifdef CONFIG_TRACER_MAX_TRACE
/*
 * Copy the new maximum trace into the separate maximum-trace
 * structure. (this way the maximum trace is permanently saved,
 * for later retrieval via /sys/kernel/debug/tracing/latency_trace)
 */
static void
__update_max_tr(struct trace_array *tr, struct task_struct *tsk, int cpu)
{
	struct trace_buffer *trace_buf = &tr->trace_buffer;
	struct trace_buffer *max_buf = &tr->max_buffer;
	struct trace_array_cpu *data = per_cpu_ptr(trace_buf->data, cpu);
	struct trace_array_cpu *max_data = per_cpu_ptr(max_buf->data, cpu);

	max_buf->cpu = cpu;
	max_buf->time_start = data->preempt_timestamp;

	max_data->saved_latency = tr->max_latency;
	max_data->critical_start = data->critical_start;
	max_data->critical_end = data->critical_end;

	memcpy(max_data->comm, tsk->comm, TASK_COMM_LEN);
	max_data->pid = tsk->pid;
	/*
	 * If tsk == current, then use current_uid(), as that does not use
	 * RCU. The irq tracer can be called out of RCU scope.
	 */
	if (tsk == current)
		max_data->uid = current_uid();
	else
		max_data->uid = task_uid(tsk);

	max_data->nice = tsk->static_prio - 20 - MAX_RT_PRIO;
	max_data->policy = tsk->policy;
	max_data->rt_priority = tsk->rt_priority;

	/* record this tasks comm */
	tracing_record_cmdline(tsk);
}

/**
 * update_max_tr - snapshot all trace buffers from global_trace to max_tr
 * @tr: tracer
 * @tsk: the task with the latency
 * @cpu: The cpu that initiated the trace.
 *
 * Flip the buffers between the @tr and the max_tr and record information
 * about which task was the cause of this latency.
 */
void
update_max_tr(struct trace_array *tr, struct task_struct *tsk, int cpu)
{
	struct ring_buffer *buf;

	if (tr->stop_count)
		return;

	WARN_ON_ONCE(!irqs_disabled());

	if (!tr->allocated_snapshot) {
		/* Only the nop tracer should hit this when disabling */
		WARN_ON_ONCE(tr->current_trace != &nop_trace);
		return;
	}

	arch_spin_lock(&tr->max_lock);

	buf = tr->trace_buffer.buffer;
	tr->trace_buffer.buffer = tr->max_buffer.buffer;
	tr->max_buffer.buffer = buf;

	__update_max_tr(tr, tsk, cpu);
	arch_spin_unlock(&tr->max_lock);
}

/**
 * update_max_tr_single - only copy one trace over, and reset the rest
 * @tr - tracer
 * @tsk - task with the latency
 * @cpu - the cpu of the buffer to copy.
 *
 * Flip the trace of a single CPU buffer between the @tr and the max_tr.
 */
void
update_max_tr_single(struct trace_array *tr, struct task_struct *tsk, int cpu)
{
	int ret;

	if (tr->stop_count)
		return;

	WARN_ON_ONCE(!irqs_disabled());
	if (!tr->allocated_snapshot) {
		/* Only the nop tracer should hit this when disabling */
		WARN_ON_ONCE(tr->current_trace != &nop_trace);
		return;
	}

	arch_spin_lock(&tr->max_lock);

	ret = ring_buffer_swap_cpu(tr->max_buffer.buffer, tr->trace_buffer.buffer, cpu);

	if (ret == -EBUSY) {
		/*
		 * We failed to swap the buffer due to a commit taking
		 * place on this CPU. We fail to record, but we reset
		 * the max trace buffer (no one writes directly to it)
		 * and flag that it failed.
		 */
		trace_array_printk_buf(tr->max_buffer.buffer, _THIS_IP_,
			"Failed to swap buffers due to commit in progress\n");
	}

	WARN_ON_ONCE(ret && ret != -EAGAIN && ret != -EBUSY);

	__update_max_tr(tr, tsk, cpu);
	arch_spin_unlock(&tr->max_lock);
}
#endif /* CONFIG_TRACER_MAX_TRACE */

static int wait_on_pipe(struct trace_iterator *iter, bool full)
{
	/* Iterators are static, they should be filled or empty */
	if (trace_buffer_iter(iter, iter->cpu_file))
		return 0;

	return ring_buffer_wait(iter->trace_buffer->buffer, iter->cpu_file,
				full);
}

#ifdef CONFIG_FTRACE_STARTUP_TEST
static int run_tracer_selftest(struct tracer *type)
{
	struct trace_array *tr = &global_trace;
	struct tracer *saved_tracer = tr->current_trace;
	int ret;

	if (!type->selftest || tracing_selftest_disabled)
		return 0;

	/*
	 * Run a selftest on this tracer.
	 * Here we reset the trace buffer, and set the current
	 * tracer to be this tracer. The tracer can then run some
	 * internal tracing to verify that everything is in order.
	 * If we fail, we do not register this tracer.
	 */
	tracing_reset_online_cpus(&tr->trace_buffer);

	tr->current_trace = type;

#ifdef CONFIG_TRACER_MAX_TRACE
	if (type->use_max_tr) {
		/* If we expanded the buffers, make sure the max is expanded too */
		if (ring_buffer_expanded)
			ring_buffer_resize(tr->max_buffer.buffer, trace_buf_size,
					   RING_BUFFER_ALL_CPUS);
		tr->allocated_snapshot = true;
	}
#endif

	/* the test is responsible for initializing and enabling */
	pr_info("Testing tracer %s: ", type->name);
	ret = type->selftest(type, tr);
	/* the test is responsible for resetting too */
	tr->current_trace = saved_tracer;
	if (ret) {
		printk(KERN_CONT "FAILED!\n");
		/* Add the warning after printing 'FAILED' */
		WARN_ON(1);
		return -1;
	}
	/* Only reset on passing, to avoid touching corrupted buffers */
	tracing_reset_online_cpus(&tr->trace_buffer);

#ifdef CONFIG_TRACER_MAX_TRACE
	if (type->use_max_tr) {
		tr->allocated_snapshot = false;

		/* Shrink the max buffer again */
		if (ring_buffer_expanded)
			ring_buffer_resize(tr->max_buffer.buffer, 1,
					   RING_BUFFER_ALL_CPUS);
	}
#endif

	printk(KERN_CONT "PASSED\n");
	return 0;
}
#else
static inline int run_tracer_selftest(struct tracer *type)
{
	return 0;
}
#endif /* CONFIG_FTRACE_STARTUP_TEST */

static void add_tracer_options(struct trace_array *tr, struct tracer *t);

static void __init apply_trace_boot_options(void);

/**
 * register_tracer - register a tracer with the ftrace system.
 * @type - the plugin for the tracer
 *
 * Register a new plugin tracer.
 */
int __init register_tracer(struct tracer *type)
{
	struct tracer *t;
	int ret = 0;

	if (!type->name) {
		pr_info("Tracer must have a name\n");
		return -1;
	}

	if (strlen(type->name) >= MAX_TRACER_SIZE) {
		pr_info("Tracer has a name longer than %d\n", MAX_TRACER_SIZE);
		return -1;
	}

	mutex_lock(&trace_types_lock);

	tracing_selftest_running = true;

	for (t = trace_types; t; t = t->next) {
		if (strcmp(type->name, t->name) == 0) {
			/* already found */
			pr_info("Tracer %s already registered\n",
				type->name);
			ret = -1;
			goto out;
		}
	}

	if (!type->set_flag)
		type->set_flag = &dummy_set_flag;
	if (!type->flags)
		type->flags = &dummy_tracer_flags;
	else
		if (!type->flags->opts)
			type->flags->opts = dummy_tracer_opt;

	ret = run_tracer_selftest(type);
	if (ret < 0)
		goto out;

	type->next = trace_types;
	trace_types = type;
	add_tracer_options(&global_trace, type);

 out:
	tracing_selftest_running = false;
	mutex_unlock(&trace_types_lock);

	if (ret || !default_bootup_tracer)
		goto out_unlock;

	if (strncmp(default_bootup_tracer, type->name, MAX_TRACER_SIZE))
		goto out_unlock;

	printk(KERN_INFO "Starting tracer '%s'\n", type->name);
	/* Do we want this tracer to start on bootup? */
	tracing_set_tracer(&global_trace, type->name);
	default_bootup_tracer = NULL;

	apply_trace_boot_options();

	/* disable other selftests, since this will break it. */
	tracing_selftest_disabled = true;
#ifdef CONFIG_FTRACE_STARTUP_TEST
	printk(KERN_INFO "Disabling FTRACE selftests due to running tracer '%s'\n",
	       type->name);
#endif

 out_unlock:
	return ret;
}

void tracing_reset(struct trace_buffer *buf, int cpu)
{
	struct ring_buffer *buffer = buf->buffer;

	if (!buffer)
		return;

	ring_buffer_record_disable(buffer);

	/* Make sure all commits have finished */
	synchronize_sched();
	ring_buffer_reset_cpu(buffer, cpu);

	ring_buffer_record_enable(buffer);
}

void tracing_reset_online_cpus(struct trace_buffer *buf)
{
	struct ring_buffer *buffer = buf->buffer;
	int cpu;

	if (!buffer)
		return;

	ring_buffer_record_disable(buffer);

	/* Make sure all commits have finished */
	synchronize_sched();

	buf->time_start = buffer_ftrace_now(buf, buf->cpu);

	for_each_online_cpu(cpu)
		ring_buffer_reset_cpu(buffer, cpu);

	ring_buffer_record_enable(buffer);
}

/* Must have trace_types_lock held */
void tracing_reset_all_online_cpus(void)
{
	struct trace_array *tr;

	list_for_each_entry(tr, &ftrace_trace_arrays, list) {
		tracing_reset_online_cpus(&tr->trace_buffer);
#ifdef CONFIG_TRACER_MAX_TRACE
		tracing_reset_online_cpus(&tr->max_buffer);
#endif
	}
}

#define SAVED_CMDLINES_DEFAULT 128
#define NO_CMDLINE_MAP UINT_MAX
static arch_spinlock_t trace_cmdline_lock = __ARCH_SPIN_LOCK_UNLOCKED;
struct saved_cmdlines_buffer {
	unsigned map_pid_to_cmdline[PID_MAX_DEFAULT+1];
	unsigned *map_cmdline_to_pid;
	unsigned cmdline_num;
	int cmdline_idx;
	char *saved_cmdlines;
};
static struct saved_cmdlines_buffer *savedcmd;

/* temporary disable recording */
static atomic_t trace_record_cmdline_disabled __read_mostly;

static inline char *get_saved_cmdlines(int idx)
{
	return &savedcmd->saved_cmdlines[idx * TASK_COMM_LEN];
}

static inline void set_cmdline(int idx, const char *cmdline)
{
	memcpy(get_saved_cmdlines(idx), cmdline, TASK_COMM_LEN);
}

static int allocate_cmdlines_buffer(unsigned int val,
				    struct saved_cmdlines_buffer *s)
{
	s->map_cmdline_to_pid = kmalloc(val * sizeof(*s->map_cmdline_to_pid),
					GFP_KERNEL);
	if (!s->map_cmdline_to_pid)
		return -ENOMEM;

	s->saved_cmdlines = kmalloc(val * TASK_COMM_LEN, GFP_KERNEL);
	if (!s->saved_cmdlines) {
		kfree(s->map_cmdline_to_pid);
		return -ENOMEM;
	}

	s->cmdline_idx = 0;
	s->cmdline_num = val;
	memset(&s->map_pid_to_cmdline, NO_CMDLINE_MAP,
	       sizeof(s->map_pid_to_cmdline));
	memset(s->map_cmdline_to_pid, NO_CMDLINE_MAP,
	       val * sizeof(*s->map_cmdline_to_pid));

	return 0;
}

static int trace_create_savedcmd(void)
{
	int ret;

	savedcmd = kmalloc(sizeof(*savedcmd), GFP_KERNEL);
	if (!savedcmd)
		return -ENOMEM;

	ret = allocate_cmdlines_buffer(SAVED_CMDLINES_DEFAULT, savedcmd);
	if (ret < 0) {
		kfree(savedcmd);
		savedcmd = NULL;
		return -ENOMEM;
	}

	return 0;
}

int is_tracing_stopped(void)
{
	return global_trace.stop_count;
}

/**
 * tracing_start - quick start of the tracer
 *
 * If tracing is enabled but was stopped by tracing_stop,
 * this will start the tracer back up.
 */
void tracing_start(void)
{
	struct ring_buffer *buffer;
	unsigned long flags;

	if (tracing_disabled)
		return;

	raw_spin_lock_irqsave(&global_trace.start_lock, flags);
	if (--global_trace.stop_count) {
		if (global_trace.stop_count < 0) {
			/* Someone screwed up their debugging */
			WARN_ON_ONCE(1);
			global_trace.stop_count = 0;
		}
		goto out;
	}

	/* Prevent the buffers from switching */
	arch_spin_lock(&global_trace.max_lock);

	buffer = global_trace.trace_buffer.buffer;
	if (buffer)
		ring_buffer_record_enable(buffer);

#ifdef CONFIG_TRACER_MAX_TRACE
	buffer = global_trace.max_buffer.buffer;
	if (buffer)
		ring_buffer_record_enable(buffer);
#endif

	arch_spin_unlock(&global_trace.max_lock);

 out:
	raw_spin_unlock_irqrestore(&global_trace.start_lock, flags);
}

static void tracing_start_tr(struct trace_array *tr)
{
	struct ring_buffer *buffer;
	unsigned long flags;

	if (tracing_disabled)
		return;

	/* If global, we need to also start the max tracer */
	if (tr->flags & TRACE_ARRAY_FL_GLOBAL)
		return tracing_start();

	raw_spin_lock_irqsave(&tr->start_lock, flags);

	if (--tr->stop_count) {
		if (tr->stop_count < 0) {
			/* Someone screwed up their debugging */
			WARN_ON_ONCE(1);
			tr->stop_count = 0;
		}
		goto out;
	}

	buffer = tr->trace_buffer.buffer;
	if (buffer)
		ring_buffer_record_enable(buffer);

 out:
	raw_spin_unlock_irqrestore(&tr->start_lock, flags);
}

/**
 * tracing_stop - quick stop of the tracer
 *
 * Light weight way to stop tracing. Use in conjunction with
 * tracing_start.
 */
void tracing_stop(void)
{
	struct ring_buffer *buffer;
	unsigned long flags;

	raw_spin_lock_irqsave(&global_trace.start_lock, flags);
	if (global_trace.stop_count++)
		goto out;

	/* Prevent the buffers from switching */
	arch_spin_lock(&global_trace.max_lock);

	buffer = global_trace.trace_buffer.buffer;
	if (buffer)
		ring_buffer_record_disable(buffer);

#ifdef CONFIG_TRACER_MAX_TRACE
	buffer = global_trace.max_buffer.buffer;
	if (buffer)
		ring_buffer_record_disable(buffer);
#endif

	arch_spin_unlock(&global_trace.max_lock);

 out:
	raw_spin_unlock_irqrestore(&global_trace.start_lock, flags);
}

static void tracing_stop_tr(struct trace_array *tr)
{
	struct ring_buffer *buffer;
	unsigned long flags;

	/* If global, we need to also stop the max tracer */
	if (tr->flags & TRACE_ARRAY_FL_GLOBAL)
		return tracing_stop();

	raw_spin_lock_irqsave(&tr->start_lock, flags);
	if (tr->stop_count++)
		goto out;

	buffer = tr->trace_buffer.buffer;
	if (buffer)
		ring_buffer_record_disable(buffer);

 out:
	raw_spin_unlock_irqrestore(&tr->start_lock, flags);
}

void trace_stop_cmdline_recording(void);

static int trace_save_cmdline(struct task_struct *tsk)
{
	unsigned pid, idx;

	if (!tsk->pid || unlikely(tsk->pid > PID_MAX_DEFAULT))
		return 0;

	/*
	 * It's not the end of the world if we don't get
	 * the lock, but we also don't want to spin
	 * nor do we want to disable interrupts,
	 * so if we miss here, then better luck next time.
	 */
	if (!arch_spin_trylock(&trace_cmdline_lock))
		return 0;

	idx = savedcmd->map_pid_to_cmdline[tsk->pid];
	if (idx == NO_CMDLINE_MAP) {
		idx = (savedcmd->cmdline_idx + 1) % savedcmd->cmdline_num;

		/*
		 * Check whether the cmdline buffer at idx has a pid
		 * mapped. We are going to overwrite that entry so we
		 * need to clear the map_pid_to_cmdline. Otherwise we
		 * would read the new comm for the old pid.
		 */
		pid = savedcmd->map_cmdline_to_pid[idx];
		if (pid != NO_CMDLINE_MAP)
			savedcmd->map_pid_to_cmdline[pid] = NO_CMDLINE_MAP;

		savedcmd->map_cmdline_to_pid[idx] = tsk->pid;
		savedcmd->map_pid_to_cmdline[tsk->pid] = idx;

		savedcmd->cmdline_idx = idx;
	}

	set_cmdline(idx, tsk->comm);

	arch_spin_unlock(&trace_cmdline_lock);

	return 1;
}

static void __trace_find_cmdline(int pid, char comm[])
{
	unsigned map;

	if (!pid) {
		strcpy(comm, "<idle>");
		return;
	}

	if (WARN_ON_ONCE(pid < 0)) {
		strcpy(comm, "<XXX>");
		return;
	}

	if (pid > PID_MAX_DEFAULT) {
		strcpy(comm, "<...>");
		return;
	}

	map = savedcmd->map_pid_to_cmdline[pid];
	if (map != NO_CMDLINE_MAP)
		strcpy(comm, get_saved_cmdlines(map));
	else
		strcpy(comm, "<...>");
}

void trace_find_cmdline(int pid, char comm[])
{
	preempt_disable();
	arch_spin_lock(&trace_cmdline_lock);

	__trace_find_cmdline(pid, comm);

	arch_spin_unlock(&trace_cmdline_lock);
	preempt_enable();
}

void tracing_record_cmdline(struct task_struct *tsk)
{
	if (atomic_read(&trace_record_cmdline_disabled) || !tracing_is_on())
		return;

	if (!__this_cpu_read(trace_cmdline_save))
		return;

	if (trace_save_cmdline(tsk))
		__this_cpu_write(trace_cmdline_save, false);
}

void
tracing_generic_entry_update(struct trace_entry *entry, unsigned long flags,
			     int pc)
{
	struct task_struct *tsk = current;

	entry->preempt_count		= pc & 0xff;
	entry->preempt_lazy_count	= preempt_lazy_count();
	entry->pid			= (tsk) ? tsk->pid : 0;
	entry->flags =
#ifdef CONFIG_TRACE_IRQFLAGS_SUPPORT
		(irqs_disabled_flags(flags) ? TRACE_FLAG_IRQS_OFF : 0) |
#else
		TRACE_FLAG_IRQS_NOSUPPORT |
#endif
		((pc & HARDIRQ_MASK) ? TRACE_FLAG_HARDIRQ : 0) |
<<<<<<< HEAD
		((pc & SOFTIRQ_MASK) ? TRACE_FLAG_SOFTIRQ : 0) |
		(tif_need_resched_now() ? TRACE_FLAG_NEED_RESCHED : 0) |
		(need_resched_lazy() ? TRACE_FLAG_NEED_RESCHED_LAZY : 0) |
=======
		((pc & SOFTIRQ_OFFSET) ? TRACE_FLAG_SOFTIRQ : 0) |
		(tif_need_resched() ? TRACE_FLAG_NEED_RESCHED : 0) |
>>>>>>> ece78cd7
		(test_preempt_need_resched() ? TRACE_FLAG_PREEMPT_RESCHED : 0);

	entry->migrate_disable = (tsk) ? __migrate_disabled(tsk) & 0xFF : 0;
}
EXPORT_SYMBOL_GPL(tracing_generic_entry_update);

struct ring_buffer_event *
trace_buffer_lock_reserve(struct ring_buffer *buffer,
			  int type,
			  unsigned long len,
			  unsigned long flags, int pc)
{
	struct ring_buffer_event *event;

	event = ring_buffer_lock_reserve(buffer, len);
	if (event != NULL) {
		struct trace_entry *ent = ring_buffer_event_data(event);

		tracing_generic_entry_update(ent, flags, pc);
		ent->type = type;
	}

	return event;
}

void
__buffer_unlock_commit(struct ring_buffer *buffer, struct ring_buffer_event *event)
{
	__this_cpu_write(trace_cmdline_save, true);
	ring_buffer_unlock_commit(buffer, event);
}

void trace_buffer_unlock_commit(struct trace_array *tr,
				struct ring_buffer *buffer,
				struct ring_buffer_event *event,
				unsigned long flags, int pc)
{
	__buffer_unlock_commit(buffer, event);

	ftrace_trace_stack(tr, buffer, flags, 6, pc, NULL);
	ftrace_trace_userstack(buffer, flags, pc);
}
EXPORT_SYMBOL_GPL(trace_buffer_unlock_commit);

static struct ring_buffer *temp_buffer;

struct ring_buffer_event *
trace_event_buffer_lock_reserve(struct ring_buffer **current_rb,
			  struct trace_event_file *trace_file,
			  int type, unsigned long len,
			  unsigned long flags, int pc)
{
	struct ring_buffer_event *entry;

	*current_rb = trace_file->tr->trace_buffer.buffer;
	entry = trace_buffer_lock_reserve(*current_rb,
					 type, len, flags, pc);
	/*
	 * If tracing is off, but we have triggers enabled
	 * we still need to look at the event data. Use the temp_buffer
	 * to store the trace event for the tigger to use. It's recusive
	 * safe and will not be recorded anywhere.
	 */
	if (!entry && trace_file->flags & EVENT_FILE_FL_TRIGGER_COND) {
		*current_rb = temp_buffer;
		entry = trace_buffer_lock_reserve(*current_rb,
						  type, len, flags, pc);
	}
	return entry;
}
EXPORT_SYMBOL_GPL(trace_event_buffer_lock_reserve);

struct ring_buffer_event *
trace_current_buffer_lock_reserve(struct ring_buffer **current_rb,
				  int type, unsigned long len,
				  unsigned long flags, int pc)
{
	*current_rb = global_trace.trace_buffer.buffer;
	return trace_buffer_lock_reserve(*current_rb,
					 type, len, flags, pc);
}
EXPORT_SYMBOL_GPL(trace_current_buffer_lock_reserve);

void trace_buffer_unlock_commit_regs(struct trace_array *tr,
				     struct ring_buffer *buffer,
				     struct ring_buffer_event *event,
				     unsigned long flags, int pc,
				     struct pt_regs *regs)
{
	__buffer_unlock_commit(buffer, event);

	ftrace_trace_stack(tr, buffer, flags, 0, pc, regs);
	ftrace_trace_userstack(buffer, flags, pc);
}
EXPORT_SYMBOL_GPL(trace_buffer_unlock_commit_regs);

void trace_current_buffer_discard_commit(struct ring_buffer *buffer,
					 struct ring_buffer_event *event)
{
	ring_buffer_discard_commit(buffer, event);
}
EXPORT_SYMBOL_GPL(trace_current_buffer_discard_commit);

void
trace_function(struct trace_array *tr,
	       unsigned long ip, unsigned long parent_ip, unsigned long flags,
	       int pc)
{
	struct trace_event_call *call = &event_function;
	struct ring_buffer *buffer = tr->trace_buffer.buffer;
	struct ring_buffer_event *event;
	struct ftrace_entry *entry;

	event = trace_buffer_lock_reserve(buffer, TRACE_FN, sizeof(*entry),
					  flags, pc);
	if (!event)
		return;
	entry	= ring_buffer_event_data(event);
	entry->ip			= ip;
	entry->parent_ip		= parent_ip;

	if (!call_filter_check_discard(call, entry, buffer, event))
		__buffer_unlock_commit(buffer, event);
}

#ifdef CONFIG_STACKTRACE

#define FTRACE_STACK_MAX_ENTRIES (PAGE_SIZE / sizeof(unsigned long))
struct ftrace_stack {
	unsigned long		calls[FTRACE_STACK_MAX_ENTRIES];
};

static DEFINE_PER_CPU(struct ftrace_stack, ftrace_stack);
static DEFINE_PER_CPU(int, ftrace_stack_reserve);

static void __ftrace_trace_stack(struct ring_buffer *buffer,
				 unsigned long flags,
				 int skip, int pc, struct pt_regs *regs)
{
	struct trace_event_call *call = &event_kernel_stack;
	struct ring_buffer_event *event;
	struct stack_entry *entry;
	struct stack_trace trace;
	int use_stack;
	int size = FTRACE_STACK_ENTRIES;

	trace.nr_entries	= 0;
	trace.skip		= skip;

	/*
	 * Since events can happen in NMIs there's no safe way to
	 * use the per cpu ftrace_stacks. We reserve it and if an interrupt
	 * or NMI comes in, it will just have to use the default
	 * FTRACE_STACK_SIZE.
	 */
	preempt_disable_notrace();

	use_stack = __this_cpu_inc_return(ftrace_stack_reserve);
	/*
	 * We don't need any atomic variables, just a barrier.
	 * If an interrupt comes in, we don't care, because it would
	 * have exited and put the counter back to what we want.
	 * We just need a barrier to keep gcc from moving things
	 * around.
	 */
	barrier();
	if (use_stack == 1) {
		trace.entries		= this_cpu_ptr(ftrace_stack.calls);
		trace.max_entries	= FTRACE_STACK_MAX_ENTRIES;

		if (regs)
			save_stack_trace_regs(regs, &trace);
		else
			save_stack_trace(&trace);

		if (trace.nr_entries > size)
			size = trace.nr_entries;
	} else
		/* From now on, use_stack is a boolean */
		use_stack = 0;

	size *= sizeof(unsigned long);

	event = trace_buffer_lock_reserve(buffer, TRACE_STACK,
					  sizeof(*entry) + size, flags, pc);
	if (!event)
		goto out;
	entry = ring_buffer_event_data(event);

	memset(&entry->caller, 0, size);

	if (use_stack)
		memcpy(&entry->caller, trace.entries,
		       trace.nr_entries * sizeof(unsigned long));
	else {
		trace.max_entries	= FTRACE_STACK_ENTRIES;
		trace.entries		= entry->caller;
		if (regs)
			save_stack_trace_regs(regs, &trace);
		else
			save_stack_trace(&trace);
	}

	entry->size = trace.nr_entries;

	if (!call_filter_check_discard(call, entry, buffer, event))
		__buffer_unlock_commit(buffer, event);

 out:
	/* Again, don't let gcc optimize things here */
	barrier();
	__this_cpu_dec(ftrace_stack_reserve);
	preempt_enable_notrace();

}

static inline void ftrace_trace_stack(struct trace_array *tr,
				      struct ring_buffer *buffer,
				      unsigned long flags,
				      int skip, int pc, struct pt_regs *regs)
{
	if (!(tr->trace_flags & TRACE_ITER_STACKTRACE))
		return;

	__ftrace_trace_stack(buffer, flags, skip, pc, regs);
}

void __trace_stack(struct trace_array *tr, unsigned long flags, int skip,
		   int pc)
{
	__ftrace_trace_stack(tr->trace_buffer.buffer, flags, skip, pc, NULL);
}

/**
 * trace_dump_stack - record a stack back trace in the trace buffer
 * @skip: Number of functions to skip (helper handlers)
 */
void trace_dump_stack(int skip)
{
	unsigned long flags;

	if (tracing_disabled || tracing_selftest_running)
		return;

	local_save_flags(flags);

	/*
	 * Skip 3 more, seems to get us at the caller of
	 * this function.
	 */
	skip += 3;
	__ftrace_trace_stack(global_trace.trace_buffer.buffer,
			     flags, skip, preempt_count(), NULL);
}

static DEFINE_PER_CPU(int, user_stack_count);

void
ftrace_trace_userstack(struct ring_buffer *buffer, unsigned long flags, int pc)
{
	struct trace_event_call *call = &event_user_stack;
	struct ring_buffer_event *event;
	struct userstack_entry *entry;
	struct stack_trace trace;

	if (!(global_trace.trace_flags & TRACE_ITER_USERSTACKTRACE))
		return;

	/*
	 * NMIs can not handle page faults, even with fix ups.
	 * The save user stack can (and often does) fault.
	 */
	if (unlikely(in_nmi()))
		return;

	/*
	 * prevent recursion, since the user stack tracing may
	 * trigger other kernel events.
	 */
	preempt_disable();
	if (__this_cpu_read(user_stack_count))
		goto out;

	__this_cpu_inc(user_stack_count);

	event = trace_buffer_lock_reserve(buffer, TRACE_USER_STACK,
					  sizeof(*entry), flags, pc);
	if (!event)
		goto out_drop_count;
	entry	= ring_buffer_event_data(event);

	entry->tgid		= current->tgid;
	memset(&entry->caller, 0, sizeof(entry->caller));

	trace.nr_entries	= 0;
	trace.max_entries	= FTRACE_STACK_ENTRIES;
	trace.skip		= 0;
	trace.entries		= entry->caller;

	save_stack_trace_user(&trace);
	if (!call_filter_check_discard(call, entry, buffer, event))
		__buffer_unlock_commit(buffer, event);

 out_drop_count:
	__this_cpu_dec(user_stack_count);
 out:
	preempt_enable();
}

#ifdef UNUSED
static void __trace_userstack(struct trace_array *tr, unsigned long flags)
{
	ftrace_trace_userstack(tr, flags, preempt_count());
}
#endif /* UNUSED */

#endif /* CONFIG_STACKTRACE */

/* created for use with alloc_percpu */
struct trace_buffer_struct {
	char buffer[TRACE_BUF_SIZE];
};

static struct trace_buffer_struct *trace_percpu_buffer;
static struct trace_buffer_struct *trace_percpu_sirq_buffer;
static struct trace_buffer_struct *trace_percpu_irq_buffer;
static struct trace_buffer_struct *trace_percpu_nmi_buffer;

/*
 * The buffer used is dependent on the context. There is a per cpu
 * buffer for normal context, softirq contex, hard irq context and
 * for NMI context. Thise allows for lockless recording.
 *
 * Note, if the buffers failed to be allocated, then this returns NULL
 */
static char *get_trace_buf(void)
{
	struct trace_buffer_struct *percpu_buffer;

	/*
	 * If we have allocated per cpu buffers, then we do not
	 * need to do any locking.
	 */
	if (in_nmi())
		percpu_buffer = trace_percpu_nmi_buffer;
	else if (in_irq())
		percpu_buffer = trace_percpu_irq_buffer;
	else if (in_softirq())
		percpu_buffer = trace_percpu_sirq_buffer;
	else
		percpu_buffer = trace_percpu_buffer;

	if (!percpu_buffer)
		return NULL;

	return this_cpu_ptr(&percpu_buffer->buffer[0]);
}

static int alloc_percpu_trace_buffer(void)
{
	struct trace_buffer_struct *buffers;
	struct trace_buffer_struct *sirq_buffers;
	struct trace_buffer_struct *irq_buffers;
	struct trace_buffer_struct *nmi_buffers;

	buffers = alloc_percpu(struct trace_buffer_struct);
	if (!buffers)
		goto err_warn;

	sirq_buffers = alloc_percpu(struct trace_buffer_struct);
	if (!sirq_buffers)
		goto err_sirq;

	irq_buffers = alloc_percpu(struct trace_buffer_struct);
	if (!irq_buffers)
		goto err_irq;

	nmi_buffers = alloc_percpu(struct trace_buffer_struct);
	if (!nmi_buffers)
		goto err_nmi;

	trace_percpu_buffer = buffers;
	trace_percpu_sirq_buffer = sirq_buffers;
	trace_percpu_irq_buffer = irq_buffers;
	trace_percpu_nmi_buffer = nmi_buffers;

	return 0;

 err_nmi:
	free_percpu(irq_buffers);
 err_irq:
	free_percpu(sirq_buffers);
 err_sirq:
	free_percpu(buffers);
 err_warn:
	WARN(1, "Could not allocate percpu trace_printk buffer");
	return -ENOMEM;
}

static int buffers_allocated;

void trace_printk_init_buffers(void)
{
	if (buffers_allocated)
		return;

	if (alloc_percpu_trace_buffer())
		return;

	/* trace_printk() is for debug use only. Don't use it in production. */

	pr_warning("\n");
	pr_warning("**********************************************************\n");
	pr_warning("**   NOTICE NOTICE NOTICE NOTICE NOTICE NOTICE NOTICE   **\n");
	pr_warning("**                                                      **\n");
	pr_warning("** trace_printk() being used. Allocating extra memory.  **\n");
	pr_warning("**                                                      **\n");
	pr_warning("** This means that this is a DEBUG kernel and it is     **\n");
	pr_warning("** unsafe for production use.                           **\n");
	pr_warning("**                                                      **\n");
	pr_warning("** If you see this message and you are not debugging    **\n");
	pr_warning("** the kernel, report this immediately to your vendor!  **\n");
	pr_warning("**                                                      **\n");
	pr_warning("**   NOTICE NOTICE NOTICE NOTICE NOTICE NOTICE NOTICE   **\n");
	pr_warning("**********************************************************\n");

	/* Expand the buffers to set size */
	tracing_update_buffers();

	buffers_allocated = 1;

	/*
	 * trace_printk_init_buffers() can be called by modules.
	 * If that happens, then we need to start cmdline recording
	 * directly here. If the global_trace.buffer is already
	 * allocated here, then this was called by module code.
	 */
	if (global_trace.trace_buffer.buffer)
		tracing_start_cmdline_record();
}

void trace_printk_start_comm(void)
{
	/* Start tracing comms if trace printk is set */
	if (!buffers_allocated)
		return;
	tracing_start_cmdline_record();
}

static void trace_printk_start_stop_comm(int enabled)
{
	if (!buffers_allocated)
		return;

	if (enabled)
		tracing_start_cmdline_record();
	else
		tracing_stop_cmdline_record();
}

/**
 * trace_vbprintk - write binary msg to tracing buffer
 *
 */
int trace_vbprintk(unsigned long ip, const char *fmt, va_list args)
{
	struct trace_event_call *call = &event_bprint;
	struct ring_buffer_event *event;
	struct ring_buffer *buffer;
	struct trace_array *tr = &global_trace;
	struct bprint_entry *entry;
	unsigned long flags;
	char *tbuffer;
	int len = 0, size, pc;

	if (unlikely(tracing_selftest_running || tracing_disabled))
		return 0;

	/* Don't pollute graph traces with trace_vprintk internals */
	pause_graph_tracing();

	pc = preempt_count();
	preempt_disable_notrace();

	tbuffer = get_trace_buf();
	if (!tbuffer) {
		len = 0;
		goto out;
	}

	len = vbin_printf((u32 *)tbuffer, TRACE_BUF_SIZE/sizeof(int), fmt, args);

	if (len > TRACE_BUF_SIZE/sizeof(int) || len < 0)
		goto out;

	local_save_flags(flags);
	size = sizeof(*entry) + sizeof(u32) * len;
	buffer = tr->trace_buffer.buffer;
	event = trace_buffer_lock_reserve(buffer, TRACE_BPRINT, size,
					  flags, pc);
	if (!event)
		goto out;
	entry = ring_buffer_event_data(event);
	entry->ip			= ip;
	entry->fmt			= fmt;

	memcpy(entry->buf, tbuffer, sizeof(u32) * len);
	if (!call_filter_check_discard(call, entry, buffer, event)) {
		__buffer_unlock_commit(buffer, event);
		ftrace_trace_stack(tr, buffer, flags, 6, pc, NULL);
	}

out:
	preempt_enable_notrace();
	unpause_graph_tracing();

	return len;
}
EXPORT_SYMBOL_GPL(trace_vbprintk);

static int
__trace_array_vprintk(struct ring_buffer *buffer,
		      unsigned long ip, const char *fmt, va_list args)
{
	struct trace_event_call *call = &event_print;
	struct ring_buffer_event *event;
	int len = 0, size, pc;
	struct print_entry *entry;
	unsigned long flags;
	char *tbuffer;

	if (tracing_disabled || tracing_selftest_running)
		return 0;

	/* Don't pollute graph traces with trace_vprintk internals */
	pause_graph_tracing();

	pc = preempt_count();
	preempt_disable_notrace();


	tbuffer = get_trace_buf();
	if (!tbuffer) {
		len = 0;
		goto out;
	}

	len = vscnprintf(tbuffer, TRACE_BUF_SIZE, fmt, args);

	local_save_flags(flags);
	size = sizeof(*entry) + len + 1;
	event = trace_buffer_lock_reserve(buffer, TRACE_PRINT, size,
					  flags, pc);
	if (!event)
		goto out;
	entry = ring_buffer_event_data(event);
	entry->ip = ip;

	memcpy(&entry->buf, tbuffer, len + 1);
	if (!call_filter_check_discard(call, entry, buffer, event)) {
		__buffer_unlock_commit(buffer, event);
		ftrace_trace_stack(&global_trace, buffer, flags, 6, pc, NULL);
	}
 out:
	preempt_enable_notrace();
	unpause_graph_tracing();

	return len;
}

int trace_array_vprintk(struct trace_array *tr,
			unsigned long ip, const char *fmt, va_list args)
{
	return __trace_array_vprintk(tr->trace_buffer.buffer, ip, fmt, args);
}

int trace_array_printk(struct trace_array *tr,
		       unsigned long ip, const char *fmt, ...)
{
	int ret;
	va_list ap;

	if (!(global_trace.trace_flags & TRACE_ITER_PRINTK))
		return 0;

	va_start(ap, fmt);
	ret = trace_array_vprintk(tr, ip, fmt, ap);
	va_end(ap);
	return ret;
}

int trace_array_printk_buf(struct ring_buffer *buffer,
			   unsigned long ip, const char *fmt, ...)
{
	int ret;
	va_list ap;

	if (!(global_trace.trace_flags & TRACE_ITER_PRINTK))
		return 0;

	va_start(ap, fmt);
	ret = __trace_array_vprintk(buffer, ip, fmt, ap);
	va_end(ap);
	return ret;
}

int trace_vprintk(unsigned long ip, const char *fmt, va_list args)
{
	return trace_array_vprintk(&global_trace, ip, fmt, args);
}
EXPORT_SYMBOL_GPL(trace_vprintk);

static void trace_iterator_increment(struct trace_iterator *iter)
{
	struct ring_buffer_iter *buf_iter = trace_buffer_iter(iter, iter->cpu);

	iter->idx++;
	if (buf_iter)
		ring_buffer_read(buf_iter, NULL);
}

static struct trace_entry *
peek_next_entry(struct trace_iterator *iter, int cpu, u64 *ts,
		unsigned long *lost_events)
{
	struct ring_buffer_event *event;
	struct ring_buffer_iter *buf_iter = trace_buffer_iter(iter, cpu);

	if (buf_iter)
		event = ring_buffer_iter_peek(buf_iter, ts);
	else
		event = ring_buffer_peek(iter->trace_buffer->buffer, cpu, ts,
					 lost_events);

	if (event) {
		iter->ent_size = ring_buffer_event_length(event);
		return ring_buffer_event_data(event);
	}
	iter->ent_size = 0;
	return NULL;
}

static struct trace_entry *
__find_next_entry(struct trace_iterator *iter, int *ent_cpu,
		  unsigned long *missing_events, u64 *ent_ts)
{
	struct ring_buffer *buffer = iter->trace_buffer->buffer;
	struct trace_entry *ent, *next = NULL;
	unsigned long lost_events = 0, next_lost = 0;
	int cpu_file = iter->cpu_file;
	u64 next_ts = 0, ts;
	int next_cpu = -1;
	int next_size = 0;
	int cpu;

	/*
	 * If we are in a per_cpu trace file, don't bother by iterating over
	 * all cpu and peek directly.
	 */
	if (cpu_file > RING_BUFFER_ALL_CPUS) {
		if (ring_buffer_empty_cpu(buffer, cpu_file))
			return NULL;
		ent = peek_next_entry(iter, cpu_file, ent_ts, missing_events);
		if (ent_cpu)
			*ent_cpu = cpu_file;

		return ent;
	}

	for_each_tracing_cpu(cpu) {

		if (ring_buffer_empty_cpu(buffer, cpu))
			continue;

		ent = peek_next_entry(iter, cpu, &ts, &lost_events);

		/*
		 * Pick the entry with the smallest timestamp:
		 */
		if (ent && (!next || ts < next_ts)) {
			next = ent;
			next_cpu = cpu;
			next_ts = ts;
			next_lost = lost_events;
			next_size = iter->ent_size;
		}
	}

	iter->ent_size = next_size;

	if (ent_cpu)
		*ent_cpu = next_cpu;

	if (ent_ts)
		*ent_ts = next_ts;

	if (missing_events)
		*missing_events = next_lost;

	return next;
}

/* Find the next real entry, without updating the iterator itself */
struct trace_entry *trace_find_next_entry(struct trace_iterator *iter,
					  int *ent_cpu, u64 *ent_ts)
{
	return __find_next_entry(iter, ent_cpu, NULL, ent_ts);
}

/* Find the next real entry, and increment the iterator to the next entry */
void *trace_find_next_entry_inc(struct trace_iterator *iter)
{
	iter->ent = __find_next_entry(iter, &iter->cpu,
				      &iter->lost_events, &iter->ts);

	if (iter->ent)
		trace_iterator_increment(iter);

	return iter->ent ? iter : NULL;
}

static void trace_consume(struct trace_iterator *iter)
{
	ring_buffer_consume(iter->trace_buffer->buffer, iter->cpu, &iter->ts,
			    &iter->lost_events);
}

static void *s_next(struct seq_file *m, void *v, loff_t *pos)
{
	struct trace_iterator *iter = m->private;
	int i = (int)*pos;
	void *ent;

	WARN_ON_ONCE(iter->leftover);

	(*pos)++;

	/* can't go backwards */
	if (iter->idx > i)
		return NULL;

	if (iter->idx < 0)
		ent = trace_find_next_entry_inc(iter);
	else
		ent = iter;

	while (ent && iter->idx < i)
		ent = trace_find_next_entry_inc(iter);

	iter->pos = *pos;

	return ent;
}

void tracing_iter_reset(struct trace_iterator *iter, int cpu)
{
	struct ring_buffer_event *event;
	struct ring_buffer_iter *buf_iter;
	unsigned long entries = 0;
	u64 ts;

	per_cpu_ptr(iter->trace_buffer->data, cpu)->skipped_entries = 0;

	buf_iter = trace_buffer_iter(iter, cpu);
	if (!buf_iter)
		return;

	ring_buffer_iter_reset(buf_iter);

	/*
	 * We could have the case with the max latency tracers
	 * that a reset never took place on a cpu. This is evident
	 * by the timestamp being before the start of the buffer.
	 */
	while ((event = ring_buffer_iter_peek(buf_iter, &ts))) {
		if (ts >= iter->trace_buffer->time_start)
			break;
		entries++;
		ring_buffer_read(buf_iter, NULL);
	}

	per_cpu_ptr(iter->trace_buffer->data, cpu)->skipped_entries = entries;
}

/*
 * The current tracer is copied to avoid a global locking
 * all around.
 */
static void *s_start(struct seq_file *m, loff_t *pos)
{
	struct trace_iterator *iter = m->private;
	struct trace_array *tr = iter->tr;
	int cpu_file = iter->cpu_file;
	void *p = NULL;
	loff_t l = 0;
	int cpu;

	/*
	 * copy the tracer to avoid using a global lock all around.
	 * iter->trace is a copy of current_trace, the pointer to the
	 * name may be used instead of a strcmp(), as iter->trace->name
	 * will point to the same string as current_trace->name.
	 */
	mutex_lock(&trace_types_lock);
	if (unlikely(tr->current_trace && iter->trace->name != tr->current_trace->name))
		*iter->trace = *tr->current_trace;
	mutex_unlock(&trace_types_lock);

#ifdef CONFIG_TRACER_MAX_TRACE
	if (iter->snapshot && iter->trace->use_max_tr)
		return ERR_PTR(-EBUSY);
#endif

	if (!iter->snapshot)
		atomic_inc(&trace_record_cmdline_disabled);

	if (*pos != iter->pos) {
		iter->ent = NULL;
		iter->cpu = 0;
		iter->idx = -1;

		if (cpu_file == RING_BUFFER_ALL_CPUS) {
			for_each_tracing_cpu(cpu)
				tracing_iter_reset(iter, cpu);
		} else
			tracing_iter_reset(iter, cpu_file);

		iter->leftover = 0;
		for (p = iter; p && l < *pos; p = s_next(m, p, &l))
			;

	} else {
		/*
		 * If we overflowed the seq_file before, then we want
		 * to just reuse the trace_seq buffer again.
		 */
		if (iter->leftover)
			p = iter;
		else {
			l = *pos - 1;
			p = s_next(m, p, &l);
		}
	}

	trace_event_read_lock();
	trace_access_lock(cpu_file);
	return p;
}

static void s_stop(struct seq_file *m, void *p)
{
	struct trace_iterator *iter = m->private;

#ifdef CONFIG_TRACER_MAX_TRACE
	if (iter->snapshot && iter->trace->use_max_tr)
		return;
#endif

	if (!iter->snapshot)
		atomic_dec(&trace_record_cmdline_disabled);

	trace_access_unlock(iter->cpu_file);
	trace_event_read_unlock();
}

static void
get_total_entries(struct trace_buffer *buf,
		  unsigned long *total, unsigned long *entries)
{
	unsigned long count;
	int cpu;

	*total = 0;
	*entries = 0;

	for_each_tracing_cpu(cpu) {
		count = ring_buffer_entries_cpu(buf->buffer, cpu);
		/*
		 * If this buffer has skipped entries, then we hold all
		 * entries for the trace and we need to ignore the
		 * ones before the time stamp.
		 */
		if (per_cpu_ptr(buf->data, cpu)->skipped_entries) {
			count -= per_cpu_ptr(buf->data, cpu)->skipped_entries;
			/* total is the same as the entries */
			*total += count;
		} else
			*total += count +
				ring_buffer_overrun_cpu(buf->buffer, cpu);
		*entries += count;
	}
}

static void print_lat_help_header(struct seq_file *m)
{
	seq_puts(m, "#                  _--------=> CPU#              \n"
		    "#                 / _-------=> irqs-off          \n"
		    "#                | / _------=> need-resched      \n"
		    "#                || / _-----=> need-resched_lazy \n"
		    "#                ||| / _----=> hardirq/softirq   \n"
		    "#                |||| / _---=> preempt-depth     \n"
		    "#                ||||| / _--=> preempt-lazy-depth\n"
		    "#                |||||| / _-=> migrate-disable   \n"
		    "#                ||||||| /     delay             \n"
		    "# cmd     pid    |||||||| time   |  caller       \n"
		    "#     \\   /      ||||||||   \\    |  /            \n");
}

static void print_event_info(struct trace_buffer *buf, struct seq_file *m)
{
	unsigned long total;
	unsigned long entries;

	get_total_entries(buf, &total, &entries);
	seq_printf(m, "# entries-in-buffer/entries-written: %lu/%lu   #P:%d\n",
		   entries, total, num_online_cpus());
	seq_puts(m, "#\n");
}

static void print_func_help_header(struct trace_buffer *buf, struct seq_file *m)
{
	print_event_info(buf, m);
	seq_puts(m, "#           TASK-PID   CPU#      TIMESTAMP  FUNCTION\n"
		    "#              | |       |          |         |\n");
}

static void print_func_help_header_irq(struct trace_buffer *buf, struct seq_file *m)
{
	print_event_info(buf, m);
	seq_puts(m, "#                              _-----=> irqs-off\n"
		    "#                             / _----=> need-resched\n"
		    "#                            |/  _-----=> need-resched_lazy\n"
		    "#                            || / _---=> hardirq/softirq\n"
		    "#                            ||| / _--=> preempt-depth\n"
		    "#                            |||| / _-=> preempt-lazy-depth\n"
		    "#                            ||||| / _-=> migrate-disable   \n"
		    "#                            |||||| /    delay\n"
		    "#           TASK-PID   CPU#  |||||||   TIMESTAMP  FUNCTION\n"
		    "#              | |       |   |||||||      |         |\n");
}

void
print_trace_header(struct seq_file *m, struct trace_iterator *iter)
{
	unsigned long sym_flags = (global_trace.trace_flags & TRACE_ITER_SYM_MASK);
	struct trace_buffer *buf = iter->trace_buffer;
	struct trace_array_cpu *data = per_cpu_ptr(buf->data, buf->cpu);
	struct tracer *type = iter->trace;
	unsigned long entries;
	unsigned long total;
	const char *name = "preemption";

	name = type->name;

	get_total_entries(buf, &total, &entries);

	seq_printf(m, "# %s latency trace v1.1.5 on %s\n",
		   name, UTS_RELEASE);
	seq_puts(m, "# -----------------------------------"
		 "---------------------------------\n");
	seq_printf(m, "# latency: %lu us, #%lu/%lu, CPU#%d |"
		   " (M:%s VP:%d, KP:%d, SP:%d HP:%d",
		   nsecs_to_usecs(data->saved_latency),
		   entries,
		   total,
		   buf->cpu,
#if defined(CONFIG_PREEMPT_NONE)
		   "server",
#elif defined(CONFIG_PREEMPT_VOLUNTARY)
		   "desktop",
#elif defined(CONFIG_PREEMPT)
		   "preempt",
#else
		   "unknown",
#endif
		   /* These are reserved for later use */
		   0, 0, 0, 0);
#ifdef CONFIG_SMP
	seq_printf(m, " #P:%d)\n", num_online_cpus());
#else
	seq_puts(m, ")\n");
#endif
	seq_puts(m, "#    -----------------\n");
	seq_printf(m, "#    | task: %.16s-%d "
		   "(uid:%d nice:%ld policy:%ld rt_prio:%ld)\n",
		   data->comm, data->pid,
		   from_kuid_munged(seq_user_ns(m), data->uid), data->nice,
		   data->policy, data->rt_priority);
	seq_puts(m, "#    -----------------\n");

	if (data->critical_start) {
		seq_puts(m, "#  => started at: ");
		seq_print_ip_sym(&iter->seq, data->critical_start, sym_flags);
		trace_print_seq(m, &iter->seq);
		seq_puts(m, "\n#  => ended at:   ");
		seq_print_ip_sym(&iter->seq, data->critical_end, sym_flags);
		trace_print_seq(m, &iter->seq);
		seq_puts(m, "\n#\n");
	}

	seq_puts(m, "#\n");
}

static void test_cpu_buff_start(struct trace_iterator *iter)
{
	struct trace_seq *s = &iter->seq;
	struct trace_array *tr = iter->tr;

	if (!(tr->trace_flags & TRACE_ITER_ANNOTATE))
		return;

	if (!(iter->iter_flags & TRACE_FILE_ANNOTATE))
		return;

	if (iter->started && cpumask_test_cpu(iter->cpu, iter->started))
		return;

	if (per_cpu_ptr(iter->trace_buffer->data, iter->cpu)->skipped_entries)
		return;

	if (iter->started)
		cpumask_set_cpu(iter->cpu, iter->started);

	/* Don't print started cpu buffer for the first entry of the trace */
	if (iter->idx > 1)
		trace_seq_printf(s, "##### CPU %u buffer started ####\n",
				iter->cpu);
}

static enum print_line_t print_trace_fmt(struct trace_iterator *iter)
{
	struct trace_array *tr = iter->tr;
	struct trace_seq *s = &iter->seq;
	unsigned long sym_flags = (tr->trace_flags & TRACE_ITER_SYM_MASK);
	struct trace_entry *entry;
	struct trace_event *event;

	entry = iter->ent;

	test_cpu_buff_start(iter);

	event = ftrace_find_event(entry->type);

	if (tr->trace_flags & TRACE_ITER_CONTEXT_INFO) {
		if (iter->iter_flags & TRACE_FILE_LAT_FMT)
			trace_print_lat_context(iter);
		else
			trace_print_context(iter);
	}

	if (trace_seq_has_overflowed(s))
		return TRACE_TYPE_PARTIAL_LINE;

	if (event)
		return event->funcs->trace(iter, sym_flags, event);

	trace_seq_printf(s, "Unknown type %d\n", entry->type);

	return trace_handle_return(s);
}

static enum print_line_t print_raw_fmt(struct trace_iterator *iter)
{
	struct trace_array *tr = iter->tr;
	struct trace_seq *s = &iter->seq;
	struct trace_entry *entry;
	struct trace_event *event;

	entry = iter->ent;

	if (tr->trace_flags & TRACE_ITER_CONTEXT_INFO)
		trace_seq_printf(s, "%d %d %llu ",
				 entry->pid, iter->cpu, iter->ts);

	if (trace_seq_has_overflowed(s))
		return TRACE_TYPE_PARTIAL_LINE;

	event = ftrace_find_event(entry->type);
	if (event)
		return event->funcs->raw(iter, 0, event);

	trace_seq_printf(s, "%d ?\n", entry->type);

	return trace_handle_return(s);
}

static enum print_line_t print_hex_fmt(struct trace_iterator *iter)
{
	struct trace_array *tr = iter->tr;
	struct trace_seq *s = &iter->seq;
	unsigned char newline = '\n';
	struct trace_entry *entry;
	struct trace_event *event;

	entry = iter->ent;

	if (tr->trace_flags & TRACE_ITER_CONTEXT_INFO) {
		SEQ_PUT_HEX_FIELD(s, entry->pid);
		SEQ_PUT_HEX_FIELD(s, iter->cpu);
		SEQ_PUT_HEX_FIELD(s, iter->ts);
		if (trace_seq_has_overflowed(s))
			return TRACE_TYPE_PARTIAL_LINE;
	}

	event = ftrace_find_event(entry->type);
	if (event) {
		enum print_line_t ret = event->funcs->hex(iter, 0, event);
		if (ret != TRACE_TYPE_HANDLED)
			return ret;
	}

	SEQ_PUT_FIELD(s, newline);

	return trace_handle_return(s);
}

static enum print_line_t print_bin_fmt(struct trace_iterator *iter)
{
	struct trace_array *tr = iter->tr;
	struct trace_seq *s = &iter->seq;
	struct trace_entry *entry;
	struct trace_event *event;

	entry = iter->ent;

	if (tr->trace_flags & TRACE_ITER_CONTEXT_INFO) {
		SEQ_PUT_FIELD(s, entry->pid);
		SEQ_PUT_FIELD(s, iter->cpu);
		SEQ_PUT_FIELD(s, iter->ts);
		if (trace_seq_has_overflowed(s))
			return TRACE_TYPE_PARTIAL_LINE;
	}

	event = ftrace_find_event(entry->type);
	return event ? event->funcs->binary(iter, 0, event) :
		TRACE_TYPE_HANDLED;
}

int trace_empty(struct trace_iterator *iter)
{
	struct ring_buffer_iter *buf_iter;
	int cpu;

	/* If we are looking at one CPU buffer, only check that one */
	if (iter->cpu_file != RING_BUFFER_ALL_CPUS) {
		cpu = iter->cpu_file;
		buf_iter = trace_buffer_iter(iter, cpu);
		if (buf_iter) {
			if (!ring_buffer_iter_empty(buf_iter))
				return 0;
		} else {
			if (!ring_buffer_empty_cpu(iter->trace_buffer->buffer, cpu))
				return 0;
		}
		return 1;
	}

	for_each_tracing_cpu(cpu) {
		buf_iter = trace_buffer_iter(iter, cpu);
		if (buf_iter) {
			if (!ring_buffer_iter_empty(buf_iter))
				return 0;
		} else {
			if (!ring_buffer_empty_cpu(iter->trace_buffer->buffer, cpu))
				return 0;
		}
	}

	return 1;
}

/*  Called with trace_event_read_lock() held. */
enum print_line_t print_trace_line(struct trace_iterator *iter)
{
	struct trace_array *tr = iter->tr;
	unsigned long trace_flags = tr->trace_flags;
	enum print_line_t ret;

	if (iter->lost_events) {
		trace_seq_printf(&iter->seq, "CPU:%d [LOST %lu EVENTS]\n",
				 iter->cpu, iter->lost_events);
		if (trace_seq_has_overflowed(&iter->seq))
			return TRACE_TYPE_PARTIAL_LINE;
	}

	if (iter->trace && iter->trace->print_line) {
		ret = iter->trace->print_line(iter);
		if (ret != TRACE_TYPE_UNHANDLED)
			return ret;
	}

	if (iter->ent->type == TRACE_BPUTS &&
			trace_flags & TRACE_ITER_PRINTK &&
			trace_flags & TRACE_ITER_PRINTK_MSGONLY)
		return trace_print_bputs_msg_only(iter);

	if (iter->ent->type == TRACE_BPRINT &&
			trace_flags & TRACE_ITER_PRINTK &&
			trace_flags & TRACE_ITER_PRINTK_MSGONLY)
		return trace_print_bprintk_msg_only(iter);

	if (iter->ent->type == TRACE_PRINT &&
			trace_flags & TRACE_ITER_PRINTK &&
			trace_flags & TRACE_ITER_PRINTK_MSGONLY)
		return trace_print_printk_msg_only(iter);

	if (trace_flags & TRACE_ITER_BIN)
		return print_bin_fmt(iter);

	if (trace_flags & TRACE_ITER_HEX)
		return print_hex_fmt(iter);

	if (trace_flags & TRACE_ITER_RAW)
		return print_raw_fmt(iter);

	return print_trace_fmt(iter);
}

void trace_latency_header(struct seq_file *m)
{
	struct trace_iterator *iter = m->private;
	struct trace_array *tr = iter->tr;

	/* print nothing if the buffers are empty */
	if (trace_empty(iter))
		return;

	if (iter->iter_flags & TRACE_FILE_LAT_FMT)
		print_trace_header(m, iter);

	if (!(tr->trace_flags & TRACE_ITER_VERBOSE))
		print_lat_help_header(m);
}

void trace_default_header(struct seq_file *m)
{
	struct trace_iterator *iter = m->private;
	struct trace_array *tr = iter->tr;
	unsigned long trace_flags = tr->trace_flags;

	if (!(trace_flags & TRACE_ITER_CONTEXT_INFO))
		return;

	if (iter->iter_flags & TRACE_FILE_LAT_FMT) {
		/* print nothing if the buffers are empty */
		if (trace_empty(iter))
			return;
		print_trace_header(m, iter);
		if (!(trace_flags & TRACE_ITER_VERBOSE))
			print_lat_help_header(m);
	} else {
		if (!(trace_flags & TRACE_ITER_VERBOSE)) {
			if (trace_flags & TRACE_ITER_IRQ_INFO)
				print_func_help_header_irq(iter->trace_buffer, m);
			else
				print_func_help_header(iter->trace_buffer, m);
		}
	}
}

static void test_ftrace_alive(struct seq_file *m)
{
	if (!ftrace_is_dead())
		return;
	seq_puts(m, "# WARNING: FUNCTION TRACING IS CORRUPTED\n"
		    "#          MAY BE MISSING FUNCTION EVENTS\n");
}

#ifdef CONFIG_TRACER_MAX_TRACE
static void show_snapshot_main_help(struct seq_file *m)
{
	seq_puts(m, "# echo 0 > snapshot : Clears and frees snapshot buffer\n"
		    "# echo 1 > snapshot : Allocates snapshot buffer, if not already allocated.\n"
		    "#                      Takes a snapshot of the main buffer.\n"
		    "# echo 2 > snapshot : Clears snapshot buffer (but does not allocate or free)\n"
		    "#                      (Doesn't have to be '2' works with any number that\n"
		    "#                       is not a '0' or '1')\n");
}

static void show_snapshot_percpu_help(struct seq_file *m)
{
	seq_puts(m, "# echo 0 > snapshot : Invalid for per_cpu snapshot file.\n");
#ifdef CONFIG_RING_BUFFER_ALLOW_SWAP
	seq_puts(m, "# echo 1 > snapshot : Allocates snapshot buffer, if not already allocated.\n"
		    "#                      Takes a snapshot of the main buffer for this cpu.\n");
#else
	seq_puts(m, "# echo 1 > snapshot : Not supported with this kernel.\n"
		    "#                     Must use main snapshot file to allocate.\n");
#endif
	seq_puts(m, "# echo 2 > snapshot : Clears this cpu's snapshot buffer (but does not allocate)\n"
		    "#                      (Doesn't have to be '2' works with any number that\n"
		    "#                       is not a '0' or '1')\n");
}

static void print_snapshot_help(struct seq_file *m, struct trace_iterator *iter)
{
	if (iter->tr->allocated_snapshot)
		seq_puts(m, "#\n# * Snapshot is allocated *\n#\n");
	else
		seq_puts(m, "#\n# * Snapshot is freed *\n#\n");

	seq_puts(m, "# Snapshot commands:\n");
	if (iter->cpu_file == RING_BUFFER_ALL_CPUS)
		show_snapshot_main_help(m);
	else
		show_snapshot_percpu_help(m);
}
#else
/* Should never be called */
static inline void print_snapshot_help(struct seq_file *m, struct trace_iterator *iter) { }
#endif

static int s_show(struct seq_file *m, void *v)
{
	struct trace_iterator *iter = v;
	int ret;

	if (iter->ent == NULL) {
		if (iter->tr) {
			seq_printf(m, "# tracer: %s\n", iter->trace->name);
			seq_puts(m, "#\n");
			test_ftrace_alive(m);
		}
		if (iter->snapshot && trace_empty(iter))
			print_snapshot_help(m, iter);
		else if (iter->trace && iter->trace->print_header)
			iter->trace->print_header(m);
		else
			trace_default_header(m);

	} else if (iter->leftover) {
		/*
		 * If we filled the seq_file buffer earlier, we
		 * want to just show it now.
		 */
		ret = trace_print_seq(m, &iter->seq);

		/* ret should this time be zero, but you never know */
		iter->leftover = ret;

	} else {
		print_trace_line(iter);
		ret = trace_print_seq(m, &iter->seq);
		/*
		 * If we overflow the seq_file buffer, then it will
		 * ask us for this data again at start up.
		 * Use that instead.
		 *  ret is 0 if seq_file write succeeded.
		 *        -1 otherwise.
		 */
		iter->leftover = ret;
	}

	return 0;
}

/*
 * Should be used after trace_array_get(), trace_types_lock
 * ensures that i_cdev was already initialized.
 */
static inline int tracing_get_cpu(struct inode *inode)
{
	if (inode->i_cdev) /* See trace_create_cpu_file() */
		return (long)inode->i_cdev - 1;
	return RING_BUFFER_ALL_CPUS;
}

static const struct seq_operations tracer_seq_ops = {
	.start		= s_start,
	.next		= s_next,
	.stop		= s_stop,
	.show		= s_show,
};

static struct trace_iterator *
__tracing_open(struct inode *inode, struct file *file, bool snapshot)
{
	struct trace_array *tr = inode->i_private;
	struct trace_iterator *iter;
	int cpu;

	if (tracing_disabled)
		return ERR_PTR(-ENODEV);

	iter = __seq_open_private(file, &tracer_seq_ops, sizeof(*iter));
	if (!iter)
		return ERR_PTR(-ENOMEM);

	iter->buffer_iter = kcalloc(nr_cpu_ids, sizeof(*iter->buffer_iter),
				    GFP_KERNEL);
	if (!iter->buffer_iter)
		goto release;

	/*
	 * We make a copy of the current tracer to avoid concurrent
	 * changes on it while we are reading.
	 */
	mutex_lock(&trace_types_lock);
	iter->trace = kzalloc(sizeof(*iter->trace), GFP_KERNEL);
	if (!iter->trace)
		goto fail;

	*iter->trace = *tr->current_trace;

	if (!zalloc_cpumask_var(&iter->started, GFP_KERNEL))
		goto fail;

	iter->tr = tr;

#ifdef CONFIG_TRACER_MAX_TRACE
	/* Currently only the top directory has a snapshot */
	if (tr->current_trace->print_max || snapshot)
		iter->trace_buffer = &tr->max_buffer;
	else
#endif
		iter->trace_buffer = &tr->trace_buffer;
	iter->snapshot = snapshot;
	iter->pos = -1;
	iter->cpu_file = tracing_get_cpu(inode);
	mutex_init(&iter->mutex);

	/* Notify the tracer early; before we stop tracing. */
	if (iter->trace && iter->trace->open)
		iter->trace->open(iter);

	/* Annotate start of buffers if we had overruns */
	if (ring_buffer_overruns(iter->trace_buffer->buffer))
		iter->iter_flags |= TRACE_FILE_ANNOTATE;

	/* Output in nanoseconds only if we are using a clock in nanoseconds. */
	if (trace_clocks[tr->clock_id].in_ns)
		iter->iter_flags |= TRACE_FILE_TIME_IN_NS;

	/* stop the trace while dumping if we are not opening "snapshot" */
	if (!iter->snapshot)
		tracing_stop_tr(tr);

	if (iter->cpu_file == RING_BUFFER_ALL_CPUS) {
		for_each_tracing_cpu(cpu) {
			iter->buffer_iter[cpu] =
				ring_buffer_read_prepare(iter->trace_buffer->buffer, cpu);
		}
		ring_buffer_read_prepare_sync();
		for_each_tracing_cpu(cpu) {
			ring_buffer_read_start(iter->buffer_iter[cpu]);
			tracing_iter_reset(iter, cpu);
		}
	} else {
		cpu = iter->cpu_file;
		iter->buffer_iter[cpu] =
			ring_buffer_read_prepare(iter->trace_buffer->buffer, cpu);
		ring_buffer_read_prepare_sync();
		ring_buffer_read_start(iter->buffer_iter[cpu]);
		tracing_iter_reset(iter, cpu);
	}

	mutex_unlock(&trace_types_lock);

	return iter;

 fail:
	mutex_unlock(&trace_types_lock);
	kfree(iter->trace);
	kfree(iter->buffer_iter);
release:
	seq_release_private(inode, file);
	return ERR_PTR(-ENOMEM);
}

int tracing_open_generic(struct inode *inode, struct file *filp)
{
	if (tracing_disabled)
		return -ENODEV;

	filp->private_data = inode->i_private;
	return 0;
}

bool tracing_is_disabled(void)
{
	return (tracing_disabled) ? true: false;
}

/*
 * Open and update trace_array ref count.
 * Must have the current trace_array passed to it.
 */
static int tracing_open_generic_tr(struct inode *inode, struct file *filp)
{
	struct trace_array *tr = inode->i_private;

	if (tracing_disabled)
		return -ENODEV;

	if (trace_array_get(tr) < 0)
		return -ENODEV;

	filp->private_data = inode->i_private;

	return 0;
}

static int tracing_release(struct inode *inode, struct file *file)
{
	struct trace_array *tr = inode->i_private;
	struct seq_file *m = file->private_data;
	struct trace_iterator *iter;
	int cpu;

	if (!(file->f_mode & FMODE_READ)) {
		trace_array_put(tr);
		return 0;
	}

	/* Writes do not use seq_file */
	iter = m->private;
	mutex_lock(&trace_types_lock);

	for_each_tracing_cpu(cpu) {
		if (iter->buffer_iter[cpu])
			ring_buffer_read_finish(iter->buffer_iter[cpu]);
	}

	if (iter->trace && iter->trace->close)
		iter->trace->close(iter);

	if (!iter->snapshot)
		/* reenable tracing if it was previously enabled */
		tracing_start_tr(tr);

	__trace_array_put(tr);

	mutex_unlock(&trace_types_lock);

	mutex_destroy(&iter->mutex);
	free_cpumask_var(iter->started);
	kfree(iter->trace);
	kfree(iter->buffer_iter);
	seq_release_private(inode, file);

	return 0;
}

static int tracing_release_generic_tr(struct inode *inode, struct file *file)
{
	struct trace_array *tr = inode->i_private;

	trace_array_put(tr);
	return 0;
}

static int tracing_single_release_tr(struct inode *inode, struct file *file)
{
	struct trace_array *tr = inode->i_private;

	trace_array_put(tr);

	return single_release(inode, file);
}

static int tracing_open(struct inode *inode, struct file *file)
{
	struct trace_array *tr = inode->i_private;
	struct trace_iterator *iter;
	int ret = 0;

	if (trace_array_get(tr) < 0)
		return -ENODEV;

	/* If this file was open for write, then erase contents */
	if ((file->f_mode & FMODE_WRITE) && (file->f_flags & O_TRUNC)) {
		int cpu = tracing_get_cpu(inode);

		if (cpu == RING_BUFFER_ALL_CPUS)
			tracing_reset_online_cpus(&tr->trace_buffer);
		else
			tracing_reset(&tr->trace_buffer, cpu);
	}

	if (file->f_mode & FMODE_READ) {
		iter = __tracing_open(inode, file, false);
		if (IS_ERR(iter))
			ret = PTR_ERR(iter);
		else if (tr->trace_flags & TRACE_ITER_LATENCY_FMT)
			iter->iter_flags |= TRACE_FILE_LAT_FMT;
	}

	if (ret < 0)
		trace_array_put(tr);

	return ret;
}

/*
 * Some tracers are not suitable for instance buffers.
 * A tracer is always available for the global array (toplevel)
 * or if it explicitly states that it is.
 */
static bool
trace_ok_for_array(struct tracer *t, struct trace_array *tr)
{
	return (tr->flags & TRACE_ARRAY_FL_GLOBAL) || t->allow_instances;
}

/* Find the next tracer that this trace array may use */
static struct tracer *
get_tracer_for_array(struct trace_array *tr, struct tracer *t)
{
	while (t && !trace_ok_for_array(t, tr))
		t = t->next;

	return t;
}

static void *
t_next(struct seq_file *m, void *v, loff_t *pos)
{
	struct trace_array *tr = m->private;
	struct tracer *t = v;

	(*pos)++;

	if (t)
		t = get_tracer_for_array(tr, t->next);

	return t;
}

static void *t_start(struct seq_file *m, loff_t *pos)
{
	struct trace_array *tr = m->private;
	struct tracer *t;
	loff_t l = 0;

	mutex_lock(&trace_types_lock);

	t = get_tracer_for_array(tr, trace_types);
	for (; t && l < *pos; t = t_next(m, t, &l))
			;

	return t;
}

static void t_stop(struct seq_file *m, void *p)
{
	mutex_unlock(&trace_types_lock);
}

static int t_show(struct seq_file *m, void *v)
{
	struct tracer *t = v;

	if (!t)
		return 0;

	seq_puts(m, t->name);
	if (t->next)
		seq_putc(m, ' ');
	else
		seq_putc(m, '\n');

	return 0;
}

static const struct seq_operations show_traces_seq_ops = {
	.start		= t_start,
	.next		= t_next,
	.stop		= t_stop,
	.show		= t_show,
};

static int show_traces_open(struct inode *inode, struct file *file)
{
	struct trace_array *tr = inode->i_private;
	struct seq_file *m;
	int ret;

	if (tracing_disabled)
		return -ENODEV;

	ret = seq_open(file, &show_traces_seq_ops);
	if (ret)
		return ret;

	m = file->private_data;
	m->private = tr;

	return 0;
}

static ssize_t
tracing_write_stub(struct file *filp, const char __user *ubuf,
		   size_t count, loff_t *ppos)
{
	return count;
}

loff_t tracing_lseek(struct file *file, loff_t offset, int whence)
{
	int ret;

	if (file->f_mode & FMODE_READ)
		ret = seq_lseek(file, offset, whence);
	else
		file->f_pos = ret = 0;

	return ret;
}

static const struct file_operations tracing_fops = {
	.open		= tracing_open,
	.read		= seq_read,
	.write		= tracing_write_stub,
	.llseek		= tracing_lseek,
	.release	= tracing_release,
};

static const struct file_operations show_traces_fops = {
	.open		= show_traces_open,
	.read		= seq_read,
	.release	= seq_release,
	.llseek		= seq_lseek,
};

/*
 * The tracer itself will not take this lock, but still we want
 * to provide a consistent cpumask to user-space:
 */
static DEFINE_MUTEX(tracing_cpumask_update_lock);

/*
 * Temporary storage for the character representation of the
 * CPU bitmask (and one more byte for the newline):
 */
static char mask_str[NR_CPUS + 1];

static ssize_t
tracing_cpumask_read(struct file *filp, char __user *ubuf,
		     size_t count, loff_t *ppos)
{
	struct trace_array *tr = file_inode(filp)->i_private;
	int len;

	mutex_lock(&tracing_cpumask_update_lock);

	len = snprintf(mask_str, count, "%*pb\n",
		       cpumask_pr_args(tr->tracing_cpumask));
	if (len >= count) {
		count = -EINVAL;
		goto out_err;
	}
	count = simple_read_from_buffer(ubuf, count, ppos, mask_str, NR_CPUS+1);

out_err:
	mutex_unlock(&tracing_cpumask_update_lock);

	return count;
}

static ssize_t
tracing_cpumask_write(struct file *filp, const char __user *ubuf,
		      size_t count, loff_t *ppos)
{
	struct trace_array *tr = file_inode(filp)->i_private;
	cpumask_var_t tracing_cpumask_new;
	int err, cpu;

	if (!alloc_cpumask_var(&tracing_cpumask_new, GFP_KERNEL))
		return -ENOMEM;

	err = cpumask_parse_user(ubuf, count, tracing_cpumask_new);
	if (err)
		goto err_unlock;

	mutex_lock(&tracing_cpumask_update_lock);

	local_irq_disable();
	arch_spin_lock(&tr->max_lock);
	for_each_tracing_cpu(cpu) {
		/*
		 * Increase/decrease the disabled counter if we are
		 * about to flip a bit in the cpumask:
		 */
		if (cpumask_test_cpu(cpu, tr->tracing_cpumask) &&
				!cpumask_test_cpu(cpu, tracing_cpumask_new)) {
			atomic_inc(&per_cpu_ptr(tr->trace_buffer.data, cpu)->disabled);
			ring_buffer_record_disable_cpu(tr->trace_buffer.buffer, cpu);
		}
		if (!cpumask_test_cpu(cpu, tr->tracing_cpumask) &&
				cpumask_test_cpu(cpu, tracing_cpumask_new)) {
			atomic_dec(&per_cpu_ptr(tr->trace_buffer.data, cpu)->disabled);
			ring_buffer_record_enable_cpu(tr->trace_buffer.buffer, cpu);
		}
	}
	arch_spin_unlock(&tr->max_lock);
	local_irq_enable();

	cpumask_copy(tr->tracing_cpumask, tracing_cpumask_new);

	mutex_unlock(&tracing_cpumask_update_lock);
	free_cpumask_var(tracing_cpumask_new);

	return count;

err_unlock:
	free_cpumask_var(tracing_cpumask_new);

	return err;
}

static const struct file_operations tracing_cpumask_fops = {
	.open		= tracing_open_generic_tr,
	.read		= tracing_cpumask_read,
	.write		= tracing_cpumask_write,
	.release	= tracing_release_generic_tr,
	.llseek		= generic_file_llseek,
};

static int tracing_trace_options_show(struct seq_file *m, void *v)
{
	struct tracer_opt *trace_opts;
	struct trace_array *tr = m->private;
	u32 tracer_flags;
	int i;

	mutex_lock(&trace_types_lock);
	tracer_flags = tr->current_trace->flags->val;
	trace_opts = tr->current_trace->flags->opts;

	for (i = 0; trace_options[i]; i++) {
		if (tr->trace_flags & (1 << i))
			seq_printf(m, "%s\n", trace_options[i]);
		else
			seq_printf(m, "no%s\n", trace_options[i]);
	}

	for (i = 0; trace_opts[i].name; i++) {
		if (tracer_flags & trace_opts[i].bit)
			seq_printf(m, "%s\n", trace_opts[i].name);
		else
			seq_printf(m, "no%s\n", trace_opts[i].name);
	}
	mutex_unlock(&trace_types_lock);

	return 0;
}

static int __set_tracer_option(struct trace_array *tr,
			       struct tracer_flags *tracer_flags,
			       struct tracer_opt *opts, int neg)
{
	struct tracer *trace = tr->current_trace;
	int ret;

	ret = trace->set_flag(tr, tracer_flags->val, opts->bit, !neg);
	if (ret)
		return ret;

	if (neg)
		tracer_flags->val &= ~opts->bit;
	else
		tracer_flags->val |= opts->bit;
	return 0;
}

/* Try to assign a tracer specific option */
static int set_tracer_option(struct trace_array *tr, char *cmp, int neg)
{
	struct tracer *trace = tr->current_trace;
	struct tracer_flags *tracer_flags = trace->flags;
	struct tracer_opt *opts = NULL;
	int i;

	for (i = 0; tracer_flags->opts[i].name; i++) {
		opts = &tracer_flags->opts[i];

		if (strcmp(cmp, opts->name) == 0)
			return __set_tracer_option(tr, trace->flags, opts, neg);
	}

	return -EINVAL;
}

/* Some tracers require overwrite to stay enabled */
int trace_keep_overwrite(struct tracer *tracer, u32 mask, int set)
{
	if (tracer->enabled && (mask & TRACE_ITER_OVERWRITE) && !set)
		return -1;

	return 0;
}

int set_tracer_flag(struct trace_array *tr, unsigned int mask, int enabled)
{
	/* do nothing if flag is already set */
	if (!!(tr->trace_flags & mask) == !!enabled)
		return 0;

	/* Give the tracer a chance to approve the change */
	if (tr->current_trace->flag_changed)
		if (tr->current_trace->flag_changed(tr, mask, !!enabled))
			return -EINVAL;

	if (enabled)
		tr->trace_flags |= mask;
	else
		tr->trace_flags &= ~mask;

	if (mask == TRACE_ITER_RECORD_CMD)
		trace_event_enable_cmd_record(enabled);

	if (mask == TRACE_ITER_OVERWRITE) {
		ring_buffer_change_overwrite(tr->trace_buffer.buffer, enabled);
#ifdef CONFIG_TRACER_MAX_TRACE
		ring_buffer_change_overwrite(tr->max_buffer.buffer, enabled);
#endif
	}

	if (mask == TRACE_ITER_PRINTK) {
		trace_printk_start_stop_comm(enabled);
		trace_printk_control(enabled);
	}

	return 0;
}

static int trace_set_options(struct trace_array *tr, char *option)
{
	char *cmp;
	int neg = 0;
	int ret = -ENODEV;
	int i;
	size_t orig_len = strlen(option);

	cmp = strstrip(option);

	if (strncmp(cmp, "no", 2) == 0) {
		neg = 1;
		cmp += 2;
	}

	mutex_lock(&trace_types_lock);

	for (i = 0; trace_options[i]; i++) {
		if (strcmp(cmp, trace_options[i]) == 0) {
			ret = set_tracer_flag(tr, 1 << i, !neg);
			break;
		}
	}

	/* If no option could be set, test the specific tracer options */
	if (!trace_options[i])
		ret = set_tracer_option(tr, cmp, neg);

	mutex_unlock(&trace_types_lock);

	/*
	 * If the first trailing whitespace is replaced with '\0' by strstrip,
	 * turn it back into a space.
	 */
	if (orig_len > strlen(option))
		option[strlen(option)] = ' ';

	return ret;
}

static void __init apply_trace_boot_options(void)
{
	char *buf = trace_boot_options_buf;
	char *option;

	while (true) {
		option = strsep(&buf, ",");

		if (!option)
			break;

		if (*option)
			trace_set_options(&global_trace, option);

		/* Put back the comma to allow this to be called again */
		if (buf)
			*(buf - 1) = ',';
	}
}

static ssize_t
tracing_trace_options_write(struct file *filp, const char __user *ubuf,
			size_t cnt, loff_t *ppos)
{
	struct seq_file *m = filp->private_data;
	struct trace_array *tr = m->private;
	char buf[64];
	int ret;

	if (cnt >= sizeof(buf))
		return -EINVAL;

	if (copy_from_user(&buf, ubuf, cnt))
		return -EFAULT;

	buf[cnt] = 0;

	ret = trace_set_options(tr, buf);
	if (ret < 0)
		return ret;

	*ppos += cnt;

	return cnt;
}

static int tracing_trace_options_open(struct inode *inode, struct file *file)
{
	struct trace_array *tr = inode->i_private;
	int ret;

	if (tracing_disabled)
		return -ENODEV;

	if (trace_array_get(tr) < 0)
		return -ENODEV;

	ret = single_open(file, tracing_trace_options_show, inode->i_private);
	if (ret < 0)
		trace_array_put(tr);

	return ret;
}

static const struct file_operations tracing_iter_fops = {
	.open		= tracing_trace_options_open,
	.read		= seq_read,
	.llseek		= seq_lseek,
	.release	= tracing_single_release_tr,
	.write		= tracing_trace_options_write,
};

static const char readme_msg[] =
	"tracing mini-HOWTO:\n\n"
	"# echo 0 > tracing_on : quick way to disable tracing\n"
	"# echo 1 > tracing_on : quick way to re-enable tracing\n\n"
	" Important files:\n"
	"  trace\t\t\t- The static contents of the buffer\n"
	"\t\t\t  To clear the buffer write into this file: echo > trace\n"
	"  trace_pipe\t\t- A consuming read to see the contents of the buffer\n"
	"  current_tracer\t- function and latency tracers\n"
	"  available_tracers\t- list of configured tracers for current_tracer\n"
	"  buffer_size_kb\t- view and modify size of per cpu buffer\n"
	"  buffer_total_size_kb  - view total size of all cpu buffers\n\n"
	"  trace_clock\t\t-change the clock used to order events\n"
	"       local:   Per cpu clock but may not be synced across CPUs\n"
	"      global:   Synced across CPUs but slows tracing down.\n"
	"     counter:   Not a clock, but just an increment\n"
	"      uptime:   Jiffy counter from time of boot\n"
	"        perf:   Same clock that perf events use\n"
#ifdef CONFIG_X86_64
	"     x86-tsc:   TSC cycle counter\n"
#endif
	"\n  trace_marker\t\t- Writes into this file writes into the kernel buffer\n"
	"  tracing_cpumask\t- Limit which CPUs to trace\n"
	"  instances\t\t- Make sub-buffers with: mkdir instances/foo\n"
	"\t\t\t  Remove sub-buffer with rmdir\n"
	"  trace_options\t\t- Set format or modify how tracing happens\n"
	"\t\t\t  Disable an option by adding a suffix 'no' to the\n"
	"\t\t\t  option name\n"
	"  saved_cmdlines_size\t- echo command number in here to store comm-pid list\n"
#ifdef CONFIG_DYNAMIC_FTRACE
	"\n  available_filter_functions - list of functions that can be filtered on\n"
	"  set_ftrace_filter\t- echo function name in here to only trace these\n"
	"\t\t\t  functions\n"
	"\t     accepts: func_full_name, *func_end, func_begin*, *func_middle*\n"
	"\t     modules: Can select a group via module\n"
	"\t      Format: :mod:<module-name>\n"
	"\t     example: echo :mod:ext3 > set_ftrace_filter\n"
	"\t    triggers: a command to perform when function is hit\n"
	"\t      Format: <function>:<trigger>[:count]\n"
	"\t     trigger: traceon, traceoff\n"
	"\t\t      enable_event:<system>:<event>\n"
	"\t\t      disable_event:<system>:<event>\n"
#ifdef CONFIG_STACKTRACE
	"\t\t      stacktrace\n"
#endif
#ifdef CONFIG_TRACER_SNAPSHOT
	"\t\t      snapshot\n"
#endif
	"\t\t      dump\n"
	"\t\t      cpudump\n"
	"\t     example: echo do_fault:traceoff > set_ftrace_filter\n"
	"\t              echo do_trap:traceoff:3 > set_ftrace_filter\n"
	"\t     The first one will disable tracing every time do_fault is hit\n"
	"\t     The second will disable tracing at most 3 times when do_trap is hit\n"
	"\t       The first time do trap is hit and it disables tracing, the\n"
	"\t       counter will decrement to 2. If tracing is already disabled,\n"
	"\t       the counter will not decrement. It only decrements when the\n"
	"\t       trigger did work\n"
	"\t     To remove trigger without count:\n"
	"\t       echo '!<function>:<trigger> > set_ftrace_filter\n"
	"\t     To remove trigger with a count:\n"
	"\t       echo '!<function>:<trigger>:0 > set_ftrace_filter\n"
	"  set_ftrace_notrace\t- echo function name in here to never trace.\n"
	"\t    accepts: func_full_name, *func_end, func_begin*, *func_middle*\n"
	"\t    modules: Can select a group via module command :mod:\n"
	"\t    Does not accept triggers\n"
#endif /* CONFIG_DYNAMIC_FTRACE */
#ifdef CONFIG_FUNCTION_TRACER
	"  set_ftrace_pid\t- Write pid(s) to only function trace those pids\n"
	"\t\t    (function)\n"
#endif
#ifdef CONFIG_FUNCTION_GRAPH_TRACER
	"  set_graph_function\t- Trace the nested calls of a function (function_graph)\n"
	"  set_graph_notrace\t- Do not trace the nested calls of a function (function_graph)\n"
	"  max_graph_depth\t- Trace a limited depth of nested calls (0 is unlimited)\n"
#endif
#ifdef CONFIG_TRACER_SNAPSHOT
	"\n  snapshot\t\t- Like 'trace' but shows the content of the static\n"
	"\t\t\t  snapshot buffer. Read the contents for more\n"
	"\t\t\t  information\n"
#endif
#ifdef CONFIG_STACK_TRACER
	"  stack_trace\t\t- Shows the max stack trace when active\n"
	"  stack_max_size\t- Shows current max stack size that was traced\n"
	"\t\t\t  Write into this file to reset the max size (trigger a\n"
	"\t\t\t  new trace)\n"
#ifdef CONFIG_DYNAMIC_FTRACE
	"  stack_trace_filter\t- Like set_ftrace_filter but limits what stack_trace\n"
	"\t\t\t  traces\n"
#endif
#endif /* CONFIG_STACK_TRACER */
	"  events/\t\t- Directory containing all trace event subsystems:\n"
	"      enable\t\t- Write 0/1 to enable/disable tracing of all events\n"
	"  events/<system>/\t- Directory containing all trace events for <system>:\n"
	"      enable\t\t- Write 0/1 to enable/disable tracing of all <system>\n"
	"\t\t\t  events\n"
	"      filter\t\t- If set, only events passing filter are traced\n"
	"  events/<system>/<event>/\t- Directory containing control files for\n"
	"\t\t\t  <event>:\n"
	"      enable\t\t- Write 0/1 to enable/disable tracing of <event>\n"
	"      filter\t\t- If set, only events passing filter are traced\n"
	"      trigger\t\t- If set, a command to perform when event is hit\n"
	"\t    Format: <trigger>[:count][if <filter>]\n"
	"\t   trigger: traceon, traceoff\n"
	"\t            enable_event:<system>:<event>\n"
	"\t            disable_event:<system>:<event>\n"
#ifdef CONFIG_STACKTRACE
	"\t\t    stacktrace\n"
#endif
#ifdef CONFIG_TRACER_SNAPSHOT
	"\t\t    snapshot\n"
#endif
	"\t   example: echo traceoff > events/block/block_unplug/trigger\n"
	"\t            echo traceoff:3 > events/block/block_unplug/trigger\n"
	"\t            echo 'enable_event:kmem:kmalloc:3 if nr_rq > 1' > \\\n"
	"\t                  events/block/block_unplug/trigger\n"
	"\t   The first disables tracing every time block_unplug is hit.\n"
	"\t   The second disables tracing the first 3 times block_unplug is hit.\n"
	"\t   The third enables the kmalloc event the first 3 times block_unplug\n"
	"\t     is hit and has value of greater than 1 for the 'nr_rq' event field.\n"
	"\t   Like function triggers, the counter is only decremented if it\n"
	"\t    enabled or disabled tracing.\n"
	"\t   To remove a trigger without a count:\n"
	"\t     echo '!<trigger> > <system>/<event>/trigger\n"
	"\t   To remove a trigger with a count:\n"
	"\t     echo '!<trigger>:0 > <system>/<event>/trigger\n"
	"\t   Filters can be ignored when removing a trigger.\n"
;

static ssize_t
tracing_readme_read(struct file *filp, char __user *ubuf,
		       size_t cnt, loff_t *ppos)
{
	return simple_read_from_buffer(ubuf, cnt, ppos,
					readme_msg, strlen(readme_msg));
}

static const struct file_operations tracing_readme_fops = {
	.open		= tracing_open_generic,
	.read		= tracing_readme_read,
	.llseek		= generic_file_llseek,
};

static void *saved_cmdlines_next(struct seq_file *m, void *v, loff_t *pos)
{
	unsigned int *ptr = v;

	if (*pos || m->count)
		ptr++;

	(*pos)++;

	for (; ptr < &savedcmd->map_cmdline_to_pid[savedcmd->cmdline_num];
	     ptr++) {
		if (*ptr == -1 || *ptr == NO_CMDLINE_MAP)
			continue;

		return ptr;
	}

	return NULL;
}

static void *saved_cmdlines_start(struct seq_file *m, loff_t *pos)
{
	void *v;
	loff_t l = 0;

	preempt_disable();
	arch_spin_lock(&trace_cmdline_lock);

	v = &savedcmd->map_cmdline_to_pid[0];
	while (l <= *pos) {
		v = saved_cmdlines_next(m, v, &l);
		if (!v)
			return NULL;
	}

	return v;
}

static void saved_cmdlines_stop(struct seq_file *m, void *v)
{
	arch_spin_unlock(&trace_cmdline_lock);
	preempt_enable();
}

static int saved_cmdlines_show(struct seq_file *m, void *v)
{
	char buf[TASK_COMM_LEN];
	unsigned int *pid = v;

	__trace_find_cmdline(*pid, buf);
	seq_printf(m, "%d %s\n", *pid, buf);
	return 0;
}

static const struct seq_operations tracing_saved_cmdlines_seq_ops = {
	.start		= saved_cmdlines_start,
	.next		= saved_cmdlines_next,
	.stop		= saved_cmdlines_stop,
	.show		= saved_cmdlines_show,
};

static int tracing_saved_cmdlines_open(struct inode *inode, struct file *filp)
{
	if (tracing_disabled)
		return -ENODEV;

	return seq_open(filp, &tracing_saved_cmdlines_seq_ops);
}

static const struct file_operations tracing_saved_cmdlines_fops = {
	.open		= tracing_saved_cmdlines_open,
	.read		= seq_read,
	.llseek		= seq_lseek,
	.release	= seq_release,
};

static ssize_t
tracing_saved_cmdlines_size_read(struct file *filp, char __user *ubuf,
				 size_t cnt, loff_t *ppos)
{
	char buf[64];
	int r;

	arch_spin_lock(&trace_cmdline_lock);
	r = scnprintf(buf, sizeof(buf), "%u\n", savedcmd->cmdline_num);
	arch_spin_unlock(&trace_cmdline_lock);

	return simple_read_from_buffer(ubuf, cnt, ppos, buf, r);
}

static void free_saved_cmdlines_buffer(struct saved_cmdlines_buffer *s)
{
	kfree(s->saved_cmdlines);
	kfree(s->map_cmdline_to_pid);
	kfree(s);
}

static int tracing_resize_saved_cmdlines(unsigned int val)
{
	struct saved_cmdlines_buffer *s, *savedcmd_temp;

	s = kmalloc(sizeof(*s), GFP_KERNEL);
	if (!s)
		return -ENOMEM;

	if (allocate_cmdlines_buffer(val, s) < 0) {
		kfree(s);
		return -ENOMEM;
	}

	arch_spin_lock(&trace_cmdline_lock);
	savedcmd_temp = savedcmd;
	savedcmd = s;
	arch_spin_unlock(&trace_cmdline_lock);
	free_saved_cmdlines_buffer(savedcmd_temp);

	return 0;
}

static ssize_t
tracing_saved_cmdlines_size_write(struct file *filp, const char __user *ubuf,
				  size_t cnt, loff_t *ppos)
{
	unsigned long val;
	int ret;

	ret = kstrtoul_from_user(ubuf, cnt, 10, &val);
	if (ret)
		return ret;

	/* must have at least 1 entry or less than PID_MAX_DEFAULT */
	if (!val || val > PID_MAX_DEFAULT)
		return -EINVAL;

	ret = tracing_resize_saved_cmdlines((unsigned int)val);
	if (ret < 0)
		return ret;

	*ppos += cnt;

	return cnt;
}

static const struct file_operations tracing_saved_cmdlines_size_fops = {
	.open		= tracing_open_generic,
	.read		= tracing_saved_cmdlines_size_read,
	.write		= tracing_saved_cmdlines_size_write,
};

#ifdef CONFIG_TRACE_ENUM_MAP_FILE
static union trace_enum_map_item *
update_enum_map(union trace_enum_map_item *ptr)
{
	if (!ptr->map.enum_string) {
		if (ptr->tail.next) {
			ptr = ptr->tail.next;
			/* Set ptr to the next real item (skip head) */
			ptr++;
		} else
			return NULL;
	}
	return ptr;
}

static void *enum_map_next(struct seq_file *m, void *v, loff_t *pos)
{
	union trace_enum_map_item *ptr = v;

	/*
	 * Paranoid! If ptr points to end, we don't want to increment past it.
	 * This really should never happen.
	 */
	ptr = update_enum_map(ptr);
	if (WARN_ON_ONCE(!ptr))
		return NULL;

	ptr++;

	(*pos)++;

	ptr = update_enum_map(ptr);

	return ptr;
}

static void *enum_map_start(struct seq_file *m, loff_t *pos)
{
	union trace_enum_map_item *v;
	loff_t l = 0;

	mutex_lock(&trace_enum_mutex);

	v = trace_enum_maps;
	if (v)
		v++;

	while (v && l < *pos) {
		v = enum_map_next(m, v, &l);
	}

	return v;
}

static void enum_map_stop(struct seq_file *m, void *v)
{
	mutex_unlock(&trace_enum_mutex);
}

static int enum_map_show(struct seq_file *m, void *v)
{
	union trace_enum_map_item *ptr = v;

	seq_printf(m, "%s %ld (%s)\n",
		   ptr->map.enum_string, ptr->map.enum_value,
		   ptr->map.system);

	return 0;
}

static const struct seq_operations tracing_enum_map_seq_ops = {
	.start		= enum_map_start,
	.next		= enum_map_next,
	.stop		= enum_map_stop,
	.show		= enum_map_show,
};

static int tracing_enum_map_open(struct inode *inode, struct file *filp)
{
	if (tracing_disabled)
		return -ENODEV;

	return seq_open(filp, &tracing_enum_map_seq_ops);
}

static const struct file_operations tracing_enum_map_fops = {
	.open		= tracing_enum_map_open,
	.read		= seq_read,
	.llseek		= seq_lseek,
	.release	= seq_release,
};

static inline union trace_enum_map_item *
trace_enum_jmp_to_tail(union trace_enum_map_item *ptr)
{
	/* Return tail of array given the head */
	return ptr + ptr->head.length + 1;
}

static void
trace_insert_enum_map_file(struct module *mod, struct trace_enum_map **start,
			   int len)
{
	struct trace_enum_map **stop;
	struct trace_enum_map **map;
	union trace_enum_map_item *map_array;
	union trace_enum_map_item *ptr;

	stop = start + len;

	/*
	 * The trace_enum_maps contains the map plus a head and tail item,
	 * where the head holds the module and length of array, and the
	 * tail holds a pointer to the next list.
	 */
	map_array = kmalloc(sizeof(*map_array) * (len + 2), GFP_KERNEL);
	if (!map_array) {
		pr_warning("Unable to allocate trace enum mapping\n");
		return;
	}

	mutex_lock(&trace_enum_mutex);

	if (!trace_enum_maps)
		trace_enum_maps = map_array;
	else {
		ptr = trace_enum_maps;
		for (;;) {
			ptr = trace_enum_jmp_to_tail(ptr);
			if (!ptr->tail.next)
				break;
			ptr = ptr->tail.next;

		}
		ptr->tail.next = map_array;
	}
	map_array->head.mod = mod;
	map_array->head.length = len;
	map_array++;

	for (map = start; (unsigned long)map < (unsigned long)stop; map++) {
		map_array->map = **map;
		map_array++;
	}
	memset(map_array, 0, sizeof(*map_array));

	mutex_unlock(&trace_enum_mutex);
}

static void trace_create_enum_file(struct dentry *d_tracer)
{
	trace_create_file("enum_map", 0444, d_tracer,
			  NULL, &tracing_enum_map_fops);
}

#else /* CONFIG_TRACE_ENUM_MAP_FILE */
static inline void trace_create_enum_file(struct dentry *d_tracer) { }
static inline void trace_insert_enum_map_file(struct module *mod,
			      struct trace_enum_map **start, int len) { }
#endif /* !CONFIG_TRACE_ENUM_MAP_FILE */

static void trace_insert_enum_map(struct module *mod,
				  struct trace_enum_map **start, int len)
{
	struct trace_enum_map **map;

	if (len <= 0)
		return;

	map = start;

	trace_event_enum_update(map, len);

	trace_insert_enum_map_file(mod, start, len);
}

static ssize_t
tracing_set_trace_read(struct file *filp, char __user *ubuf,
		       size_t cnt, loff_t *ppos)
{
	struct trace_array *tr = filp->private_data;
	char buf[MAX_TRACER_SIZE+2];
	int r;

	mutex_lock(&trace_types_lock);
	r = sprintf(buf, "%s\n", tr->current_trace->name);
	mutex_unlock(&trace_types_lock);

	return simple_read_from_buffer(ubuf, cnt, ppos, buf, r);
}

int tracer_init(struct tracer *t, struct trace_array *tr)
{
	tracing_reset_online_cpus(&tr->trace_buffer);
	return t->init(tr);
}

static void set_buffer_entries(struct trace_buffer *buf, unsigned long val)
{
	int cpu;

	for_each_tracing_cpu(cpu)
		per_cpu_ptr(buf->data, cpu)->entries = val;
}

#ifdef CONFIG_TRACER_MAX_TRACE
/* resize @tr's buffer to the size of @size_tr's entries */
static int resize_buffer_duplicate_size(struct trace_buffer *trace_buf,
					struct trace_buffer *size_buf, int cpu_id)
{
	int cpu, ret = 0;

	if (cpu_id == RING_BUFFER_ALL_CPUS) {
		for_each_tracing_cpu(cpu) {
			ret = ring_buffer_resize(trace_buf->buffer,
				 per_cpu_ptr(size_buf->data, cpu)->entries, cpu);
			if (ret < 0)
				break;
			per_cpu_ptr(trace_buf->data, cpu)->entries =
				per_cpu_ptr(size_buf->data, cpu)->entries;
		}
	} else {
		ret = ring_buffer_resize(trace_buf->buffer,
				 per_cpu_ptr(size_buf->data, cpu_id)->entries, cpu_id);
		if (ret == 0)
			per_cpu_ptr(trace_buf->data, cpu_id)->entries =
				per_cpu_ptr(size_buf->data, cpu_id)->entries;
	}

	return ret;
}
#endif /* CONFIG_TRACER_MAX_TRACE */

static int __tracing_resize_ring_buffer(struct trace_array *tr,
					unsigned long size, int cpu)
{
	int ret;

	/*
	 * If kernel or user changes the size of the ring buffer
	 * we use the size that was given, and we can forget about
	 * expanding it later.
	 */
	ring_buffer_expanded = true;

	/* May be called before buffers are initialized */
	if (!tr->trace_buffer.buffer)
		return 0;

	ret = ring_buffer_resize(tr->trace_buffer.buffer, size, cpu);
	if (ret < 0)
		return ret;

#ifdef CONFIG_TRACER_MAX_TRACE
	if (!(tr->flags & TRACE_ARRAY_FL_GLOBAL) ||
	    !tr->current_trace->use_max_tr)
		goto out;

	ret = ring_buffer_resize(tr->max_buffer.buffer, size, cpu);
	if (ret < 0) {
		int r = resize_buffer_duplicate_size(&tr->trace_buffer,
						     &tr->trace_buffer, cpu);
		if (r < 0) {
			/*
			 * AARGH! We are left with different
			 * size max buffer!!!!
			 * The max buffer is our "snapshot" buffer.
			 * When a tracer needs a snapshot (one of the
			 * latency tracers), it swaps the max buffer
			 * with the saved snap shot. We succeeded to
			 * update the size of the main buffer, but failed to
			 * update the size of the max buffer. But when we tried
			 * to reset the main buffer to the original size, we
			 * failed there too. This is very unlikely to
			 * happen, but if it does, warn and kill all
			 * tracing.
			 */
			WARN_ON(1);
			tracing_disabled = 1;
		}
		return ret;
	}

	if (cpu == RING_BUFFER_ALL_CPUS)
		set_buffer_entries(&tr->max_buffer, size);
	else
		per_cpu_ptr(tr->max_buffer.data, cpu)->entries = size;

 out:
#endif /* CONFIG_TRACER_MAX_TRACE */

	if (cpu == RING_BUFFER_ALL_CPUS)
		set_buffer_entries(&tr->trace_buffer, size);
	else
		per_cpu_ptr(tr->trace_buffer.data, cpu)->entries = size;

	return ret;
}

static ssize_t tracing_resize_ring_buffer(struct trace_array *tr,
					  unsigned long size, int cpu_id)
{
	int ret = size;

	mutex_lock(&trace_types_lock);

	if (cpu_id != RING_BUFFER_ALL_CPUS) {
		/* make sure, this cpu is enabled in the mask */
		if (!cpumask_test_cpu(cpu_id, tracing_buffer_mask)) {
			ret = -EINVAL;
			goto out;
		}
	}

	ret = __tracing_resize_ring_buffer(tr, size, cpu_id);
	if (ret < 0)
		ret = -ENOMEM;

out:
	mutex_unlock(&trace_types_lock);

	return ret;
}


/**
 * tracing_update_buffers - used by tracing facility to expand ring buffers
 *
 * To save on memory when the tracing is never used on a system with it
 * configured in. The ring buffers are set to a minimum size. But once
 * a user starts to use the tracing facility, then they need to grow
 * to their default size.
 *
 * This function is to be called when a tracer is about to be used.
 */
int tracing_update_buffers(void)
{
	int ret = 0;

	mutex_lock(&trace_types_lock);
	if (!ring_buffer_expanded)
		ret = __tracing_resize_ring_buffer(&global_trace, trace_buf_size,
						RING_BUFFER_ALL_CPUS);
	mutex_unlock(&trace_types_lock);

	return ret;
}

struct trace_option_dentry;

static void
create_trace_option_files(struct trace_array *tr, struct tracer *tracer);

/*
 * Used to clear out the tracer before deletion of an instance.
 * Must have trace_types_lock held.
 */
static void tracing_set_nop(struct trace_array *tr)
{
	if (tr->current_trace == &nop_trace)
		return;
	
	tr->current_trace->enabled--;

	if (tr->current_trace->reset)
		tr->current_trace->reset(tr);

	tr->current_trace = &nop_trace;
}

static void add_tracer_options(struct trace_array *tr, struct tracer *t)
{
	/* Only enable if the directory has been created already. */
	if (!tr->dir)
		return;

	create_trace_option_files(tr, t);
}

static int tracing_set_tracer(struct trace_array *tr, const char *buf)
{
	struct tracer *t;
#ifdef CONFIG_TRACER_MAX_TRACE
	bool had_max_tr;
#endif
	int ret = 0;

	mutex_lock(&trace_types_lock);

	if (!ring_buffer_expanded) {
		ret = __tracing_resize_ring_buffer(tr, trace_buf_size,
						RING_BUFFER_ALL_CPUS);
		if (ret < 0)
			goto out;
		ret = 0;
	}

	for (t = trace_types; t; t = t->next) {
		if (strcmp(t->name, buf) == 0)
			break;
	}
	if (!t) {
		ret = -EINVAL;
		goto out;
	}
	if (t == tr->current_trace)
		goto out;

	/* Some tracers are only allowed for the top level buffer */
	if (!trace_ok_for_array(t, tr)) {
		ret = -EINVAL;
		goto out;
	}

	/* If trace pipe files are being read, we can't change the tracer */
	if (tr->current_trace->ref) {
		ret = -EBUSY;
		goto out;
	}

	trace_branch_disable();

	tr->current_trace->enabled--;

	if (tr->current_trace->reset)
		tr->current_trace->reset(tr);

	/* Current trace needs to be nop_trace before synchronize_sched */
	tr->current_trace = &nop_trace;

#ifdef CONFIG_TRACER_MAX_TRACE
	had_max_tr = tr->allocated_snapshot;

	if (had_max_tr && !t->use_max_tr) {
		/*
		 * We need to make sure that the update_max_tr sees that
		 * current_trace changed to nop_trace to keep it from
		 * swapping the buffers after we resize it.
		 * The update_max_tr is called from interrupts disabled
		 * so a synchronized_sched() is sufficient.
		 */
		synchronize_sched();
		free_snapshot(tr);
	}
#endif

#ifdef CONFIG_TRACER_MAX_TRACE
	if (t->use_max_tr && !had_max_tr) {
		ret = alloc_snapshot(tr);
		if (ret < 0)
			goto out;
	}
#endif

	if (t->init) {
		ret = tracer_init(t, tr);
		if (ret)
			goto out;
	}

	tr->current_trace = t;
	tr->current_trace->enabled++;
	trace_branch_enable(tr);
 out:
	mutex_unlock(&trace_types_lock);

	return ret;
}

static ssize_t
tracing_set_trace_write(struct file *filp, const char __user *ubuf,
			size_t cnt, loff_t *ppos)
{
	struct trace_array *tr = filp->private_data;
	char buf[MAX_TRACER_SIZE+1];
	int i;
	size_t ret;
	int err;

	ret = cnt;

	if (cnt > MAX_TRACER_SIZE)
		cnt = MAX_TRACER_SIZE;

	if (copy_from_user(&buf, ubuf, cnt))
		return -EFAULT;

	buf[cnt] = 0;

	/* strip ending whitespace. */
	for (i = cnt - 1; i > 0 && isspace(buf[i]); i--)
		buf[i] = 0;

	err = tracing_set_tracer(tr, buf);
	if (err)
		return err;

	*ppos += ret;

	return ret;
}

static ssize_t
tracing_nsecs_read(unsigned long *ptr, char __user *ubuf,
		   size_t cnt, loff_t *ppos)
{
	char buf[64];
	int r;

	r = snprintf(buf, sizeof(buf), "%ld\n",
		     *ptr == (unsigned long)-1 ? -1 : nsecs_to_usecs(*ptr));
	if (r > sizeof(buf))
		r = sizeof(buf);
	return simple_read_from_buffer(ubuf, cnt, ppos, buf, r);
}

static ssize_t
tracing_nsecs_write(unsigned long *ptr, const char __user *ubuf,
		    size_t cnt, loff_t *ppos)
{
	unsigned long val;
	int ret;

	ret = kstrtoul_from_user(ubuf, cnt, 10, &val);
	if (ret)
		return ret;

	*ptr = val * 1000;

	return cnt;
}

static ssize_t
tracing_thresh_read(struct file *filp, char __user *ubuf,
		    size_t cnt, loff_t *ppos)
{
	return tracing_nsecs_read(&tracing_thresh, ubuf, cnt, ppos);
}

static ssize_t
tracing_thresh_write(struct file *filp, const char __user *ubuf,
		     size_t cnt, loff_t *ppos)
{
	struct trace_array *tr = filp->private_data;
	int ret;

	mutex_lock(&trace_types_lock);
	ret = tracing_nsecs_write(&tracing_thresh, ubuf, cnt, ppos);
	if (ret < 0)
		goto out;

	if (tr->current_trace->update_thresh) {
		ret = tr->current_trace->update_thresh(tr);
		if (ret < 0)
			goto out;
	}

	ret = cnt;
out:
	mutex_unlock(&trace_types_lock);

	return ret;
}

#ifdef CONFIG_TRACER_MAX_TRACE

static ssize_t
tracing_max_lat_read(struct file *filp, char __user *ubuf,
		     size_t cnt, loff_t *ppos)
{
	return tracing_nsecs_read(filp->private_data, ubuf, cnt, ppos);
}

static ssize_t
tracing_max_lat_write(struct file *filp, const char __user *ubuf,
		      size_t cnt, loff_t *ppos)
{
	return tracing_nsecs_write(filp->private_data, ubuf, cnt, ppos);
}

#endif

static int tracing_open_pipe(struct inode *inode, struct file *filp)
{
	struct trace_array *tr = inode->i_private;
	struct trace_iterator *iter;
	int ret = 0;

	if (tracing_disabled)
		return -ENODEV;

	if (trace_array_get(tr) < 0)
		return -ENODEV;

	mutex_lock(&trace_types_lock);

	/* create a buffer to store the information to pass to userspace */
	iter = kzalloc(sizeof(*iter), GFP_KERNEL);
	if (!iter) {
		ret = -ENOMEM;
		__trace_array_put(tr);
		goto out;
	}

	trace_seq_init(&iter->seq);
	iter->trace = tr->current_trace;

	if (!alloc_cpumask_var(&iter->started, GFP_KERNEL)) {
		ret = -ENOMEM;
		goto fail;
	}

	/* trace pipe does not show start of buffer */
	cpumask_setall(iter->started);

	if (tr->trace_flags & TRACE_ITER_LATENCY_FMT)
		iter->iter_flags |= TRACE_FILE_LAT_FMT;

	/* Output in nanoseconds only if we are using a clock in nanoseconds. */
	if (trace_clocks[tr->clock_id].in_ns)
		iter->iter_flags |= TRACE_FILE_TIME_IN_NS;

	iter->tr = tr;
	iter->trace_buffer = &tr->trace_buffer;
	iter->cpu_file = tracing_get_cpu(inode);
	mutex_init(&iter->mutex);
	filp->private_data = iter;

	if (iter->trace->pipe_open)
		iter->trace->pipe_open(iter);

	nonseekable_open(inode, filp);

	tr->current_trace->ref++;
out:
	mutex_unlock(&trace_types_lock);
	return ret;

fail:
	kfree(iter->trace);
	kfree(iter);
	__trace_array_put(tr);
	mutex_unlock(&trace_types_lock);
	return ret;
}

static int tracing_release_pipe(struct inode *inode, struct file *file)
{
	struct trace_iterator *iter = file->private_data;
	struct trace_array *tr = inode->i_private;

	mutex_lock(&trace_types_lock);

	tr->current_trace->ref--;

	if (iter->trace->pipe_close)
		iter->trace->pipe_close(iter);

	mutex_unlock(&trace_types_lock);

	free_cpumask_var(iter->started);
	mutex_destroy(&iter->mutex);
	kfree(iter);

	trace_array_put(tr);

	return 0;
}

static unsigned int
trace_poll(struct trace_iterator *iter, struct file *filp, poll_table *poll_table)
{
	struct trace_array *tr = iter->tr;

	/* Iterators are static, they should be filled or empty */
	if (trace_buffer_iter(iter, iter->cpu_file))
		return POLLIN | POLLRDNORM;

	if (tr->trace_flags & TRACE_ITER_BLOCK)
		/*
		 * Always select as readable when in blocking mode
		 */
		return POLLIN | POLLRDNORM;
	else
		return ring_buffer_poll_wait(iter->trace_buffer->buffer, iter->cpu_file,
					     filp, poll_table);
}

static unsigned int
tracing_poll_pipe(struct file *filp, poll_table *poll_table)
{
	struct trace_iterator *iter = filp->private_data;

	return trace_poll(iter, filp, poll_table);
}

/* Must be called with iter->mutex held. */
static int tracing_wait_pipe(struct file *filp)
{
	struct trace_iterator *iter = filp->private_data;
	int ret;

	while (trace_empty(iter)) {

		if ((filp->f_flags & O_NONBLOCK)) {
			return -EAGAIN;
		}

		/*
		 * We block until we read something and tracing is disabled.
		 * We still block if tracing is disabled, but we have never
		 * read anything. This allows a user to cat this file, and
		 * then enable tracing. But after we have read something,
		 * we give an EOF when tracing is again disabled.
		 *
		 * iter->pos will be 0 if we haven't read anything.
		 */
		if (!tracing_is_on() && iter->pos)
			break;

		mutex_unlock(&iter->mutex);

		ret = wait_on_pipe(iter, false);

		mutex_lock(&iter->mutex);

		if (ret)
			return ret;
	}

	return 1;
}

/*
 * Consumer reader.
 */
static ssize_t
tracing_read_pipe(struct file *filp, char __user *ubuf,
		  size_t cnt, loff_t *ppos)
{
	struct trace_iterator *iter = filp->private_data;
	ssize_t sret;

	/*
	 * Avoid more than one consumer on a single file descriptor
	 * This is just a matter of traces coherency, the ring buffer itself
	 * is protected.
	 */
	mutex_lock(&iter->mutex);

	/* return any leftover data */
	sret = trace_seq_to_user(&iter->seq, ubuf, cnt);
	if (sret != -EBUSY)
		goto out;

	trace_seq_init(&iter->seq);

	if (iter->trace->read) {
		sret = iter->trace->read(iter, filp, ubuf, cnt, ppos);
		if (sret)
			goto out;
	}

waitagain:
	sret = tracing_wait_pipe(filp);
	if (sret <= 0)
		goto out;

	/* stop when tracing is finished */
	if (trace_empty(iter)) {
		sret = 0;
		goto out;
	}

	if (cnt >= PAGE_SIZE)
		cnt = PAGE_SIZE - 1;

	/* reset all but tr, trace, and overruns */
	memset(&iter->seq, 0,
	       sizeof(struct trace_iterator) -
	       offsetof(struct trace_iterator, seq));
	cpumask_clear(iter->started);
	iter->pos = -1;

	trace_event_read_lock();
	trace_access_lock(iter->cpu_file);
	while (trace_find_next_entry_inc(iter) != NULL) {
		enum print_line_t ret;
		int save_len = iter->seq.seq.len;

		ret = print_trace_line(iter);
		if (ret == TRACE_TYPE_PARTIAL_LINE) {
			/* don't print partial lines */
			iter->seq.seq.len = save_len;
			break;
		}
		if (ret != TRACE_TYPE_NO_CONSUME)
			trace_consume(iter);

		if (trace_seq_used(&iter->seq) >= cnt)
			break;

		/*
		 * Setting the full flag means we reached the trace_seq buffer
		 * size and we should leave by partial output condition above.
		 * One of the trace_seq_* functions is not used properly.
		 */
		WARN_ONCE(iter->seq.full, "full flag set for trace type %d",
			  iter->ent->type);
	}
	trace_access_unlock(iter->cpu_file);
	trace_event_read_unlock();

	/* Now copy what we have to the user */
	sret = trace_seq_to_user(&iter->seq, ubuf, cnt);
	if (iter->seq.seq.readpos >= trace_seq_used(&iter->seq))
		trace_seq_init(&iter->seq);

	/*
	 * If there was nothing to send to user, in spite of consuming trace
	 * entries, go back to wait for more entries.
	 */
	if (sret == -EBUSY)
		goto waitagain;

out:
	mutex_unlock(&iter->mutex);

	return sret;
}

static void tracing_spd_release_pipe(struct splice_pipe_desc *spd,
				     unsigned int idx)
{
	__free_page(spd->pages[idx]);
}

static const struct pipe_buf_operations tracing_pipe_buf_ops = {
	.can_merge		= 0,
	.confirm		= generic_pipe_buf_confirm,
	.release		= generic_pipe_buf_release,
	.steal			= generic_pipe_buf_steal,
	.get			= generic_pipe_buf_get,
};

static size_t
tracing_fill_pipe_page(size_t rem, struct trace_iterator *iter)
{
	size_t count;
	int save_len;
	int ret;

	/* Seq buffer is page-sized, exactly what we need. */
	for (;;) {
		save_len = iter->seq.seq.len;
		ret = print_trace_line(iter);

		if (trace_seq_has_overflowed(&iter->seq)) {
			iter->seq.seq.len = save_len;
			break;
		}

		/*
		 * This should not be hit, because it should only
		 * be set if the iter->seq overflowed. But check it
		 * anyway to be safe.
		 */
		if (ret == TRACE_TYPE_PARTIAL_LINE) {
			iter->seq.seq.len = save_len;
			break;
		}

		count = trace_seq_used(&iter->seq) - save_len;
		if (rem < count) {
			rem = 0;
			iter->seq.seq.len = save_len;
			break;
		}

		if (ret != TRACE_TYPE_NO_CONSUME)
			trace_consume(iter);
		rem -= count;
		if (!trace_find_next_entry_inc(iter))	{
			rem = 0;
			iter->ent = NULL;
			break;
		}
	}

	return rem;
}

static ssize_t tracing_splice_read_pipe(struct file *filp,
					loff_t *ppos,
					struct pipe_inode_info *pipe,
					size_t len,
					unsigned int flags)
{
	struct page *pages_def[PIPE_DEF_BUFFERS];
	struct partial_page partial_def[PIPE_DEF_BUFFERS];
	struct trace_iterator *iter = filp->private_data;
	struct splice_pipe_desc spd = {
		.pages		= pages_def,
		.partial	= partial_def,
		.nr_pages	= 0, /* This gets updated below. */
		.nr_pages_max	= PIPE_DEF_BUFFERS,
		.flags		= flags,
		.ops		= &tracing_pipe_buf_ops,
		.spd_release	= tracing_spd_release_pipe,
	};
	ssize_t ret;
	size_t rem;
	unsigned int i;

	if (splice_grow_spd(pipe, &spd))
		return -ENOMEM;

	mutex_lock(&iter->mutex);

	if (iter->trace->splice_read) {
		ret = iter->trace->splice_read(iter, filp,
					       ppos, pipe, len, flags);
		if (ret)
			goto out_err;
	}

	ret = tracing_wait_pipe(filp);
	if (ret <= 0)
		goto out_err;

	if (!iter->ent && !trace_find_next_entry_inc(iter)) {
		ret = -EFAULT;
		goto out_err;
	}

	trace_event_read_lock();
	trace_access_lock(iter->cpu_file);

	/* Fill as many pages as possible. */
	for (i = 0, rem = len; i < spd.nr_pages_max && rem; i++) {
		spd.pages[i] = alloc_page(GFP_KERNEL);
		if (!spd.pages[i])
			break;

		rem = tracing_fill_pipe_page(rem, iter);

		/* Copy the data into the page, so we can start over. */
		ret = trace_seq_to_buffer(&iter->seq,
					  page_address(spd.pages[i]),
					  trace_seq_used(&iter->seq));
		if (ret < 0) {
			__free_page(spd.pages[i]);
			break;
		}
		spd.partial[i].offset = 0;
		spd.partial[i].len = trace_seq_used(&iter->seq);

		trace_seq_init(&iter->seq);
	}

	trace_access_unlock(iter->cpu_file);
	trace_event_read_unlock();
	mutex_unlock(&iter->mutex);

	spd.nr_pages = i;

	if (i)
		ret = splice_to_pipe(pipe, &spd);
	else
		ret = 0;
out:
	splice_shrink_spd(&spd);
	return ret;

out_err:
	mutex_unlock(&iter->mutex);
	goto out;
}

static ssize_t
tracing_entries_read(struct file *filp, char __user *ubuf,
		     size_t cnt, loff_t *ppos)
{
	struct inode *inode = file_inode(filp);
	struct trace_array *tr = inode->i_private;
	int cpu = tracing_get_cpu(inode);
	char buf[64];
	int r = 0;
	ssize_t ret;

	mutex_lock(&trace_types_lock);

	if (cpu == RING_BUFFER_ALL_CPUS) {
		int cpu, buf_size_same;
		unsigned long size;

		size = 0;
		buf_size_same = 1;
		/* check if all cpu sizes are same */
		for_each_tracing_cpu(cpu) {
			/* fill in the size from first enabled cpu */
			if (size == 0)
				size = per_cpu_ptr(tr->trace_buffer.data, cpu)->entries;
			if (size != per_cpu_ptr(tr->trace_buffer.data, cpu)->entries) {
				buf_size_same = 0;
				break;
			}
		}

		if (buf_size_same) {
			if (!ring_buffer_expanded)
				r = sprintf(buf, "%lu (expanded: %lu)\n",
					    size >> 10,
					    trace_buf_size >> 10);
			else
				r = sprintf(buf, "%lu\n", size >> 10);
		} else
			r = sprintf(buf, "X\n");
	} else
		r = sprintf(buf, "%lu\n", per_cpu_ptr(tr->trace_buffer.data, cpu)->entries >> 10);

	mutex_unlock(&trace_types_lock);

	ret = simple_read_from_buffer(ubuf, cnt, ppos, buf, r);
	return ret;
}

static ssize_t
tracing_entries_write(struct file *filp, const char __user *ubuf,
		      size_t cnt, loff_t *ppos)
{
	struct inode *inode = file_inode(filp);
	struct trace_array *tr = inode->i_private;
	unsigned long val;
	int ret;

	ret = kstrtoul_from_user(ubuf, cnt, 10, &val);
	if (ret)
		return ret;

	/* must have at least 1 entry */
	if (!val)
		return -EINVAL;

	/* value is in KB */
	val <<= 10;
	ret = tracing_resize_ring_buffer(tr, val, tracing_get_cpu(inode));
	if (ret < 0)
		return ret;

	*ppos += cnt;

	return cnt;
}

static ssize_t
tracing_total_entries_read(struct file *filp, char __user *ubuf,
				size_t cnt, loff_t *ppos)
{
	struct trace_array *tr = filp->private_data;
	char buf[64];
	int r, cpu;
	unsigned long size = 0, expanded_size = 0;

	mutex_lock(&trace_types_lock);
	for_each_tracing_cpu(cpu) {
		size += per_cpu_ptr(tr->trace_buffer.data, cpu)->entries >> 10;
		if (!ring_buffer_expanded)
			expanded_size += trace_buf_size >> 10;
	}
	if (ring_buffer_expanded)
		r = sprintf(buf, "%lu\n", size);
	else
		r = sprintf(buf, "%lu (expanded: %lu)\n", size, expanded_size);
	mutex_unlock(&trace_types_lock);

	return simple_read_from_buffer(ubuf, cnt, ppos, buf, r);
}

static ssize_t
tracing_free_buffer_write(struct file *filp, const char __user *ubuf,
			  size_t cnt, loff_t *ppos)
{
	/*
	 * There is no need to read what the user has written, this function
	 * is just to make sure that there is no error when "echo" is used
	 */

	*ppos += cnt;

	return cnt;
}

static int
tracing_free_buffer_release(struct inode *inode, struct file *filp)
{
	struct trace_array *tr = inode->i_private;

	/* disable tracing ? */
	if (tr->trace_flags & TRACE_ITER_STOP_ON_FREE)
		tracer_tracing_off(tr);
	/* resize the ring buffer to 0 */
	tracing_resize_ring_buffer(tr, 0, RING_BUFFER_ALL_CPUS);

	trace_array_put(tr);

	return 0;
}

static ssize_t
tracing_mark_write(struct file *filp, const char __user *ubuf,
					size_t cnt, loff_t *fpos)
{
	unsigned long addr = (unsigned long)ubuf;
	struct trace_array *tr = filp->private_data;
	struct ring_buffer_event *event;
	struct ring_buffer *buffer;
	struct print_entry *entry;
	unsigned long irq_flags;
	struct page *pages[2];
	void *map_page[2];
	int nr_pages = 1;
	ssize_t written;
	int offset;
	int size;
	int len;
	int ret;
	int i;

	if (tracing_disabled)
		return -EINVAL;

	if (!(tr->trace_flags & TRACE_ITER_MARKERS))
		return -EINVAL;

	if (cnt > TRACE_BUF_SIZE)
		cnt = TRACE_BUF_SIZE;

	/*
	 * Userspace is injecting traces into the kernel trace buffer.
	 * We want to be as non intrusive as possible.
	 * To do so, we do not want to allocate any special buffers
	 * or take any locks, but instead write the userspace data
	 * straight into the ring buffer.
	 *
	 * First we need to pin the userspace buffer into memory,
	 * which, most likely it is, because it just referenced it.
	 * But there's no guarantee that it is. By using get_user_pages_fast()
	 * and kmap_atomic/kunmap_atomic() we can get access to the
	 * pages directly. We then write the data directly into the
	 * ring buffer.
	 */
	BUILD_BUG_ON(TRACE_BUF_SIZE >= PAGE_SIZE);

	/* check if we cross pages */
	if ((addr & PAGE_MASK) != ((addr + cnt) & PAGE_MASK))
		nr_pages = 2;

	offset = addr & (PAGE_SIZE - 1);
	addr &= PAGE_MASK;

	ret = get_user_pages_fast(addr, nr_pages, 0, pages);
	if (ret < nr_pages) {
		while (--ret >= 0)
			put_page(pages[ret]);
		written = -EFAULT;
		goto out;
	}

	for (i = 0; i < nr_pages; i++)
		map_page[i] = kmap_atomic(pages[i]);

	local_save_flags(irq_flags);
	size = sizeof(*entry) + cnt + 2; /* possible \n added */
	buffer = tr->trace_buffer.buffer;
	event = trace_buffer_lock_reserve(buffer, TRACE_PRINT, size,
					  irq_flags, preempt_count());
	if (!event) {
		/* Ring buffer disabled, return as if not open for write */
		written = -EBADF;
		goto out_unlock;
	}

	entry = ring_buffer_event_data(event);
	entry->ip = _THIS_IP_;

	if (nr_pages == 2) {
		len = PAGE_SIZE - offset;
		memcpy(&entry->buf, map_page[0] + offset, len);
		memcpy(&entry->buf[len], map_page[1], cnt - len);
	} else
		memcpy(&entry->buf, map_page[0] + offset, cnt);

	if (entry->buf[cnt - 1] != '\n') {
		entry->buf[cnt] = '\n';
		entry->buf[cnt + 1] = '\0';
	} else
		entry->buf[cnt] = '\0';

	__buffer_unlock_commit(buffer, event);

	written = cnt;

	*fpos += written;

 out_unlock:
	for (i = nr_pages - 1; i >= 0; i--) {
		kunmap_atomic(map_page[i]);
		put_page(pages[i]);
	}
 out:
	return written;
}

static int tracing_clock_show(struct seq_file *m, void *v)
{
	struct trace_array *tr = m->private;
	int i;

	for (i = 0; i < ARRAY_SIZE(trace_clocks); i++)
		seq_printf(m,
			"%s%s%s%s", i ? " " : "",
			i == tr->clock_id ? "[" : "", trace_clocks[i].name,
			i == tr->clock_id ? "]" : "");
	seq_putc(m, '\n');

	return 0;
}

static int tracing_set_clock(struct trace_array *tr, const char *clockstr)
{
	int i;

	for (i = 0; i < ARRAY_SIZE(trace_clocks); i++) {
		if (strcmp(trace_clocks[i].name, clockstr) == 0)
			break;
	}
	if (i == ARRAY_SIZE(trace_clocks))
		return -EINVAL;

	mutex_lock(&trace_types_lock);

	tr->clock_id = i;

	ring_buffer_set_clock(tr->trace_buffer.buffer, trace_clocks[i].func);

	/*
	 * New clock may not be consistent with the previous clock.
	 * Reset the buffer so that it doesn't have incomparable timestamps.
	 */
	tracing_reset_online_cpus(&tr->trace_buffer);

#ifdef CONFIG_TRACER_MAX_TRACE
	if (tr->flags & TRACE_ARRAY_FL_GLOBAL && tr->max_buffer.buffer)
		ring_buffer_set_clock(tr->max_buffer.buffer, trace_clocks[i].func);
	tracing_reset_online_cpus(&tr->max_buffer);
#endif

	mutex_unlock(&trace_types_lock);

	return 0;
}

static ssize_t tracing_clock_write(struct file *filp, const char __user *ubuf,
				   size_t cnt, loff_t *fpos)
{
	struct seq_file *m = filp->private_data;
	struct trace_array *tr = m->private;
	char buf[64];
	const char *clockstr;
	int ret;

	if (cnt >= sizeof(buf))
		return -EINVAL;

	if (copy_from_user(&buf, ubuf, cnt))
		return -EFAULT;

	buf[cnt] = 0;

	clockstr = strstrip(buf);

	ret = tracing_set_clock(tr, clockstr);
	if (ret)
		return ret;

	*fpos += cnt;

	return cnt;
}

static int tracing_clock_open(struct inode *inode, struct file *file)
{
	struct trace_array *tr = inode->i_private;
	int ret;

	if (tracing_disabled)
		return -ENODEV;

	if (trace_array_get(tr))
		return -ENODEV;

	ret = single_open(file, tracing_clock_show, inode->i_private);
	if (ret < 0)
		trace_array_put(tr);

	return ret;
}

struct ftrace_buffer_info {
	struct trace_iterator	iter;
	void			*spare;
	unsigned int		read;
};

#ifdef CONFIG_TRACER_SNAPSHOT
static int tracing_snapshot_open(struct inode *inode, struct file *file)
{
	struct trace_array *tr = inode->i_private;
	struct trace_iterator *iter;
	struct seq_file *m;
	int ret = 0;

	if (trace_array_get(tr) < 0)
		return -ENODEV;

	if (file->f_mode & FMODE_READ) {
		iter = __tracing_open(inode, file, true);
		if (IS_ERR(iter))
			ret = PTR_ERR(iter);
	} else {
		/* Writes still need the seq_file to hold the private data */
		ret = -ENOMEM;
		m = kzalloc(sizeof(*m), GFP_KERNEL);
		if (!m)
			goto out;
		iter = kzalloc(sizeof(*iter), GFP_KERNEL);
		if (!iter) {
			kfree(m);
			goto out;
		}
		ret = 0;

		iter->tr = tr;
		iter->trace_buffer = &tr->max_buffer;
		iter->cpu_file = tracing_get_cpu(inode);
		m->private = iter;
		file->private_data = m;
	}
out:
	if (ret < 0)
		trace_array_put(tr);

	return ret;
}

static ssize_t
tracing_snapshot_write(struct file *filp, const char __user *ubuf, size_t cnt,
		       loff_t *ppos)
{
	struct seq_file *m = filp->private_data;
	struct trace_iterator *iter = m->private;
	struct trace_array *tr = iter->tr;
	unsigned long val;
	int ret;

	ret = tracing_update_buffers();
	if (ret < 0)
		return ret;

	ret = kstrtoul_from_user(ubuf, cnt, 10, &val);
	if (ret)
		return ret;

	mutex_lock(&trace_types_lock);

	if (tr->current_trace->use_max_tr) {
		ret = -EBUSY;
		goto out;
	}

	switch (val) {
	case 0:
		if (iter->cpu_file != RING_BUFFER_ALL_CPUS) {
			ret = -EINVAL;
			break;
		}
		if (tr->allocated_snapshot)
			free_snapshot(tr);
		break;
	case 1:
/* Only allow per-cpu swap if the ring buffer supports it */
#ifndef CONFIG_RING_BUFFER_ALLOW_SWAP
		if (iter->cpu_file != RING_BUFFER_ALL_CPUS) {
			ret = -EINVAL;
			break;
		}
#endif
		if (!tr->allocated_snapshot) {
			ret = alloc_snapshot(tr);
			if (ret < 0)
				break;
		}
		local_irq_disable();
		/* Now, we're going to swap */
		if (iter->cpu_file == RING_BUFFER_ALL_CPUS)
			update_max_tr(tr, current, smp_processor_id());
		else
			update_max_tr_single(tr, current, iter->cpu_file);
		local_irq_enable();
		break;
	default:
		if (tr->allocated_snapshot) {
			if (iter->cpu_file == RING_BUFFER_ALL_CPUS)
				tracing_reset_online_cpus(&tr->max_buffer);
			else
				tracing_reset(&tr->max_buffer, iter->cpu_file);
		}
		break;
	}

	if (ret >= 0) {
		*ppos += cnt;
		ret = cnt;
	}
out:
	mutex_unlock(&trace_types_lock);
	return ret;
}

static int tracing_snapshot_release(struct inode *inode, struct file *file)
{
	struct seq_file *m = file->private_data;
	int ret;

	ret = tracing_release(inode, file);

	if (file->f_mode & FMODE_READ)
		return ret;

	/* If write only, the seq_file is just a stub */
	if (m)
		kfree(m->private);
	kfree(m);

	return 0;
}

static int tracing_buffers_open(struct inode *inode, struct file *filp);
static ssize_t tracing_buffers_read(struct file *filp, char __user *ubuf,
				    size_t count, loff_t *ppos);
static int tracing_buffers_release(struct inode *inode, struct file *file);
static ssize_t tracing_buffers_splice_read(struct file *file, loff_t *ppos,
		   struct pipe_inode_info *pipe, size_t len, unsigned int flags);

static int snapshot_raw_open(struct inode *inode, struct file *filp)
{
	struct ftrace_buffer_info *info;
	int ret;

	ret = tracing_buffers_open(inode, filp);
	if (ret < 0)
		return ret;

	info = filp->private_data;

	if (info->iter.trace->use_max_tr) {
		tracing_buffers_release(inode, filp);
		return -EBUSY;
	}

	info->iter.snapshot = true;
	info->iter.trace_buffer = &info->iter.tr->max_buffer;

	return ret;
}

#endif /* CONFIG_TRACER_SNAPSHOT */


static const struct file_operations tracing_thresh_fops = {
	.open		= tracing_open_generic,
	.read		= tracing_thresh_read,
	.write		= tracing_thresh_write,
	.llseek		= generic_file_llseek,
};

#ifdef CONFIG_TRACER_MAX_TRACE
static const struct file_operations tracing_max_lat_fops = {
	.open		= tracing_open_generic,
	.read		= tracing_max_lat_read,
	.write		= tracing_max_lat_write,
	.llseek		= generic_file_llseek,
};
#endif

static const struct file_operations set_tracer_fops = {
	.open		= tracing_open_generic,
	.read		= tracing_set_trace_read,
	.write		= tracing_set_trace_write,
	.llseek		= generic_file_llseek,
};

static const struct file_operations tracing_pipe_fops = {
	.open		= tracing_open_pipe,
	.poll		= tracing_poll_pipe,
	.read		= tracing_read_pipe,
	.splice_read	= tracing_splice_read_pipe,
	.release	= tracing_release_pipe,
	.llseek		= no_llseek,
};

static const struct file_operations tracing_entries_fops = {
	.open		= tracing_open_generic_tr,
	.read		= tracing_entries_read,
	.write		= tracing_entries_write,
	.llseek		= generic_file_llseek,
	.release	= tracing_release_generic_tr,
};

static const struct file_operations tracing_total_entries_fops = {
	.open		= tracing_open_generic_tr,
	.read		= tracing_total_entries_read,
	.llseek		= generic_file_llseek,
	.release	= tracing_release_generic_tr,
};

static const struct file_operations tracing_free_buffer_fops = {
	.open		= tracing_open_generic_tr,
	.write		= tracing_free_buffer_write,
	.release	= tracing_free_buffer_release,
};

static const struct file_operations tracing_mark_fops = {
	.open		= tracing_open_generic_tr,
	.write		= tracing_mark_write,
	.llseek		= generic_file_llseek,
	.release	= tracing_release_generic_tr,
};

static const struct file_operations trace_clock_fops = {
	.open		= tracing_clock_open,
	.read		= seq_read,
	.llseek		= seq_lseek,
	.release	= tracing_single_release_tr,
	.write		= tracing_clock_write,
};

#ifdef CONFIG_TRACER_SNAPSHOT
static const struct file_operations snapshot_fops = {
	.open		= tracing_snapshot_open,
	.read		= seq_read,
	.write		= tracing_snapshot_write,
	.llseek		= tracing_lseek,
	.release	= tracing_snapshot_release,
};

static const struct file_operations snapshot_raw_fops = {
	.open		= snapshot_raw_open,
	.read		= tracing_buffers_read,
	.release	= tracing_buffers_release,
	.splice_read	= tracing_buffers_splice_read,
	.llseek		= no_llseek,
};

#endif /* CONFIG_TRACER_SNAPSHOT */

static int tracing_buffers_open(struct inode *inode, struct file *filp)
{
	struct trace_array *tr = inode->i_private;
	struct ftrace_buffer_info *info;
	int ret;

	if (tracing_disabled)
		return -ENODEV;

	if (trace_array_get(tr) < 0)
		return -ENODEV;

	info = kzalloc(sizeof(*info), GFP_KERNEL);
	if (!info) {
		trace_array_put(tr);
		return -ENOMEM;
	}

	mutex_lock(&trace_types_lock);

	info->iter.tr		= tr;
	info->iter.cpu_file	= tracing_get_cpu(inode);
	info->iter.trace	= tr->current_trace;
	info->iter.trace_buffer = &tr->trace_buffer;
	info->spare		= NULL;
	/* Force reading ring buffer for first read */
	info->read		= (unsigned int)-1;

	filp->private_data = info;

	tr->current_trace->ref++;

	mutex_unlock(&trace_types_lock);

	ret = nonseekable_open(inode, filp);
	if (ret < 0)
		trace_array_put(tr);

	return ret;
}

static unsigned int
tracing_buffers_poll(struct file *filp, poll_table *poll_table)
{
	struct ftrace_buffer_info *info = filp->private_data;
	struct trace_iterator *iter = &info->iter;

	return trace_poll(iter, filp, poll_table);
}

static ssize_t
tracing_buffers_read(struct file *filp, char __user *ubuf,
		     size_t count, loff_t *ppos)
{
	struct ftrace_buffer_info *info = filp->private_data;
	struct trace_iterator *iter = &info->iter;
	ssize_t ret;
	ssize_t size;

	if (!count)
		return 0;

#ifdef CONFIG_TRACER_MAX_TRACE
	if (iter->snapshot && iter->tr->current_trace->use_max_tr)
		return -EBUSY;
#endif

	if (!info->spare)
		info->spare = ring_buffer_alloc_read_page(iter->trace_buffer->buffer,
							  iter->cpu_file);
	if (!info->spare)
		return -ENOMEM;

	/* Do we have previous read data to read? */
	if (info->read < PAGE_SIZE)
		goto read;

 again:
	trace_access_lock(iter->cpu_file);
	ret = ring_buffer_read_page(iter->trace_buffer->buffer,
				    &info->spare,
				    count,
				    iter->cpu_file, 0);
	trace_access_unlock(iter->cpu_file);

	if (ret < 0) {
		if (trace_empty(iter)) {
			if ((filp->f_flags & O_NONBLOCK))
				return -EAGAIN;

			ret = wait_on_pipe(iter, false);
			if (ret)
				return ret;

			goto again;
		}
		return 0;
	}

	info->read = 0;
 read:
	size = PAGE_SIZE - info->read;
	if (size > count)
		size = count;

	ret = copy_to_user(ubuf, info->spare + info->read, size);
	if (ret == size)
		return -EFAULT;

	size -= ret;

	*ppos += size;
	info->read += size;

	return size;
}

static int tracing_buffers_release(struct inode *inode, struct file *file)
{
	struct ftrace_buffer_info *info = file->private_data;
	struct trace_iterator *iter = &info->iter;

	mutex_lock(&trace_types_lock);

	iter->tr->current_trace->ref--;

	__trace_array_put(iter->tr);

	if (info->spare)
		ring_buffer_free_read_page(iter->trace_buffer->buffer, info->spare);
	kfree(info);

	mutex_unlock(&trace_types_lock);

	return 0;
}

struct buffer_ref {
	struct ring_buffer	*buffer;
	void			*page;
	int			ref;
};

static void buffer_pipe_buf_release(struct pipe_inode_info *pipe,
				    struct pipe_buffer *buf)
{
	struct buffer_ref *ref = (struct buffer_ref *)buf->private;

	if (--ref->ref)
		return;

	ring_buffer_free_read_page(ref->buffer, ref->page);
	kfree(ref);
	buf->private = 0;
}

static void buffer_pipe_buf_get(struct pipe_inode_info *pipe,
				struct pipe_buffer *buf)
{
	struct buffer_ref *ref = (struct buffer_ref *)buf->private;

	ref->ref++;
}

/* Pipe buffer operations for a buffer. */
static const struct pipe_buf_operations buffer_pipe_buf_ops = {
	.can_merge		= 0,
	.confirm		= generic_pipe_buf_confirm,
	.release		= buffer_pipe_buf_release,
	.steal			= generic_pipe_buf_steal,
	.get			= buffer_pipe_buf_get,
};

/*
 * Callback from splice_to_pipe(), if we need to release some pages
 * at the end of the spd in case we error'ed out in filling the pipe.
 */
static void buffer_spd_release(struct splice_pipe_desc *spd, unsigned int i)
{
	struct buffer_ref *ref =
		(struct buffer_ref *)spd->partial[i].private;

	if (--ref->ref)
		return;

	ring_buffer_free_read_page(ref->buffer, ref->page);
	kfree(ref);
	spd->partial[i].private = 0;
}

static ssize_t
tracing_buffers_splice_read(struct file *file, loff_t *ppos,
			    struct pipe_inode_info *pipe, size_t len,
			    unsigned int flags)
{
	struct ftrace_buffer_info *info = file->private_data;
	struct trace_iterator *iter = &info->iter;
	struct partial_page partial_def[PIPE_DEF_BUFFERS];
	struct page *pages_def[PIPE_DEF_BUFFERS];
	struct splice_pipe_desc spd = {
		.pages		= pages_def,
		.partial	= partial_def,
		.nr_pages_max	= PIPE_DEF_BUFFERS,
		.flags		= flags,
		.ops		= &buffer_pipe_buf_ops,
		.spd_release	= buffer_spd_release,
	};
	struct buffer_ref *ref;
	int entries, size, i;
	ssize_t ret = 0;

#ifdef CONFIG_TRACER_MAX_TRACE
	if (iter->snapshot && iter->tr->current_trace->use_max_tr)
		return -EBUSY;
#endif

	if (*ppos & (PAGE_SIZE - 1))
		return -EINVAL;

	if (len & (PAGE_SIZE - 1)) {
		if (len < PAGE_SIZE)
			return -EINVAL;
		len &= PAGE_MASK;
	}

	if (splice_grow_spd(pipe, &spd))
		return -ENOMEM;

 again:
	trace_access_lock(iter->cpu_file);
	entries = ring_buffer_entries_cpu(iter->trace_buffer->buffer, iter->cpu_file);

	for (i = 0; i < spd.nr_pages_max && len && entries; i++, len -= PAGE_SIZE) {
		struct page *page;
		int r;

		ref = kzalloc(sizeof(*ref), GFP_KERNEL);
		if (!ref) {
			ret = -ENOMEM;
			break;
		}

		ref->ref = 1;
		ref->buffer = iter->trace_buffer->buffer;
		ref->page = ring_buffer_alloc_read_page(ref->buffer, iter->cpu_file);
		if (!ref->page) {
			ret = -ENOMEM;
			kfree(ref);
			break;
		}

		r = ring_buffer_read_page(ref->buffer, &ref->page,
					  len, iter->cpu_file, 1);
		if (r < 0) {
			ring_buffer_free_read_page(ref->buffer, ref->page);
			kfree(ref);
			break;
		}

		/*
		 * zero out any left over data, this is going to
		 * user land.
		 */
		size = ring_buffer_page_len(ref->page);
		if (size < PAGE_SIZE)
			memset(ref->page + size, 0, PAGE_SIZE - size);

		page = virt_to_page(ref->page);

		spd.pages[i] = page;
		spd.partial[i].len = PAGE_SIZE;
		spd.partial[i].offset = 0;
		spd.partial[i].private = (unsigned long)ref;
		spd.nr_pages++;
		*ppos += PAGE_SIZE;

		entries = ring_buffer_entries_cpu(iter->trace_buffer->buffer, iter->cpu_file);
	}

	trace_access_unlock(iter->cpu_file);
	spd.nr_pages = i;

	/* did we read anything? */
	if (!spd.nr_pages) {
		if (ret)
			goto out;

		ret = -EAGAIN;
		if ((file->f_flags & O_NONBLOCK) || (flags & SPLICE_F_NONBLOCK))
			goto out;

		ret = wait_on_pipe(iter, true);
		if (ret)
			goto out;

		goto again;
	}

	ret = splice_to_pipe(pipe, &spd);
out:
	splice_shrink_spd(&spd);

	return ret;
}

static const struct file_operations tracing_buffers_fops = {
	.open		= tracing_buffers_open,
	.read		= tracing_buffers_read,
	.poll		= tracing_buffers_poll,
	.release	= tracing_buffers_release,
	.splice_read	= tracing_buffers_splice_read,
	.llseek		= no_llseek,
};

static ssize_t
tracing_stats_read(struct file *filp, char __user *ubuf,
		   size_t count, loff_t *ppos)
{
	struct inode *inode = file_inode(filp);
	struct trace_array *tr = inode->i_private;
	struct trace_buffer *trace_buf = &tr->trace_buffer;
	int cpu = tracing_get_cpu(inode);
	struct trace_seq *s;
	unsigned long cnt;
	unsigned long long t;
	unsigned long usec_rem;

	s = kmalloc(sizeof(*s), GFP_KERNEL);
	if (!s)
		return -ENOMEM;

	trace_seq_init(s);

	cnt = ring_buffer_entries_cpu(trace_buf->buffer, cpu);
	trace_seq_printf(s, "entries: %ld\n", cnt);

	cnt = ring_buffer_overrun_cpu(trace_buf->buffer, cpu);
	trace_seq_printf(s, "overrun: %ld\n", cnt);

	cnt = ring_buffer_commit_overrun_cpu(trace_buf->buffer, cpu);
	trace_seq_printf(s, "commit overrun: %ld\n", cnt);

	cnt = ring_buffer_bytes_cpu(trace_buf->buffer, cpu);
	trace_seq_printf(s, "bytes: %ld\n", cnt);

	if (trace_clocks[tr->clock_id].in_ns) {
		/* local or global for trace_clock */
		t = ns2usecs(ring_buffer_oldest_event_ts(trace_buf->buffer, cpu));
		usec_rem = do_div(t, USEC_PER_SEC);
		trace_seq_printf(s, "oldest event ts: %5llu.%06lu\n",
								t, usec_rem);

		t = ns2usecs(ring_buffer_time_stamp(trace_buf->buffer, cpu));
		usec_rem = do_div(t, USEC_PER_SEC);
		trace_seq_printf(s, "now ts: %5llu.%06lu\n", t, usec_rem);
	} else {
		/* counter or tsc mode for trace_clock */
		trace_seq_printf(s, "oldest event ts: %llu\n",
				ring_buffer_oldest_event_ts(trace_buf->buffer, cpu));

		trace_seq_printf(s, "now ts: %llu\n",
				ring_buffer_time_stamp(trace_buf->buffer, cpu));
	}

	cnt = ring_buffer_dropped_events_cpu(trace_buf->buffer, cpu);
	trace_seq_printf(s, "dropped events: %ld\n", cnt);

	cnt = ring_buffer_read_events_cpu(trace_buf->buffer, cpu);
	trace_seq_printf(s, "read events: %ld\n", cnt);

	count = simple_read_from_buffer(ubuf, count, ppos,
					s->buffer, trace_seq_used(s));

	kfree(s);

	return count;
}

static const struct file_operations tracing_stats_fops = {
	.open		= tracing_open_generic_tr,
	.read		= tracing_stats_read,
	.llseek		= generic_file_llseek,
	.release	= tracing_release_generic_tr,
};

#ifdef CONFIG_DYNAMIC_FTRACE

int __weak ftrace_arch_read_dyn_info(char *buf, int size)
{
	return 0;
}

static ssize_t
tracing_read_dyn_info(struct file *filp, char __user *ubuf,
		  size_t cnt, loff_t *ppos)
{
	static char ftrace_dyn_info_buffer[1024];
	static DEFINE_MUTEX(dyn_info_mutex);
	unsigned long *p = filp->private_data;
	char *buf = ftrace_dyn_info_buffer;
	int size = ARRAY_SIZE(ftrace_dyn_info_buffer);
	int r;

	mutex_lock(&dyn_info_mutex);
	r = sprintf(buf, "%ld ", *p);

	r += ftrace_arch_read_dyn_info(buf+r, (size-1)-r);
	buf[r++] = '\n';

	r = simple_read_from_buffer(ubuf, cnt, ppos, buf, r);

	mutex_unlock(&dyn_info_mutex);

	return r;
}

static const struct file_operations tracing_dyn_info_fops = {
	.open		= tracing_open_generic,
	.read		= tracing_read_dyn_info,
	.llseek		= generic_file_llseek,
};
#endif /* CONFIG_DYNAMIC_FTRACE */

#if defined(CONFIG_TRACER_SNAPSHOT) && defined(CONFIG_DYNAMIC_FTRACE)
static void
ftrace_snapshot(unsigned long ip, unsigned long parent_ip, void **data)
{
	tracing_snapshot();
}

static void
ftrace_count_snapshot(unsigned long ip, unsigned long parent_ip, void **data)
{
	unsigned long *count = (long *)data;

	if (!*count)
		return;

	if (*count != -1)
		(*count)--;

	tracing_snapshot();
}

static int
ftrace_snapshot_print(struct seq_file *m, unsigned long ip,
		      struct ftrace_probe_ops *ops, void *data)
{
	long count = (long)data;

	seq_printf(m, "%ps:", (void *)ip);

	seq_puts(m, "snapshot");

	if (count == -1)
		seq_puts(m, ":unlimited\n");
	else
		seq_printf(m, ":count=%ld\n", count);

	return 0;
}

static struct ftrace_probe_ops snapshot_probe_ops = {
	.func			= ftrace_snapshot,
	.print			= ftrace_snapshot_print,
};

static struct ftrace_probe_ops snapshot_count_probe_ops = {
	.func			= ftrace_count_snapshot,
	.print			= ftrace_snapshot_print,
};

static int
ftrace_trace_snapshot_callback(struct ftrace_hash *hash,
			       char *glob, char *cmd, char *param, int enable)
{
	struct ftrace_probe_ops *ops;
	void *count = (void *)-1;
	char *number;
	int ret;

	/* hash funcs only work with set_ftrace_filter */
	if (!enable)
		return -EINVAL;

	ops = param ? &snapshot_count_probe_ops :  &snapshot_probe_ops;

	if (glob[0] == '!') {
		unregister_ftrace_function_probe_func(glob+1, ops);
		return 0;
	}

	if (!param)
		goto out_reg;

	number = strsep(&param, ":");

	if (!strlen(number))
		goto out_reg;

	/*
	 * We use the callback data field (which is a pointer)
	 * as our counter.
	 */
	ret = kstrtoul(number, 0, (unsigned long *)&count);
	if (ret)
		return ret;

 out_reg:
	ret = alloc_snapshot(&global_trace);
	if (ret < 0)
		goto out;

	ret = register_ftrace_function_probe(glob, ops, count);

 out:
	return ret < 0 ? ret : 0;
}

static struct ftrace_func_command ftrace_snapshot_cmd = {
	.name			= "snapshot",
	.func			= ftrace_trace_snapshot_callback,
};

static __init int register_snapshot_cmd(void)
{
	return register_ftrace_command(&ftrace_snapshot_cmd);
}
#else
static inline __init int register_snapshot_cmd(void) { return 0; }
#endif /* defined(CONFIG_TRACER_SNAPSHOT) && defined(CONFIG_DYNAMIC_FTRACE) */

static struct dentry *tracing_get_dentry(struct trace_array *tr)
{
	if (WARN_ON(!tr->dir))
		return ERR_PTR(-ENODEV);

	/* Top directory uses NULL as the parent */
	if (tr->flags & TRACE_ARRAY_FL_GLOBAL)
		return NULL;

	/* All sub buffers have a descriptor */
	return tr->dir;
}

static struct dentry *tracing_dentry_percpu(struct trace_array *tr, int cpu)
{
	struct dentry *d_tracer;

	if (tr->percpu_dir)
		return tr->percpu_dir;

	d_tracer = tracing_get_dentry(tr);
	if (IS_ERR(d_tracer))
		return NULL;

	tr->percpu_dir = tracefs_create_dir("per_cpu", d_tracer);

	WARN_ONCE(!tr->percpu_dir,
		  "Could not create tracefs directory 'per_cpu/%d'\n", cpu);

	return tr->percpu_dir;
}

static struct dentry *
trace_create_cpu_file(const char *name, umode_t mode, struct dentry *parent,
		      void *data, long cpu, const struct file_operations *fops)
{
	struct dentry *ret = trace_create_file(name, mode, parent, data, fops);

	if (ret) /* See tracing_get_cpu() */
		d_inode(ret)->i_cdev = (void *)(cpu + 1);
	return ret;
}

static void
tracing_init_tracefs_percpu(struct trace_array *tr, long cpu)
{
	struct dentry *d_percpu = tracing_dentry_percpu(tr, cpu);
	struct dentry *d_cpu;
	char cpu_dir[30]; /* 30 characters should be more than enough */

	if (!d_percpu)
		return;

	snprintf(cpu_dir, 30, "cpu%ld", cpu);
	d_cpu = tracefs_create_dir(cpu_dir, d_percpu);
	if (!d_cpu) {
		pr_warning("Could not create tracefs '%s' entry\n", cpu_dir);
		return;
	}

	/* per cpu trace_pipe */
	trace_create_cpu_file("trace_pipe", 0444, d_cpu,
				tr, cpu, &tracing_pipe_fops);

	/* per cpu trace */
	trace_create_cpu_file("trace", 0644, d_cpu,
				tr, cpu, &tracing_fops);

	trace_create_cpu_file("trace_pipe_raw", 0444, d_cpu,
				tr, cpu, &tracing_buffers_fops);

	trace_create_cpu_file("stats", 0444, d_cpu,
				tr, cpu, &tracing_stats_fops);

	trace_create_cpu_file("buffer_size_kb", 0444, d_cpu,
				tr, cpu, &tracing_entries_fops);

#ifdef CONFIG_TRACER_SNAPSHOT
	trace_create_cpu_file("snapshot", 0644, d_cpu,
				tr, cpu, &snapshot_fops);

	trace_create_cpu_file("snapshot_raw", 0444, d_cpu,
				tr, cpu, &snapshot_raw_fops);
#endif
}

#ifdef CONFIG_FTRACE_SELFTEST
/* Let selftest have access to static functions in this file */
#include "trace_selftest.c"
#endif

static ssize_t
trace_options_read(struct file *filp, char __user *ubuf, size_t cnt,
			loff_t *ppos)
{
	struct trace_option_dentry *topt = filp->private_data;
	char *buf;

	if (topt->flags->val & topt->opt->bit)
		buf = "1\n";
	else
		buf = "0\n";

	return simple_read_from_buffer(ubuf, cnt, ppos, buf, 2);
}

static ssize_t
trace_options_write(struct file *filp, const char __user *ubuf, size_t cnt,
			 loff_t *ppos)
{
	struct trace_option_dentry *topt = filp->private_data;
	unsigned long val;
	int ret;

	ret = kstrtoul_from_user(ubuf, cnt, 10, &val);
	if (ret)
		return ret;

	if (val != 0 && val != 1)
		return -EINVAL;

	if (!!(topt->flags->val & topt->opt->bit) != val) {
		mutex_lock(&trace_types_lock);
		ret = __set_tracer_option(topt->tr, topt->flags,
					  topt->opt, !val);
		mutex_unlock(&trace_types_lock);
		if (ret)
			return ret;
	}

	*ppos += cnt;

	return cnt;
}


static const struct file_operations trace_options_fops = {
	.open = tracing_open_generic,
	.read = trace_options_read,
	.write = trace_options_write,
	.llseek	= generic_file_llseek,
};

/*
 * In order to pass in both the trace_array descriptor as well as the index
 * to the flag that the trace option file represents, the trace_array
 * has a character array of trace_flags_index[], which holds the index
 * of the bit for the flag it represents. index[0] == 0, index[1] == 1, etc.
 * The address of this character array is passed to the flag option file
 * read/write callbacks.
 *
 * In order to extract both the index and the trace_array descriptor,
 * get_tr_index() uses the following algorithm.
 *
 *   idx = *ptr;
 *
 * As the pointer itself contains the address of the index (remember
 * index[1] == 1).
 *
 * Then to get the trace_array descriptor, by subtracting that index
 * from the ptr, we get to the start of the index itself.
 *
 *   ptr - idx == &index[0]
 *
 * Then a simple container_of() from that pointer gets us to the
 * trace_array descriptor.
 */
static void get_tr_index(void *data, struct trace_array **ptr,
			 unsigned int *pindex)
{
	*pindex = *(unsigned char *)data;

	*ptr = container_of(data - *pindex, struct trace_array,
			    trace_flags_index);
}

static ssize_t
trace_options_core_read(struct file *filp, char __user *ubuf, size_t cnt,
			loff_t *ppos)
{
	void *tr_index = filp->private_data;
	struct trace_array *tr;
	unsigned int index;
	char *buf;

	get_tr_index(tr_index, &tr, &index);

	if (tr->trace_flags & (1 << index))
		buf = "1\n";
	else
		buf = "0\n";

	return simple_read_from_buffer(ubuf, cnt, ppos, buf, 2);
}

static ssize_t
trace_options_core_write(struct file *filp, const char __user *ubuf, size_t cnt,
			 loff_t *ppos)
{
	void *tr_index = filp->private_data;
	struct trace_array *tr;
	unsigned int index;
	unsigned long val;
	int ret;

	get_tr_index(tr_index, &tr, &index);

	ret = kstrtoul_from_user(ubuf, cnt, 10, &val);
	if (ret)
		return ret;

	if (val != 0 && val != 1)
		return -EINVAL;

	mutex_lock(&trace_types_lock);
	ret = set_tracer_flag(tr, 1 << index, val);
	mutex_unlock(&trace_types_lock);

	if (ret < 0)
		return ret;

	*ppos += cnt;

	return cnt;
}

static const struct file_operations trace_options_core_fops = {
	.open = tracing_open_generic,
	.read = trace_options_core_read,
	.write = trace_options_core_write,
	.llseek = generic_file_llseek,
};

struct dentry *trace_create_file(const char *name,
				 umode_t mode,
				 struct dentry *parent,
				 void *data,
				 const struct file_operations *fops)
{
	struct dentry *ret;

	ret = tracefs_create_file(name, mode, parent, data, fops);
	if (!ret)
		pr_warning("Could not create tracefs '%s' entry\n", name);

	return ret;
}


static struct dentry *trace_options_init_dentry(struct trace_array *tr)
{
	struct dentry *d_tracer;

	if (tr->options)
		return tr->options;

	d_tracer = tracing_get_dentry(tr);
	if (IS_ERR(d_tracer))
		return NULL;

	tr->options = tracefs_create_dir("options", d_tracer);
	if (!tr->options) {
		pr_warning("Could not create tracefs directory 'options'\n");
		return NULL;
	}

	return tr->options;
}

static void
create_trace_option_file(struct trace_array *tr,
			 struct trace_option_dentry *topt,
			 struct tracer_flags *flags,
			 struct tracer_opt *opt)
{
	struct dentry *t_options;

	t_options = trace_options_init_dentry(tr);
	if (!t_options)
		return;

	topt->flags = flags;
	topt->opt = opt;
	topt->tr = tr;

	topt->entry = trace_create_file(opt->name, 0644, t_options, topt,
				    &trace_options_fops);

}

static void
create_trace_option_files(struct trace_array *tr, struct tracer *tracer)
{
	struct trace_option_dentry *topts;
	struct trace_options *tr_topts;
	struct tracer_flags *flags;
	struct tracer_opt *opts;
	int cnt;
	int i;

	if (!tracer)
		return;

	flags = tracer->flags;

	if (!flags || !flags->opts)
		return;

	/*
	 * If this is an instance, only create flags for tracers
	 * the instance may have.
	 */
	if (!trace_ok_for_array(tracer, tr))
		return;

	for (i = 0; i < tr->nr_topts; i++) {
		/*
		 * Check if these flags have already been added.
		 * Some tracers share flags.
		 */
		if (tr->topts[i].tracer->flags == tracer->flags)
			return;
	}

	opts = flags->opts;

	for (cnt = 0; opts[cnt].name; cnt++)
		;

	topts = kcalloc(cnt + 1, sizeof(*topts), GFP_KERNEL);
	if (!topts)
		return;

	tr_topts = krealloc(tr->topts, sizeof(*tr->topts) * (tr->nr_topts + 1),
			    GFP_KERNEL);
	if (!tr_topts) {
		kfree(topts);
		return;
	}

	tr->topts = tr_topts;
	tr->topts[tr->nr_topts].tracer = tracer;
	tr->topts[tr->nr_topts].topts = topts;
	tr->nr_topts++;

	for (cnt = 0; opts[cnt].name; cnt++) {
		create_trace_option_file(tr, &topts[cnt], flags,
					 &opts[cnt]);
		WARN_ONCE(topts[cnt].entry == NULL,
			  "Failed to create trace option: %s",
			  opts[cnt].name);
	}
}

static struct dentry *
create_trace_option_core_file(struct trace_array *tr,
			      const char *option, long index)
{
	struct dentry *t_options;

	t_options = trace_options_init_dentry(tr);
	if (!t_options)
		return NULL;

	return trace_create_file(option, 0644, t_options,
				 (void *)&tr->trace_flags_index[index],
				 &trace_options_core_fops);
}

static void create_trace_options_dir(struct trace_array *tr)
{
	struct dentry *t_options;
	bool top_level = tr == &global_trace;
	int i;

	t_options = trace_options_init_dentry(tr);
	if (!t_options)
		return;

	for (i = 0; trace_options[i]; i++) {
		if (top_level ||
		    !((1 << i) & TOP_LEVEL_TRACE_FLAGS))
			create_trace_option_core_file(tr, trace_options[i], i);
	}
}

static ssize_t
rb_simple_read(struct file *filp, char __user *ubuf,
	       size_t cnt, loff_t *ppos)
{
	struct trace_array *tr = filp->private_data;
	char buf[64];
	int r;

	r = tracer_tracing_is_on(tr);
	r = sprintf(buf, "%d\n", r);

	return simple_read_from_buffer(ubuf, cnt, ppos, buf, r);
}

static ssize_t
rb_simple_write(struct file *filp, const char __user *ubuf,
		size_t cnt, loff_t *ppos)
{
	struct trace_array *tr = filp->private_data;
	struct ring_buffer *buffer = tr->trace_buffer.buffer;
	unsigned long val;
	int ret;

	ret = kstrtoul_from_user(ubuf, cnt, 10, &val);
	if (ret)
		return ret;

	if (buffer) {
		mutex_lock(&trace_types_lock);
		if (val) {
			tracer_tracing_on(tr);
			if (tr->current_trace->start)
				tr->current_trace->start(tr);
		} else {
			tracer_tracing_off(tr);
			if (tr->current_trace->stop)
				tr->current_trace->stop(tr);
		}
		mutex_unlock(&trace_types_lock);
	}

	(*ppos)++;

	return cnt;
}

static const struct file_operations rb_simple_fops = {
	.open		= tracing_open_generic_tr,
	.read		= rb_simple_read,
	.write		= rb_simple_write,
	.release	= tracing_release_generic_tr,
	.llseek		= default_llseek,
};

struct dentry *trace_instance_dir;

static void
init_tracer_tracefs(struct trace_array *tr, struct dentry *d_tracer);

static int
allocate_trace_buffer(struct trace_array *tr, struct trace_buffer *buf, int size)
{
	enum ring_buffer_flags rb_flags;

	rb_flags = tr->trace_flags & TRACE_ITER_OVERWRITE ? RB_FL_OVERWRITE : 0;

	buf->tr = tr;

	buf->buffer = ring_buffer_alloc(size, rb_flags);
	if (!buf->buffer)
		return -ENOMEM;

	buf->data = alloc_percpu(struct trace_array_cpu);
	if (!buf->data) {
		ring_buffer_free(buf->buffer);
		return -ENOMEM;
	}

	/* Allocate the first page for all buffers */
	set_buffer_entries(&tr->trace_buffer,
			   ring_buffer_size(tr->trace_buffer.buffer, 0));

	return 0;
}

static int allocate_trace_buffers(struct trace_array *tr, int size)
{
	int ret;

	ret = allocate_trace_buffer(tr, &tr->trace_buffer, size);
	if (ret)
		return ret;

#ifdef CONFIG_TRACER_MAX_TRACE
	ret = allocate_trace_buffer(tr, &tr->max_buffer,
				    allocate_snapshot ? size : 1);
	if (WARN_ON(ret)) {
		ring_buffer_free(tr->trace_buffer.buffer);
		free_percpu(tr->trace_buffer.data);
		return -ENOMEM;
	}
	tr->allocated_snapshot = allocate_snapshot;

	/*
	 * Only the top level trace array gets its snapshot allocated
	 * from the kernel command line.
	 */
	allocate_snapshot = false;
#endif
	return 0;
}

static void free_trace_buffer(struct trace_buffer *buf)
{
	if (buf->buffer) {
		ring_buffer_free(buf->buffer);
		buf->buffer = NULL;
		free_percpu(buf->data);
		buf->data = NULL;
	}
}

static void free_trace_buffers(struct trace_array *tr)
{
	if (!tr)
		return;

	free_trace_buffer(&tr->trace_buffer);

#ifdef CONFIG_TRACER_MAX_TRACE
	free_trace_buffer(&tr->max_buffer);
#endif
}

static void init_trace_flags_index(struct trace_array *tr)
{
	int i;

	/* Used by the trace options files */
	for (i = 0; i < TRACE_FLAGS_MAX_SIZE; i++)
		tr->trace_flags_index[i] = i;
}

static void __update_tracer_options(struct trace_array *tr)
{
	struct tracer *t;

	for (t = trace_types; t; t = t->next)
		add_tracer_options(tr, t);
}

static void update_tracer_options(struct trace_array *tr)
{
	mutex_lock(&trace_types_lock);
	__update_tracer_options(tr);
	mutex_unlock(&trace_types_lock);
}

static int instance_mkdir(const char *name)
{
	struct trace_array *tr;
	int ret;

	mutex_lock(&trace_types_lock);

	ret = -EEXIST;
	list_for_each_entry(tr, &ftrace_trace_arrays, list) {
		if (tr->name && strcmp(tr->name, name) == 0)
			goto out_unlock;
	}

	ret = -ENOMEM;
	tr = kzalloc(sizeof(*tr), GFP_KERNEL);
	if (!tr)
		goto out_unlock;

	tr->name = kstrdup(name, GFP_KERNEL);
	if (!tr->name)
		goto out_free_tr;

	if (!alloc_cpumask_var(&tr->tracing_cpumask, GFP_KERNEL))
		goto out_free_tr;

	tr->trace_flags = global_trace.trace_flags;

	cpumask_copy(tr->tracing_cpumask, cpu_all_mask);

	raw_spin_lock_init(&tr->start_lock);

	tr->max_lock = (arch_spinlock_t)__ARCH_SPIN_LOCK_UNLOCKED;

	tr->current_trace = &nop_trace;

	INIT_LIST_HEAD(&tr->systems);
	INIT_LIST_HEAD(&tr->events);

	if (allocate_trace_buffers(tr, trace_buf_size) < 0)
		goto out_free_tr;

	tr->dir = tracefs_create_dir(name, trace_instance_dir);
	if (!tr->dir)
		goto out_free_tr;

	ret = event_trace_add_tracer(tr->dir, tr);
	if (ret) {
		tracefs_remove_recursive(tr->dir);
		goto out_free_tr;
	}

	init_tracer_tracefs(tr, tr->dir);
	init_trace_flags_index(tr);
	__update_tracer_options(tr);

	list_add(&tr->list, &ftrace_trace_arrays);

	mutex_unlock(&trace_types_lock);

	return 0;

 out_free_tr:
	free_trace_buffers(tr);
	free_cpumask_var(tr->tracing_cpumask);
	kfree(tr->name);
	kfree(tr);

 out_unlock:
	mutex_unlock(&trace_types_lock);

	return ret;

}

static int instance_rmdir(const char *name)
{
	struct trace_array *tr;
	int found = 0;
	int ret;
	int i;

	mutex_lock(&trace_types_lock);

	ret = -ENODEV;
	list_for_each_entry(tr, &ftrace_trace_arrays, list) {
		if (tr->name && strcmp(tr->name, name) == 0) {
			found = 1;
			break;
		}
	}
	if (!found)
		goto out_unlock;

	ret = -EBUSY;
	if (tr->ref || (tr->current_trace && tr->current_trace->ref))
		goto out_unlock;

	list_del(&tr->list);

	tracing_set_nop(tr);
	event_trace_del_tracer(tr);
	ftrace_destroy_function_files(tr);
	tracefs_remove_recursive(tr->dir);
	free_trace_buffers(tr);

	for (i = 0; i < tr->nr_topts; i++) {
		kfree(tr->topts[i].topts);
	}
	kfree(tr->topts);

	kfree(tr->name);
	kfree(tr);

	ret = 0;

 out_unlock:
	mutex_unlock(&trace_types_lock);

	return ret;
}

static __init void create_trace_instances(struct dentry *d_tracer)
{
	trace_instance_dir = tracefs_create_instance_dir("instances", d_tracer,
							 instance_mkdir,
							 instance_rmdir);
	if (WARN_ON(!trace_instance_dir))
		return;
}

static void
init_tracer_tracefs(struct trace_array *tr, struct dentry *d_tracer)
{
	int cpu;

	trace_create_file("available_tracers", 0444, d_tracer,
			tr, &show_traces_fops);

	trace_create_file("current_tracer", 0644, d_tracer,
			tr, &set_tracer_fops);

	trace_create_file("tracing_cpumask", 0644, d_tracer,
			  tr, &tracing_cpumask_fops);

	trace_create_file("trace_options", 0644, d_tracer,
			  tr, &tracing_iter_fops);

	trace_create_file("trace", 0644, d_tracer,
			  tr, &tracing_fops);

	trace_create_file("trace_pipe", 0444, d_tracer,
			  tr, &tracing_pipe_fops);

	trace_create_file("buffer_size_kb", 0644, d_tracer,
			  tr, &tracing_entries_fops);

	trace_create_file("buffer_total_size_kb", 0444, d_tracer,
			  tr, &tracing_total_entries_fops);

	trace_create_file("free_buffer", 0200, d_tracer,
			  tr, &tracing_free_buffer_fops);

	trace_create_file("trace_marker", 0220, d_tracer,
			  tr, &tracing_mark_fops);

	trace_create_file("trace_clock", 0644, d_tracer, tr,
			  &trace_clock_fops);

	trace_create_file("tracing_on", 0644, d_tracer,
			  tr, &rb_simple_fops);

	create_trace_options_dir(tr);

#ifdef CONFIG_TRACER_MAX_TRACE
	trace_create_file("tracing_max_latency", 0644, d_tracer,
			&tr->max_latency, &tracing_max_lat_fops);
#endif

	if (ftrace_create_function_files(tr, d_tracer))
		WARN(1, "Could not allocate function filter files");

#ifdef CONFIG_TRACER_SNAPSHOT
	trace_create_file("snapshot", 0644, d_tracer,
			  tr, &snapshot_fops);
#endif

	for_each_tracing_cpu(cpu)
		tracing_init_tracefs_percpu(tr, cpu);

}

static struct vfsmount *trace_automount(void *ingore)
{
	struct vfsmount *mnt;
	struct file_system_type *type;

	/*
	 * To maintain backward compatibility for tools that mount
	 * debugfs to get to the tracing facility, tracefs is automatically
	 * mounted to the debugfs/tracing directory.
	 */
	type = get_fs_type("tracefs");
	if (!type)
		return NULL;
	mnt = vfs_kern_mount(type, 0, "tracefs", NULL);
	put_filesystem(type);
	if (IS_ERR(mnt))
		return NULL;
	mntget(mnt);

	return mnt;
}

/**
 * tracing_init_dentry - initialize top level trace array
 *
 * This is called when creating files or directories in the tracing
 * directory. It is called via fs_initcall() by any of the boot up code
 * and expects to return the dentry of the top level tracing directory.
 */
struct dentry *tracing_init_dentry(void)
{
	struct trace_array *tr = &global_trace;

	/* The top level trace array uses  NULL as parent */
	if (tr->dir)
		return NULL;

	if (WARN_ON(!tracefs_initialized()) ||
		(IS_ENABLED(CONFIG_DEBUG_FS) &&
		 WARN_ON(!debugfs_initialized())))
		return ERR_PTR(-ENODEV);

	/*
	 * As there may still be users that expect the tracing
	 * files to exist in debugfs/tracing, we must automount
	 * the tracefs file system there, so older tools still
	 * work with the newer kerenl.
	 */
	tr->dir = debugfs_create_automount("tracing", NULL,
					   trace_automount, NULL);
	if (!tr->dir) {
		pr_warn_once("Could not create debugfs directory 'tracing'\n");
		return ERR_PTR(-ENOMEM);
	}

	return NULL;
}

extern struct trace_enum_map *__start_ftrace_enum_maps[];
extern struct trace_enum_map *__stop_ftrace_enum_maps[];

static void __init trace_enum_init(void)
{
	int len;

	len = __stop_ftrace_enum_maps - __start_ftrace_enum_maps;
	trace_insert_enum_map(NULL, __start_ftrace_enum_maps, len);
}

#ifdef CONFIG_MODULES
static void trace_module_add_enums(struct module *mod)
{
	if (!mod->num_trace_enums)
		return;

	/*
	 * Modules with bad taint do not have events created, do
	 * not bother with enums either.
	 */
	if (trace_module_has_bad_taint(mod))
		return;

	trace_insert_enum_map(mod, mod->trace_enums, mod->num_trace_enums);
}

#ifdef CONFIG_TRACE_ENUM_MAP_FILE
static void trace_module_remove_enums(struct module *mod)
{
	union trace_enum_map_item *map;
	union trace_enum_map_item **last = &trace_enum_maps;

	if (!mod->num_trace_enums)
		return;

	mutex_lock(&trace_enum_mutex);

	map = trace_enum_maps;

	while (map) {
		if (map->head.mod == mod)
			break;
		map = trace_enum_jmp_to_tail(map);
		last = &map->tail.next;
		map = map->tail.next;
	}
	if (!map)
		goto out;

	*last = trace_enum_jmp_to_tail(map)->tail.next;
	kfree(map);
 out:
	mutex_unlock(&trace_enum_mutex);
}
#else
static inline void trace_module_remove_enums(struct module *mod) { }
#endif /* CONFIG_TRACE_ENUM_MAP_FILE */

static int trace_module_notify(struct notifier_block *self,
			       unsigned long val, void *data)
{
	struct module *mod = data;

	switch (val) {
	case MODULE_STATE_COMING:
		trace_module_add_enums(mod);
		break;
	case MODULE_STATE_GOING:
		trace_module_remove_enums(mod);
		break;
	}

	return 0;
}

static struct notifier_block trace_module_nb = {
	.notifier_call = trace_module_notify,
	.priority = 0,
};
#endif /* CONFIG_MODULES */

static __init int tracer_init_tracefs(void)
{
	struct dentry *d_tracer;

	trace_access_lock_init();

	d_tracer = tracing_init_dentry();
	if (IS_ERR(d_tracer))
		return 0;

	init_tracer_tracefs(&global_trace, d_tracer);

	trace_create_file("tracing_thresh", 0644, d_tracer,
			&global_trace, &tracing_thresh_fops);

	trace_create_file("README", 0444, d_tracer,
			NULL, &tracing_readme_fops);

	trace_create_file("saved_cmdlines", 0444, d_tracer,
			NULL, &tracing_saved_cmdlines_fops);

	trace_create_file("saved_cmdlines_size", 0644, d_tracer,
			  NULL, &tracing_saved_cmdlines_size_fops);

	trace_enum_init();

	trace_create_enum_file(d_tracer);

#ifdef CONFIG_MODULES
	register_module_notifier(&trace_module_nb);
#endif

#ifdef CONFIG_DYNAMIC_FTRACE
	trace_create_file("dyn_ftrace_total_info", 0444, d_tracer,
			&ftrace_update_tot_cnt, &tracing_dyn_info_fops);
#endif

	create_trace_instances(d_tracer);

	update_tracer_options(&global_trace);

	return 0;
}

static int trace_panic_handler(struct notifier_block *this,
			       unsigned long event, void *unused)
{
	if (ftrace_dump_on_oops)
		ftrace_dump(ftrace_dump_on_oops);
	return NOTIFY_OK;
}

static struct notifier_block trace_panic_notifier = {
	.notifier_call  = trace_panic_handler,
	.next           = NULL,
	.priority       = 150   /* priority: INT_MAX >= x >= 0 */
};

static int trace_die_handler(struct notifier_block *self,
			     unsigned long val,
			     void *data)
{
	switch (val) {
	case DIE_OOPS:
		if (ftrace_dump_on_oops)
			ftrace_dump(ftrace_dump_on_oops);
		break;
	default:
		break;
	}
	return NOTIFY_OK;
}

static struct notifier_block trace_die_notifier = {
	.notifier_call = trace_die_handler,
	.priority = 200
};

/*
 * printk is set to max of 1024, we really don't need it that big.
 * Nothing should be printing 1000 characters anyway.
 */
#define TRACE_MAX_PRINT		1000

/*
 * Define here KERN_TRACE so that we have one place to modify
 * it if we decide to change what log level the ftrace dump
 * should be at.
 */
#define KERN_TRACE		KERN_EMERG

void
trace_printk_seq(struct trace_seq *s)
{
	/* Probably should print a warning here. */
	if (s->seq.len >= TRACE_MAX_PRINT)
		s->seq.len = TRACE_MAX_PRINT;

	/*
	 * More paranoid code. Although the buffer size is set to
	 * PAGE_SIZE, and TRACE_MAX_PRINT is 1000, this is just
	 * an extra layer of protection.
	 */
	if (WARN_ON_ONCE(s->seq.len >= s->seq.size))
		s->seq.len = s->seq.size - 1;

	/* should be zero ended, but we are paranoid. */
	s->buffer[s->seq.len] = 0;

	printk(KERN_TRACE "%s", s->buffer);

	trace_seq_init(s);
}

void trace_init_global_iter(struct trace_iterator *iter)
{
	iter->tr = &global_trace;
	iter->trace = iter->tr->current_trace;
	iter->cpu_file = RING_BUFFER_ALL_CPUS;
	iter->trace_buffer = &global_trace.trace_buffer;

	if (iter->trace && iter->trace->open)
		iter->trace->open(iter);

	/* Annotate start of buffers if we had overruns */
	if (ring_buffer_overruns(iter->trace_buffer->buffer))
		iter->iter_flags |= TRACE_FILE_ANNOTATE;

	/* Output in nanoseconds only if we are using a clock in nanoseconds. */
	if (trace_clocks[iter->tr->clock_id].in_ns)
		iter->iter_flags |= TRACE_FILE_TIME_IN_NS;
}

void ftrace_dump(enum ftrace_dump_mode oops_dump_mode)
{
	/* use static because iter can be a bit big for the stack */
	static struct trace_iterator iter;
	static atomic_t dump_running;
	struct trace_array *tr = &global_trace;
	unsigned int old_userobj;
	unsigned long flags;
	int cnt = 0, cpu;

	/* Only allow one dump user at a time. */
	if (atomic_inc_return(&dump_running) != 1) {
		atomic_dec(&dump_running);
		return;
	}

	/*
	 * Always turn off tracing when we dump.
	 * We don't need to show trace output of what happens
	 * between multiple crashes.
	 *
	 * If the user does a sysrq-z, then they can re-enable
	 * tracing with echo 1 > tracing_on.
	 */
	tracing_off();

	local_irq_save(flags);

	/* Simulate the iterator */
	trace_init_global_iter(&iter);

	for_each_tracing_cpu(cpu) {
		atomic_inc(&per_cpu_ptr(iter.trace_buffer->data, cpu)->disabled);
	}

	old_userobj = tr->trace_flags & TRACE_ITER_SYM_USEROBJ;

	/* don't look at user memory in panic mode */
	tr->trace_flags &= ~TRACE_ITER_SYM_USEROBJ;

	switch (oops_dump_mode) {
	case DUMP_ALL:
		iter.cpu_file = RING_BUFFER_ALL_CPUS;
		break;
	case DUMP_ORIG:
		iter.cpu_file = raw_smp_processor_id();
		break;
	case DUMP_NONE:
		goto out_enable;
	default:
		printk(KERN_TRACE "Bad dumping mode, switching to all CPUs dump\n");
		iter.cpu_file = RING_BUFFER_ALL_CPUS;
	}

	printk(KERN_TRACE "Dumping ftrace buffer:\n");

	/* Did function tracer already get disabled? */
	if (ftrace_is_dead()) {
		printk("# WARNING: FUNCTION TRACING IS CORRUPTED\n");
		printk("#          MAY BE MISSING FUNCTION EVENTS\n");
	}

	/*
	 * We need to stop all tracing on all CPUS to read the
	 * the next buffer. This is a bit expensive, but is
	 * not done often. We fill all what we can read,
	 * and then release the locks again.
	 */

	while (!trace_empty(&iter)) {

		if (!cnt)
			printk(KERN_TRACE "---------------------------------\n");

		cnt++;

		/* reset all but tr, trace, and overruns */
		memset(&iter.seq, 0,
		       sizeof(struct trace_iterator) -
		       offsetof(struct trace_iterator, seq));
		iter.iter_flags |= TRACE_FILE_LAT_FMT;
		iter.pos = -1;

		if (trace_find_next_entry_inc(&iter) != NULL) {
			int ret;

			ret = print_trace_line(&iter);
			if (ret != TRACE_TYPE_NO_CONSUME)
				trace_consume(&iter);
		}
		touch_nmi_watchdog();

		trace_printk_seq(&iter.seq);
	}

	if (!cnt)
		printk(KERN_TRACE "   (ftrace buffer empty)\n");
	else
		printk(KERN_TRACE "---------------------------------\n");

 out_enable:
	tr->trace_flags |= old_userobj;

	for_each_tracing_cpu(cpu) {
		atomic_dec(&per_cpu_ptr(iter.trace_buffer->data, cpu)->disabled);
	}
 	atomic_dec(&dump_running);
	local_irq_restore(flags);
}
EXPORT_SYMBOL_GPL(ftrace_dump);

__init static int tracer_alloc_buffers(void)
{
	int ring_buf_size;
	int ret = -ENOMEM;

	/*
	 * Make sure we don't accidently add more trace options
	 * than we have bits for.
	 */
	BUILD_BUG_ON(TRACE_ITER_LAST_BIT > TRACE_FLAGS_MAX_SIZE);

	if (!alloc_cpumask_var(&tracing_buffer_mask, GFP_KERNEL))
		goto out;

	if (!alloc_cpumask_var(&global_trace.tracing_cpumask, GFP_KERNEL))
		goto out_free_buffer_mask;

	/* Only allocate trace_printk buffers if a trace_printk exists */
	if (__stop___trace_bprintk_fmt != __start___trace_bprintk_fmt)
		/* Must be called before global_trace.buffer is allocated */
		trace_printk_init_buffers();

	/* To save memory, keep the ring buffer size to its minimum */
	if (ring_buffer_expanded)
		ring_buf_size = trace_buf_size;
	else
		ring_buf_size = 1;

	cpumask_copy(tracing_buffer_mask, cpu_possible_mask);
	cpumask_copy(global_trace.tracing_cpumask, cpu_all_mask);

	raw_spin_lock_init(&global_trace.start_lock);

	/* Used for event triggers */
	temp_buffer = ring_buffer_alloc(PAGE_SIZE, RB_FL_OVERWRITE);
	if (!temp_buffer)
		goto out_free_cpumask;

	if (trace_create_savedcmd() < 0)
		goto out_free_temp_buffer;

	/* TODO: make the number of buffers hot pluggable with CPUS */
	if (allocate_trace_buffers(&global_trace, ring_buf_size) < 0) {
		printk(KERN_ERR "tracer: failed to allocate ring buffer!\n");
		WARN_ON(1);
		goto out_free_savedcmd;
	}

	if (global_trace.buffer_disabled)
		tracing_off();

	if (trace_boot_clock) {
		ret = tracing_set_clock(&global_trace, trace_boot_clock);
		if (ret < 0)
			pr_warning("Trace clock %s not defined, going back to default\n",
				   trace_boot_clock);
	}

	/*
	 * register_tracer() might reference current_trace, so it
	 * needs to be set before we register anything. This is
	 * just a bootstrap of current_trace anyway.
	 */
	global_trace.current_trace = &nop_trace;

	global_trace.max_lock = (arch_spinlock_t)__ARCH_SPIN_LOCK_UNLOCKED;

	ftrace_init_global_array_ops(&global_trace);

	init_trace_flags_index(&global_trace);

	register_tracer(&nop_trace);

	/* All seems OK, enable tracing */
	tracing_disabled = 0;

	atomic_notifier_chain_register(&panic_notifier_list,
				       &trace_panic_notifier);

	register_die_notifier(&trace_die_notifier);

	global_trace.flags = TRACE_ARRAY_FL_GLOBAL;

	INIT_LIST_HEAD(&global_trace.systems);
	INIT_LIST_HEAD(&global_trace.events);
	list_add(&global_trace.list, &ftrace_trace_arrays);

	apply_trace_boot_options();

	register_snapshot_cmd();

	return 0;

out_free_savedcmd:
	free_saved_cmdlines_buffer(savedcmd);
out_free_temp_buffer:
	ring_buffer_free(temp_buffer);
out_free_cpumask:
	free_cpumask_var(global_trace.tracing_cpumask);
out_free_buffer_mask:
	free_cpumask_var(tracing_buffer_mask);
out:
	return ret;
}

void __init trace_init(void)
{
	if (tracepoint_printk) {
		tracepoint_print_iter =
			kmalloc(sizeof(*tracepoint_print_iter), GFP_KERNEL);
		if (WARN_ON(!tracepoint_print_iter))
			tracepoint_printk = 0;
	}
	tracer_alloc_buffers();
	trace_event_init();
}

__init static int clear_boot_tracer(void)
{
	/*
	 * The default tracer at boot buffer is an init section.
	 * This function is called in lateinit. If we did not
	 * find the boot tracer, then clear it out, to prevent
	 * later registration from accessing the buffer that is
	 * about to be freed.
	 */
	if (!default_bootup_tracer)
		return 0;

	printk(KERN_INFO "ftrace bootup tracer '%s' not registered.\n",
	       default_bootup_tracer);
	default_bootup_tracer = NULL;

	return 0;
}

fs_initcall(tracer_init_tracefs);
late_initcall(clear_boot_tracer);<|MERGE_RESOLUTION|>--- conflicted
+++ resolved
@@ -1661,14 +1661,9 @@
 		TRACE_FLAG_IRQS_NOSUPPORT |
 #endif
 		((pc & HARDIRQ_MASK) ? TRACE_FLAG_HARDIRQ : 0) |
-<<<<<<< HEAD
-		((pc & SOFTIRQ_MASK) ? TRACE_FLAG_SOFTIRQ : 0) |
+		((pc & SOFTIRQ_OFFSET) ? TRACE_FLAG_SOFTIRQ : 0) |
 		(tif_need_resched_now() ? TRACE_FLAG_NEED_RESCHED : 0) |
 		(need_resched_lazy() ? TRACE_FLAG_NEED_RESCHED_LAZY : 0) |
-=======
-		((pc & SOFTIRQ_OFFSET) ? TRACE_FLAG_SOFTIRQ : 0) |
-		(tif_need_resched() ? TRACE_FLAG_NEED_RESCHED : 0) |
->>>>>>> ece78cd7
 		(test_preempt_need_resched() ? TRACE_FLAG_PREEMPT_RESCHED : 0);
 
 	entry->migrate_disable = (tsk) ? __migrate_disabled(tsk) & 0xFF : 0;
