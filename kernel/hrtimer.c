--- conflicted
+++ resolved
@@ -1611,8 +1611,12 @@
 	local_irq_restore(flags);
 }
 
-<<<<<<< HEAD
-=======
+#else /* CONFIG_HIGH_RES_TIMERS */
+
+static inline void __hrtimer_peek_ahead_timers(void) { }
+
+#endif	/* !CONFIG_HIGH_RES_TIMERS */
+
 static void run_hrtimer_softirq(struct softirq_action *h)
 {
 	struct hrtimer_cpu_base *cpu_base = &__get_cpu_var(hrtimer_bases);
@@ -1622,18 +1626,6 @@
 		clock_was_set();
 	}
 
-	hrtimer_peek_ahead_timers();
-}
-
->>>>>>> f351a1d7
-#else /* CONFIG_HIGH_RES_TIMERS */
-
-static inline void __hrtimer_peek_ahead_timers(void) { }
-
-#endif	/* !CONFIG_HIGH_RES_TIMERS */
-
-static void run_hrtimer_softirq(struct softirq_action *h)
-{
 	hrtimer_rt_run_pending();
 }
 
