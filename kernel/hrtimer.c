/*
 *  linux/kernel/hrtimer.c
 *
 *  Copyright(C) 2005-2006, Thomas Gleixner <tglx@linutronix.de>
 *  Copyright(C) 2005-2007, Red Hat, Inc., Ingo Molnar
 *  Copyright(C) 2006-2007  Timesys Corp., Thomas Gleixner
 *
 *  High-resolution kernel timers
 *
 *  In contrast to the low-resolution timeout API implemented in
 *  kernel/timer.c, hrtimers provide finer resolution and accuracy
 *  depending on system configuration and capabilities.
 *
 *  These timers are currently used for:
 *   - itimers
 *   - POSIX timers
 *   - nanosleep
 *   - precise in-kernel timing
 *
 *  Started by: Thomas Gleixner and Ingo Molnar
 *
 *  Credits:
 *	based on kernel/timer.c
 *
 *	Help, testing, suggestions, bugfixes, improvements were
 *	provided by:
 *
 *	George Anzinger, Andrew Morton, Steven Rostedt, Roman Zippel
 *	et. al.
 *
 *  For licencing details see kernel-base/COPYING
 */

#include <linux/cpu.h>
#include <linux/export.h>
#include <linux/percpu.h>
#include <linux/hrtimer.h>
#include <linux/notifier.h>
#include <linux/syscalls.h>
#include <linux/kallsyms.h>
#include <linux/interrupt.h>
#include <linux/tick.h>
#include <linux/seq_file.h>
#include <linux/err.h>
#include <linux/debugobjects.h>
#include <linux/sched.h>
#include <linux/timer.h>

#include <asm/uaccess.h>

#include <trace/events/timer.h>
#include <trace/events/hist.h>

/*
 * The timer bases:
 *
 * There are more clockids then hrtimer bases. Thus, we index
 * into the timer bases by the hrtimer_base_type enum. When trying
 * to reach a base using a clockid, hrtimer_clockid_to_base()
 * is used to convert from clockid to the proper hrtimer_base_type.
 */
DEFINE_PER_CPU(struct hrtimer_cpu_base, hrtimer_bases) =
{

	.clock_base =
	{
		{
			.index = HRTIMER_BASE_MONOTONIC,
			.clockid = CLOCK_MONOTONIC,
			.get_time = &ktime_get,
			.resolution = KTIME_LOW_RES,
		},
		{
			.index = HRTIMER_BASE_REALTIME,
			.clockid = CLOCK_REALTIME,
			.get_time = &ktime_get_real,
			.resolution = KTIME_LOW_RES,
		},
		{
			.index = HRTIMER_BASE_BOOTTIME,
			.clockid = CLOCK_BOOTTIME,
			.get_time = &ktime_get_boottime,
			.resolution = KTIME_LOW_RES,
		},
	}
};

static const int hrtimer_clock_to_base_table[MAX_CLOCKS] = {
	[CLOCK_REALTIME]	= HRTIMER_BASE_REALTIME,
	[CLOCK_MONOTONIC]	= HRTIMER_BASE_MONOTONIC,
	[CLOCK_BOOTTIME]	= HRTIMER_BASE_BOOTTIME,
};

static inline int hrtimer_clockid_to_base(clockid_t clock_id)
{
	return hrtimer_clock_to_base_table[clock_id];
}


/*
 * Get the coarse grained time at the softirq based on xtime and
 * wall_to_monotonic.
 */
static void hrtimer_get_softirq_time(struct hrtimer_cpu_base *base)
{
	ktime_t xtim, mono, boot;
	struct timespec xts, tom, slp;

	get_xtime_and_monotonic_and_sleep_offset(&xts, &tom, &slp);

	xtim = timespec_to_ktime(xts);
	mono = ktime_add(xtim, timespec_to_ktime(tom));
	boot = ktime_add(mono, timespec_to_ktime(slp));
	base->clock_base[HRTIMER_BASE_REALTIME].softirq_time = xtim;
	base->clock_base[HRTIMER_BASE_MONOTONIC].softirq_time = mono;
	base->clock_base[HRTIMER_BASE_BOOTTIME].softirq_time = boot;
}

/*
 * Functions and macros which are different for UP/SMP systems are kept in a
 * single place
 */
#ifdef CONFIG_SMP

/*
 * We are using hashed locking: holding per_cpu(hrtimer_bases)[n].lock
 * means that all timers which are tied to this base via timer->base are
 * locked, and the base itself is locked too.
 *
 * So __run_timers/migrate_timers can safely modify all timers which could
 * be found on the lists/queues.
 *
 * When the timer's base is locked, and the timer removed from list, it is
 * possible to set timer->base = NULL and drop the lock: the timer remains
 * locked.
 */
static
struct hrtimer_clock_base *lock_hrtimer_base(const struct hrtimer *timer,
					     unsigned long *flags)
{
	struct hrtimer_clock_base *base;

	for (;;) {
		base = timer->base;
		if (likely(base != NULL)) {
			raw_spin_lock_irqsave(&base->cpu_base->lock, *flags);
			if (likely(base == timer->base))
				return base;
			/* The timer has migrated to another CPU: */
			raw_spin_unlock_irqrestore(&base->cpu_base->lock, *flags);
		}
		cpu_relax();
	}
}


/*
 * Get the preferred target CPU for NOHZ
 */
static int hrtimer_get_target(int this_cpu, int pinned)
{
#ifdef CONFIG_NO_HZ
	if (!pinned && get_sysctl_timer_migration() && idle_cpu(this_cpu))
		return get_nohz_timer_target();
#endif
	return this_cpu;
}

/*
 * With HIGHRES=y we do not migrate the timer when it is expiring
 * before the next event on the target cpu because we cannot reprogram
 * the target cpu hardware and we would cause it to fire late.
 *
 * Called with cpu_base->lock of target cpu held.
 */
static int
hrtimer_check_target(struct hrtimer *timer, struct hrtimer_clock_base *new_base)
{
#ifdef CONFIG_HIGH_RES_TIMERS
	ktime_t expires;

	if (!new_base->cpu_base->hres_active)
		return 0;

	expires = ktime_sub(hrtimer_get_expires(timer), new_base->offset);
	return expires.tv64 <= new_base->cpu_base->expires_next.tv64;
#else
	return 0;
#endif
}

/*
 * Switch the timer base to the current CPU when possible.
 */
static inline struct hrtimer_clock_base *
switch_hrtimer_base(struct hrtimer *timer, struct hrtimer_clock_base *base,
		    int pinned)
{
	struct hrtimer_clock_base *new_base;
	struct hrtimer_cpu_base *new_cpu_base;
	int this_cpu = smp_processor_id();
	int cpu = hrtimer_get_target(this_cpu, pinned);
	int basenum = base->index;

again:
	new_cpu_base = &per_cpu(hrtimer_bases, cpu);
	new_base = &new_cpu_base->clock_base[basenum];

	if (base != new_base) {
		/*
		 * We are trying to move timer to new_base.
		 * However we can't change timer's base while it is running,
		 * so we keep it on the same CPU. No hassle vs. reprogramming
		 * the event source in the high resolution case. The softirq
		 * code will take care of this when the timer function has
		 * completed. There is no conflict as we hold the lock until
		 * the timer is enqueued.
		 */
		if (unlikely(hrtimer_callback_running(timer)))
			return base;

		/* See the comment in lock_timer_base() */
		timer->base = NULL;
		raw_spin_unlock(&base->cpu_base->lock);
		raw_spin_lock(&new_base->cpu_base->lock);

		if (cpu != this_cpu && hrtimer_check_target(timer, new_base)) {
			cpu = this_cpu;
			raw_spin_unlock(&new_base->cpu_base->lock);
			raw_spin_lock(&base->cpu_base->lock);
			timer->base = base;
			goto again;
		}
		timer->base = new_base;
	}
	return new_base;
}

#else /* CONFIG_SMP */

static inline struct hrtimer_clock_base *
lock_hrtimer_base(const struct hrtimer *timer, unsigned long *flags)
{
	struct hrtimer_clock_base *base = timer->base;

	raw_spin_lock_irqsave(&base->cpu_base->lock, *flags);

	return base;
}

# define switch_hrtimer_base(t, b, p)	(b)

#endif	/* !CONFIG_SMP */

/*
 * Functions for the union type storage format of ktime_t which are
 * too large for inlining:
 */
#if BITS_PER_LONG < 64
# ifndef CONFIG_KTIME_SCALAR
/**
 * ktime_add_ns - Add a scalar nanoseconds value to a ktime_t variable
 * @kt:		addend
 * @nsec:	the scalar nsec value to add
 *
 * Returns the sum of kt and nsec in ktime_t format
 */
ktime_t ktime_add_ns(const ktime_t kt, u64 nsec)
{
	ktime_t tmp;

	if (likely(nsec < NSEC_PER_SEC)) {
		tmp.tv64 = nsec;
	} else {
		unsigned long rem = do_div(nsec, NSEC_PER_SEC);

		tmp = ktime_set((long)nsec, rem);
	}

	return ktime_add(kt, tmp);
}

EXPORT_SYMBOL_GPL(ktime_add_ns);

/**
 * ktime_sub_ns - Subtract a scalar nanoseconds value from a ktime_t variable
 * @kt:		minuend
 * @nsec:	the scalar nsec value to subtract
 *
 * Returns the subtraction of @nsec from @kt in ktime_t format
 */
ktime_t ktime_sub_ns(const ktime_t kt, u64 nsec)
{
	ktime_t tmp;

	if (likely(nsec < NSEC_PER_SEC)) {
		tmp.tv64 = nsec;
	} else {
		unsigned long rem = do_div(nsec, NSEC_PER_SEC);

		tmp = ktime_set((long)nsec, rem);
	}

	return ktime_sub(kt, tmp);
}

EXPORT_SYMBOL_GPL(ktime_sub_ns);
# endif /* !CONFIG_KTIME_SCALAR */

/*
 * Divide a ktime value by a nanosecond value
 */
u64 ktime_divns(const ktime_t kt, s64 div)
{
	u64 dclc;
	int sft = 0;

	dclc = ktime_to_ns(kt);
	/* Make sure the divisor is less than 2^32: */
	while (div >> 32) {
		sft++;
		div >>= 1;
	}
	dclc >>= sft;
	do_div(dclc, (unsigned long) div);

	return dclc;
}
#endif /* BITS_PER_LONG >= 64 */

/*
 * Add two ktime values and do a safety check for overflow:
 */
ktime_t ktime_add_safe(const ktime_t lhs, const ktime_t rhs)
{
	ktime_t res = ktime_add(lhs, rhs);

	/*
	 * We use KTIME_SEC_MAX here, the maximum timeout which we can
	 * return to user space in a timespec:
	 */
	if (res.tv64 < 0 || res.tv64 < lhs.tv64 || res.tv64 < rhs.tv64)
		res = ktime_set(KTIME_SEC_MAX, 0);

	return res;
}

EXPORT_SYMBOL_GPL(ktime_add_safe);

#ifdef CONFIG_DEBUG_OBJECTS_TIMERS

static struct debug_obj_descr hrtimer_debug_descr;

static void *hrtimer_debug_hint(void *addr)
{
	return ((struct hrtimer *) addr)->function;
}

/*
 * fixup_init is called when:
 * - an active object is initialized
 */
static int hrtimer_fixup_init(void *addr, enum debug_obj_state state)
{
	struct hrtimer *timer = addr;

	switch (state) {
	case ODEBUG_STATE_ACTIVE:
		hrtimer_cancel(timer);
		debug_object_init(timer, &hrtimer_debug_descr);
		return 1;
	default:
		return 0;
	}
}

/*
 * fixup_activate is called when:
 * - an active object is activated
 * - an unknown object is activated (might be a statically initialized object)
 */
static int hrtimer_fixup_activate(void *addr, enum debug_obj_state state)
{
	switch (state) {

	case ODEBUG_STATE_NOTAVAILABLE:
		WARN_ON_ONCE(1);
		return 0;

	case ODEBUG_STATE_ACTIVE:
		WARN_ON(1);

	default:
		return 0;
	}
}

/*
 * fixup_free is called when:
 * - an active object is freed
 */
static int hrtimer_fixup_free(void *addr, enum debug_obj_state state)
{
	struct hrtimer *timer = addr;

	switch (state) {
	case ODEBUG_STATE_ACTIVE:
		hrtimer_cancel(timer);
		debug_object_free(timer, &hrtimer_debug_descr);
		return 1;
	default:
		return 0;
	}
}

static struct debug_obj_descr hrtimer_debug_descr = {
	.name		= "hrtimer",
	.debug_hint	= hrtimer_debug_hint,
	.fixup_init	= hrtimer_fixup_init,
	.fixup_activate	= hrtimer_fixup_activate,
	.fixup_free	= hrtimer_fixup_free,
};

static inline void debug_hrtimer_init(struct hrtimer *timer)
{
	debug_object_init(timer, &hrtimer_debug_descr);
}

static inline void debug_hrtimer_activate(struct hrtimer *timer)
{
	debug_object_activate(timer, &hrtimer_debug_descr);
}

static inline void debug_hrtimer_deactivate(struct hrtimer *timer)
{
	debug_object_deactivate(timer, &hrtimer_debug_descr);
}

static inline void debug_hrtimer_free(struct hrtimer *timer)
{
	debug_object_free(timer, &hrtimer_debug_descr);
}

static void __hrtimer_init(struct hrtimer *timer, clockid_t clock_id,
			   enum hrtimer_mode mode);

void hrtimer_init_on_stack(struct hrtimer *timer, clockid_t clock_id,
			   enum hrtimer_mode mode)
{
	debug_object_init_on_stack(timer, &hrtimer_debug_descr);
	__hrtimer_init(timer, clock_id, mode);
}
EXPORT_SYMBOL_GPL(hrtimer_init_on_stack);

void destroy_hrtimer_on_stack(struct hrtimer *timer)
{
	debug_object_free(timer, &hrtimer_debug_descr);
}

#else
static inline void debug_hrtimer_init(struct hrtimer *timer) { }
static inline void debug_hrtimer_activate(struct hrtimer *timer) { }
static inline void debug_hrtimer_deactivate(struct hrtimer *timer) { }
#endif

static inline void
debug_init(struct hrtimer *timer, clockid_t clockid,
	   enum hrtimer_mode mode)
{
	debug_hrtimer_init(timer);
	trace_hrtimer_init(timer, clockid, mode);
}

static inline void debug_activate(struct hrtimer *timer)
{
	debug_hrtimer_activate(timer);
	trace_hrtimer_start(timer);
}

static inline void debug_deactivate(struct hrtimer *timer)
{
	debug_hrtimer_deactivate(timer);
	trace_hrtimer_cancel(timer);
}

/* High resolution timer related functions */
#ifdef CONFIG_HIGH_RES_TIMERS

/*
 * High resolution timer enabled ?
 */
static int hrtimer_hres_enabled __read_mostly  = 1;

/*
 * Enable / Disable high resolution mode
 */
static int __init setup_hrtimer_hres(char *str)
{
	if (!strcmp(str, "off"))
		hrtimer_hres_enabled = 0;
	else if (!strcmp(str, "on"))
		hrtimer_hres_enabled = 1;
	else
		return 0;
	return 1;
}

__setup("highres=", setup_hrtimer_hres);

/*
 * hrtimer_high_res_enabled - query, if the highres mode is enabled
 */
static inline int hrtimer_is_hres_enabled(void)
{
	return hrtimer_hres_enabled;
}

/*
 * Is the high resolution mode active ?
 */
static inline int hrtimer_hres_active(void)
{
	return __this_cpu_read(hrtimer_bases.hres_active);
}

/*
 * Reprogram the event source with checking both queues for the
 * next event
 * Called with interrupts disabled and base->lock held
 */
static void
hrtimer_force_reprogram(struct hrtimer_cpu_base *cpu_base, int skip_equal)
{
	int i;
	struct hrtimer_clock_base *base = cpu_base->clock_base;
	ktime_t expires, expires_next;

	expires_next.tv64 = KTIME_MAX;

	for (i = 0; i < HRTIMER_MAX_CLOCK_BASES; i++, base++) {
		struct hrtimer *timer;
		struct timerqueue_node *next;

		next = timerqueue_getnext(&base->active);
		if (!next)
			continue;
		timer = container_of(next, struct hrtimer, node);

		expires = ktime_sub(hrtimer_get_expires(timer), base->offset);
		/*
		 * clock_was_set() has changed base->offset so the
		 * result might be negative. Fix it up to prevent a
		 * false positive in clockevents_program_event()
		 */
		if (expires.tv64 < 0)
			expires.tv64 = 0;
		if (expires.tv64 < expires_next.tv64)
			expires_next = expires;
	}

	if (skip_equal && expires_next.tv64 == cpu_base->expires_next.tv64)
		return;

	cpu_base->expires_next.tv64 = expires_next.tv64;

	if (cpu_base->expires_next.tv64 != KTIME_MAX)
		tick_program_event(cpu_base->expires_next, 1);
}

/*
 * Shared reprogramming for clock_realtime and clock_monotonic
 *
 * When a timer is enqueued and expires earlier than the already enqueued
 * timers, we have to check, whether it expires earlier than the timer for
 * which the clock event device was armed.
 *
 * Called with interrupts disabled and base->cpu_base.lock held
 */
static int hrtimer_reprogram(struct hrtimer *timer,
			     struct hrtimer_clock_base *base)
{
	struct hrtimer_cpu_base *cpu_base = &__get_cpu_var(hrtimer_bases);
	ktime_t expires = ktime_sub(hrtimer_get_expires(timer), base->offset);
	int res;

	WARN_ON_ONCE(hrtimer_get_expires_tv64(timer) < 0);

	/*
	 * When the callback is running, we do not reprogram the clock event
	 * device. The timer callback is either running on a different CPU or
	 * the callback is executed in the hrtimer_interrupt context. The
	 * reprogramming is handled at the end of the hrtimer_interrupt.
	 */
	if (hrtimer_callback_running(timer))
		return 0;

	/*
	 * CLOCK_REALTIME timer might be requested with an absolute
	 * expiry time which is less than base->offset. Nothing wrong
	 * about that, just avoid to call into the tick code, which
	 * has now objections against negative expiry values.
	 */
	if (expires.tv64 < 0)
		return -ETIME;

	if (expires.tv64 >= cpu_base->expires_next.tv64)
		return 0;

	/*
	 * If a hang was detected in the last timer interrupt then we
	 * do not schedule a timer which is earlier than the expiry
	 * which we enforced in the hang detection. We want the system
	 * to make progress.
	 */
	if (cpu_base->hang_detected)
		return 0;

	/*
	 * Clockevents returns -ETIME, when the event was in the past.
	 */
	res = tick_program_event(expires, 0);
	if (!IS_ERR_VALUE(res))
		cpu_base->expires_next = expires;
	return res;
}

static void __run_hrtimer(struct hrtimer *timer, ktime_t *now);
static int hrtimer_rt_defer(struct hrtimer *timer);

/*
 * Initialize the high resolution related parts of cpu_base
 */
static inline void hrtimer_init_hres(struct hrtimer_cpu_base *base)
{
	base->expires_next.tv64 = KTIME_MAX;
	base->hres_active = 0;
}

/*
 * When High resolution timers are active, try to reprogram. Note, that in case
 * the state has HRTIMER_STATE_CALLBACK set, no reprogramming and no expiry
 * check happens. The timer gets enqueued into the rbtree. The reprogramming
 * and expiry check is done in the hrtimer_interrupt or in the softirq.
 */
static inline int hrtimer_enqueue_reprogram(struct hrtimer *timer,
					    struct hrtimer_clock_base *base)
{
<<<<<<< HEAD
	if (base->cpu_base->hres_active && hrtimer_reprogram(timer, base)) {
		if (!wakeup)
			return -ETIME;

#ifdef CONFIG_PREEMPT_RT_BASE
		/*
		 * Move softirq based timers away from the rbtree in
		 * case it expired already. Otherwise we would have a
		 * stale base->first entry until the softirq runs.
		 */
		if (!hrtimer_rt_defer(timer))
			return -ETIME;
#endif
		raw_spin_unlock(&base->cpu_base->lock);
		raise_softirq_irqoff(HRTIMER_SOFTIRQ);
		raw_spin_lock(&base->cpu_base->lock);

		return 0;
	}

	return 0;
=======
	return base->cpu_base->hres_active && hrtimer_reprogram(timer, base);
>>>>>>> 733c7943
}

static inline ktime_t hrtimer_update_base(struct hrtimer_cpu_base *base)
{
	ktime_t *offs_real = &base->clock_base[HRTIMER_BASE_REALTIME].offset;
	ktime_t *offs_boot = &base->clock_base[HRTIMER_BASE_BOOTTIME].offset;

	return ktime_get_update_offsets(offs_real, offs_boot);
}

/*
 * Retrigger next event is called after clock was set
 *
 * Called with interrupts disabled via on_each_cpu()
 */
static void retrigger_next_event(void *arg)
{
	struct hrtimer_cpu_base *base = &__get_cpu_var(hrtimer_bases);

	if (!hrtimer_hres_active())
		return;

	raw_spin_lock(&base->lock);
	hrtimer_update_base(base);
	hrtimer_force_reprogram(base, 0);
	raw_spin_unlock(&base->lock);
}

/*
 * Switch to high resolution mode
 */
static int hrtimer_switch_to_hres(void)
{
	int i, cpu = smp_processor_id();
	struct hrtimer_cpu_base *base = &per_cpu(hrtimer_bases, cpu);
	unsigned long flags;

	if (base->hres_active)
		return 1;

	local_irq_save(flags);

	if (tick_init_highres()) {
		local_irq_restore(flags);
		printk(KERN_WARNING "Could not switch to high resolution "
				    "mode on CPU %d\n", cpu);
		return 0;
	}
	base->hres_active = 1;
	for (i = 0; i < HRTIMER_MAX_CLOCK_BASES; i++)
		base->clock_base[i].resolution = KTIME_HIGH_RES;

	tick_setup_sched_timer();
	/* "Retrigger" the interrupt to get things going */
	retrigger_next_event(NULL);
	local_irq_restore(flags);
	return 1;
}

/*
 * Called from timekeeping code to reprogramm the hrtimer interrupt
 * device. If called from the timer interrupt context we defer it to
 * softirq context.
 */
void clock_was_set_delayed(void)
{
	struct hrtimer_cpu_base *cpu_base = &__get_cpu_var(hrtimer_bases);

	cpu_base->clock_was_set = 1;
	__raise_softirq_irqoff(HRTIMER_SOFTIRQ);
}

#else

static inline int hrtimer_hres_active(void) { return 0; }
static inline int hrtimer_is_hres_enabled(void) { return 0; }
static inline int hrtimer_switch_to_hres(void) { return 0; }
static inline void
hrtimer_force_reprogram(struct hrtimer_cpu_base *base, int skip_equal) { }
static inline int hrtimer_enqueue_reprogram(struct hrtimer *timer,
					    struct hrtimer_clock_base *base)
{
	return 0;
}
static inline void hrtimer_init_hres(struct hrtimer_cpu_base *base) { }
static inline void retrigger_next_event(void *arg) { }
static inline int hrtimer_reprogram(struct hrtimer *timer,
				    struct hrtimer_clock_base *base)
{
	return 0;
}

#endif /* CONFIG_HIGH_RES_TIMERS */

/*
 * Clock realtime was set
 *
 * Change the offset of the realtime clock vs. the monotonic
 * clock.
 *
 * We might have to reprogram the high resolution timer interrupt. On
 * SMP we call the architecture specific code to retrigger _all_ high
 * resolution timer interrupts. On UP we just disable interrupts and
 * call the high resolution interrupt code.
 */
void clock_was_set(void)
{
#ifdef CONFIG_HIGH_RES_TIMERS
	/* Retrigger the CPU local events everywhere */
	on_each_cpu(retrigger_next_event, NULL, 1);
#endif
	timerfd_clock_was_set();
}

/*
 * During resume we might have to reprogram the high resolution timer
 * interrupt (on the local CPU):
 */
void hrtimers_resume(void)
{
	WARN_ONCE(!irqs_disabled(),
		  KERN_INFO "hrtimers_resume() called with IRQs enabled!");

	retrigger_next_event(NULL);
	timerfd_clock_was_set();
}

static inline void timer_stats_hrtimer_set_start_info(struct hrtimer *timer)
{
#ifdef CONFIG_TIMER_STATS
	if (timer->start_site)
		return;
	timer->start_site = __builtin_return_address(0);
	memcpy(timer->start_comm, current->comm, TASK_COMM_LEN);
	timer->start_pid = current->pid;
#endif
}

static inline void timer_stats_hrtimer_clear_start_info(struct hrtimer *timer)
{
#ifdef CONFIG_TIMER_STATS
	timer->start_site = NULL;
#endif
}

static inline void timer_stats_account_hrtimer(struct hrtimer *timer)
{
#ifdef CONFIG_TIMER_STATS
	if (likely(!timer_stats_active))
		return;
	timer_stats_update_stats(timer, timer->start_pid, timer->start_site,
				 timer->function, timer->start_comm, 0);
#endif
}

/*
 * Counterpart to lock_hrtimer_base above:
 */
static inline
void unlock_hrtimer_base(const struct hrtimer *timer, unsigned long *flags)
{
	raw_spin_unlock_irqrestore(&timer->base->cpu_base->lock, *flags);
}

/**
 * hrtimer_forward - forward the timer expiry
 * @timer:	hrtimer to forward
 * @now:	forward past this time
 * @interval:	the interval to forward
 *
 * Forward the timer expiry so it will expire in the future.
 * Returns the number of overruns.
 */
u64 hrtimer_forward(struct hrtimer *timer, ktime_t now, ktime_t interval)
{
	u64 orun = 1;
	ktime_t delta;

	delta = ktime_sub(now, hrtimer_get_expires(timer));

	if (delta.tv64 < 0)
		return 0;

	if (interval.tv64 < timer->base->resolution.tv64)
		interval.tv64 = timer->base->resolution.tv64;

	if (unlikely(delta.tv64 >= interval.tv64)) {
		s64 incr = ktime_to_ns(interval);

		orun = ktime_divns(delta, incr);
		hrtimer_add_expires_ns(timer, incr * orun);
		if (hrtimer_get_expires_tv64(timer) > now.tv64)
			return orun;
		/*
		 * This (and the ktime_add() below) is the
		 * correction for exact:
		 */
		orun++;
	}
	hrtimer_add_expires(timer, interval);

	return orun;
}
EXPORT_SYMBOL_GPL(hrtimer_forward);

#ifdef CONFIG_PREEMPT_RT_BASE
# define wake_up_timer_waiters(b)	wake_up(&(b)->wait)

/**
 * hrtimer_wait_for_timer - Wait for a running timer
 *
 * @timer:	timer to wait for
 *
 * The function waits in case the timers callback function is
 * currently executed on the waitqueue of the timer base. The
 * waitqueue is woken up after the timer callback function has
 * finished execution.
 */
void hrtimer_wait_for_timer(const struct hrtimer *timer)
{
	struct hrtimer_clock_base *base = timer->base;

	if (base && base->cpu_base && !timer->irqsafe)
		wait_event(base->cpu_base->wait,
			   !(timer->state & HRTIMER_STATE_CALLBACK));
}

#else
# define wake_up_timer_waiters(b)	do { } while (0)
#endif

/*
 * enqueue_hrtimer - internal function to (re)start a timer
 *
 * The timer is inserted in expiry order. Insertion into the
 * red black tree is O(log(n)). Must hold the base lock.
 *
 * Returns 1 when the new timer is the leftmost timer in the tree.
 */
static int enqueue_hrtimer(struct hrtimer *timer,
			   struct hrtimer_clock_base *base)
{
	debug_activate(timer);

	timerqueue_add(&base->active, &timer->node);
	base->cpu_base->active_bases |= 1 << base->index;

	/*
	 * HRTIMER_STATE_ENQUEUED is or'ed to the current state to preserve the
	 * state of a possibly running callback.
	 */
	timer->state |= HRTIMER_STATE_ENQUEUED;

	return (&timer->node == base->active.next);
}

/*
 * __remove_hrtimer - internal function to remove a timer
 *
 * Caller must hold the base lock.
 *
 * High resolution timer mode reprograms the clock event device when the
 * timer is the one which expires next. The caller can disable this by setting
 * reprogram to zero. This is useful, when the context does a reprogramming
 * anyway (e.g. timer interrupt)
 */
static void __remove_hrtimer(struct hrtimer *timer,
			     struct hrtimer_clock_base *base,
			     unsigned long newstate, int reprogram)
{
	struct timerqueue_node *next_timer;
	if (!(timer->state & HRTIMER_STATE_ENQUEUED))
		goto out;

	if (unlikely(!list_empty(&timer->cb_entry))) {
		list_del_init(&timer->cb_entry);
		goto out;
	}

	next_timer = timerqueue_getnext(&base->active);
	timerqueue_del(&base->active, &timer->node);
	if (&timer->node == next_timer) {
#ifdef CONFIG_HIGH_RES_TIMERS
		/* Reprogram the clock event device. if enabled */
		if (reprogram && hrtimer_hres_active()) {
			ktime_t expires;

			expires = ktime_sub(hrtimer_get_expires(timer),
					    base->offset);
			if (base->cpu_base->expires_next.tv64 == expires.tv64)
				hrtimer_force_reprogram(base->cpu_base, 1);
		}
#endif
	}
	if (!timerqueue_getnext(&base->active))
		base->cpu_base->active_bases &= ~(1 << base->index);
out:
	timer->state = newstate;
}

/*
 * remove hrtimer, called with base lock held
 */
static inline int
remove_hrtimer(struct hrtimer *timer, struct hrtimer_clock_base *base)
{
	if (hrtimer_is_queued(timer)) {
		unsigned long state;
		int reprogram;

		/*
		 * Remove the timer and force reprogramming when high
		 * resolution mode is active and the timer is on the current
		 * CPU. If we remove a timer on another CPU, reprogramming is
		 * skipped. The interrupt event on this CPU is fired and
		 * reprogramming happens in the interrupt handler. This is a
		 * rare case and less expensive than a smp call.
		 */
		debug_deactivate(timer);
		timer_stats_hrtimer_clear_start_info(timer);
		reprogram = base->cpu_base == &__get_cpu_var(hrtimer_bases);
		/*
		 * We must preserve the CALLBACK state flag here,
		 * otherwise we could move the timer base in
		 * switch_hrtimer_base.
		 */
		state = timer->state & HRTIMER_STATE_CALLBACK;
		__remove_hrtimer(timer, base, state, reprogram);
		return 1;
	}
	return 0;
}

int __hrtimer_start_range_ns(struct hrtimer *timer, ktime_t tim,
		unsigned long delta_ns, const enum hrtimer_mode mode,
		int wakeup)
{
	struct hrtimer_clock_base *base, *new_base;
	unsigned long flags;
	int ret, leftmost;

	base = lock_hrtimer_base(timer, &flags);

	/* Remove an active timer from the queue: */
	ret = remove_hrtimer(timer, base);

	/* Switch the timer base, if necessary: */
	new_base = switch_hrtimer_base(timer, base, mode & HRTIMER_MODE_PINNED);

	if (mode & HRTIMER_MODE_REL) {
		tim = ktime_add_safe(tim, new_base->get_time());
		/*
		 * CONFIG_TIME_LOW_RES is a temporary way for architectures
		 * to signal that they simply return xtime in
		 * do_gettimeoffset(). In this case we want to round up by
		 * resolution when starting a relative timer, to avoid short
		 * timeouts. This will go away with the GTOD framework.
		 */
#ifdef CONFIG_TIME_LOW_RES
		tim = ktime_add_safe(tim, base->resolution);
#endif
	}

#ifdef CONFIG_MISSED_TIMER_OFFSETS_HIST
	{
		ktime_t now = new_base->get_time();

		if (ktime_to_ns(tim) < ktime_to_ns(now))
			timer->praecox = now;
		else
			timer->praecox = ktime_set(0, 0);
	}
#endif

	hrtimer_set_expires_range_ns(timer, tim, delta_ns);

	timer_stats_hrtimer_set_start_info(timer);

	leftmost = enqueue_hrtimer(timer, new_base);

	/*
	 * Only allow reprogramming if the new base is on this CPU.
	 * (it might still be on another CPU if the timer was pending)
	 *
	 * XXX send_remote_softirq() ?
	 */
<<<<<<< HEAD
	if (leftmost && new_base->cpu_base == &__get_cpu_var(hrtimer_bases)) {
		ret = hrtimer_enqueue_reprogram(timer, new_base, wakeup);
		if (ret) {
			/*
			 * In case we failed to reprogram the timer (mostly
			 * because out current timer is already elapsed),
			 * remove it again and report a failure. This avoids
			 * stale base->first entries.
			 */
			debug_deactivate(timer);
			__remove_hrtimer(timer, new_base,
					timer->state & HRTIMER_STATE_CALLBACK, 0);
=======
	if (leftmost && new_base->cpu_base == &__get_cpu_var(hrtimer_bases)
		&& hrtimer_enqueue_reprogram(timer, new_base)) {
		if (wakeup) {
			/*
			 * We need to drop cpu_base->lock to avoid a
			 * lock ordering issue vs. rq->lock.
			 */
			raw_spin_unlock(&new_base->cpu_base->lock);
			raise_softirq_irqoff(HRTIMER_SOFTIRQ);
			local_irq_restore(flags);
			return ret;
		} else {
			__raise_softirq_irqoff(HRTIMER_SOFTIRQ);
>>>>>>> 733c7943
		}
	}

	unlock_hrtimer_base(timer, &flags);

	return ret;
}

/**
 * hrtimer_start_range_ns - (re)start an hrtimer on the current CPU
 * @timer:	the timer to be added
 * @tim:	expiry time
 * @delta_ns:	"slack" range for the timer
 * @mode:	expiry mode: absolute (HRTIMER_ABS) or relative (HRTIMER_REL)
 *
 * Returns:
 *  0 on success
 *  1 when the timer was active
 */
int hrtimer_start_range_ns(struct hrtimer *timer, ktime_t tim,
		unsigned long delta_ns, const enum hrtimer_mode mode)
{
	return __hrtimer_start_range_ns(timer, tim, delta_ns, mode, 1);
}
EXPORT_SYMBOL_GPL(hrtimer_start_range_ns);

/**
 * hrtimer_start - (re)start an hrtimer on the current CPU
 * @timer:	the timer to be added
 * @tim:	expiry time
 * @mode:	expiry mode: absolute (HRTIMER_ABS) or relative (HRTIMER_REL)
 *
 * Returns:
 *  0 on success
 *  1 when the timer was active
 */
int
hrtimer_start(struct hrtimer *timer, ktime_t tim, const enum hrtimer_mode mode)
{
	return __hrtimer_start_range_ns(timer, tim, 0, mode, 1);
}
EXPORT_SYMBOL_GPL(hrtimer_start);


/**
 * hrtimer_try_to_cancel - try to deactivate a timer
 * @timer:	hrtimer to stop
 *
 * Returns:
 *  0 when the timer was not active
 *  1 when the timer was active
 * -1 when the timer is currently excuting the callback function and
 *    cannot be stopped
 */
int hrtimer_try_to_cancel(struct hrtimer *timer)
{
	struct hrtimer_clock_base *base;
	unsigned long flags;
	int ret = -1;

	base = lock_hrtimer_base(timer, &flags);

	if (!hrtimer_callback_running(timer))
		ret = remove_hrtimer(timer, base);

	unlock_hrtimer_base(timer, &flags);

	return ret;

}
EXPORT_SYMBOL_GPL(hrtimer_try_to_cancel);

/**
 * hrtimer_cancel - cancel a timer and wait for the handler to finish.
 * @timer:	the timer to be cancelled
 *
 * Returns:
 *  0 when the timer was not active
 *  1 when the timer was active
 */
int hrtimer_cancel(struct hrtimer *timer)
{
	for (;;) {
		int ret = hrtimer_try_to_cancel(timer);

		if (ret >= 0)
			return ret;
		hrtimer_wait_for_timer(timer);
	}
}
EXPORT_SYMBOL_GPL(hrtimer_cancel);

/**
 * hrtimer_get_remaining - get remaining time for the timer
 * @timer:	the timer to read
 */
ktime_t hrtimer_get_remaining(const struct hrtimer *timer)
{
	unsigned long flags;
	ktime_t rem;

	lock_hrtimer_base(timer, &flags);
	rem = hrtimer_expires_remaining(timer);
	unlock_hrtimer_base(timer, &flags);

	return rem;
}
EXPORT_SYMBOL_GPL(hrtimer_get_remaining);

#ifdef CONFIG_NO_HZ
/**
 * hrtimer_get_next_event - get the time until next expiry event
 *
 * Returns the delta to the next expiry event or KTIME_MAX if no timer
 * is pending.
 */
ktime_t hrtimer_get_next_event(void)
{
	struct hrtimer_cpu_base *cpu_base = &__get_cpu_var(hrtimer_bases);
	struct hrtimer_clock_base *base = cpu_base->clock_base;
	ktime_t delta, mindelta = { .tv64 = KTIME_MAX };
	unsigned long flags;
	int i;

	raw_spin_lock_irqsave(&cpu_base->lock, flags);

	if (!hrtimer_hres_active()) {
		for (i = 0; i < HRTIMER_MAX_CLOCK_BASES; i++, base++) {
			struct hrtimer *timer;
			struct timerqueue_node *next;

			next = timerqueue_getnext(&base->active);
			if (!next)
				continue;

			timer = container_of(next, struct hrtimer, node);
			delta.tv64 = hrtimer_get_expires_tv64(timer);
			delta = ktime_sub(delta, base->get_time());
			if (delta.tv64 < mindelta.tv64)
				mindelta.tv64 = delta.tv64;
		}
	}

	raw_spin_unlock_irqrestore(&cpu_base->lock, flags);

	if (mindelta.tv64 < 0)
		mindelta.tv64 = 0;
	return mindelta;
}
#endif

static void __hrtimer_init(struct hrtimer *timer, clockid_t clock_id,
			   enum hrtimer_mode mode)
{
	struct hrtimer_cpu_base *cpu_base;
	int base;

	memset(timer, 0, sizeof(struct hrtimer));

	cpu_base = &__raw_get_cpu_var(hrtimer_bases);

	if (clock_id == CLOCK_REALTIME && mode != HRTIMER_MODE_ABS)
		clock_id = CLOCK_MONOTONIC;

	base = hrtimer_clockid_to_base(clock_id);
	timer->base = &cpu_base->clock_base[base];
	INIT_LIST_HEAD(&timer->cb_entry);
	timerqueue_init(&timer->node);

#ifdef CONFIG_TIMER_STATS
	timer->start_site = NULL;
	timer->start_pid = -1;
	memset(timer->start_comm, 0, TASK_COMM_LEN);
#endif
}

/**
 * hrtimer_init - initialize a timer to the given clock
 * @timer:	the timer to be initialized
 * @clock_id:	the clock to be used
 * @mode:	timer mode abs/rel
 */
void hrtimer_init(struct hrtimer *timer, clockid_t clock_id,
		  enum hrtimer_mode mode)
{
	debug_init(timer, clock_id, mode);
	__hrtimer_init(timer, clock_id, mode);
}
EXPORT_SYMBOL_GPL(hrtimer_init);

/**
 * hrtimer_get_res - get the timer resolution for a clock
 * @which_clock: which clock to query
 * @tp:		 pointer to timespec variable to store the resolution
 *
 * Store the resolution of the clock selected by @which_clock in the
 * variable pointed to by @tp.
 */
int hrtimer_get_res(const clockid_t which_clock, struct timespec *tp)
{
	struct hrtimer_cpu_base *cpu_base;
	int base = hrtimer_clockid_to_base(which_clock);

	cpu_base = &__raw_get_cpu_var(hrtimer_bases);
	*tp = ktime_to_timespec(cpu_base->clock_base[base].resolution);

	return 0;
}
EXPORT_SYMBOL_GPL(hrtimer_get_res);

static void __run_hrtimer(struct hrtimer *timer, ktime_t *now)
{
	struct hrtimer_clock_base *base = timer->base;
	struct hrtimer_cpu_base *cpu_base = base->cpu_base;
	enum hrtimer_restart (*fn)(struct hrtimer *);
	int restart;

	WARN_ON(!irqs_disabled());

	debug_deactivate(timer);
	__remove_hrtimer(timer, base, HRTIMER_STATE_CALLBACK, 0);
	timer_stats_account_hrtimer(timer);
	fn = timer->function;

	/*
	 * Because we run timers from hardirq context, there is no chance
	 * they get migrated to another cpu, therefore its safe to unlock
	 * the timer base.
	 */
	raw_spin_unlock(&cpu_base->lock);
	trace_hrtimer_expire_entry(timer, now);
	restart = fn(timer);
	trace_hrtimer_expire_exit(timer);
	raw_spin_lock(&cpu_base->lock);

	/*
	 * Note: We clear the CALLBACK bit after enqueue_hrtimer and
	 * we do not reprogramm the event hardware. Happens either in
	 * hrtimer_start_range_ns() or in hrtimer_interrupt()
	 */
	if (restart != HRTIMER_NORESTART) {
		BUG_ON(timer->state != HRTIMER_STATE_CALLBACK);
		enqueue_hrtimer(timer, base);
	}

	WARN_ON_ONCE(!(timer->state & HRTIMER_STATE_CALLBACK));

	timer->state &= ~HRTIMER_STATE_CALLBACK;
}

static enum hrtimer_restart hrtimer_wakeup(struct hrtimer *timer);

#ifdef CONFIG_PREEMPT_RT_BASE
static void hrtimer_rt_reprogram(int restart, struct hrtimer *timer,
				 struct hrtimer_clock_base *base)
{
	/*
	 * Note, we clear the callback flag before we requeue the
	 * timer otherwise we trigger the callback_running() check
	 * in hrtimer_reprogram().
	 */
	timer->state &= ~HRTIMER_STATE_CALLBACK;

	if (restart != HRTIMER_NORESTART) {
		BUG_ON(hrtimer_active(timer));
		/*
		 * Enqueue the timer, if it's the leftmost timer then
		 * we need to reprogram it.
		 */
		if (!enqueue_hrtimer(timer, base))
			return;

#ifndef CONFIG_HIGH_RES_TIMERS
	}
#else
		if (base->cpu_base->hres_active &&
		    hrtimer_reprogram(timer, base))
			goto requeue;

	} else if (hrtimer_active(timer)) {
		/*
		 * If the timer was rearmed on another CPU, reprogram
		 * the event device.
		 */
		if (&timer->node == base->active.next &&
		    base->cpu_base->hres_active &&
		    hrtimer_reprogram(timer, base))
			goto requeue;
	}
	return;

requeue:
	/*
	 * Timer is expired. Thus move it from tree to pending list
	 * again.
	 */
	__remove_hrtimer(timer, base, timer->state, 0);
	list_add_tail(&timer->cb_entry, &base->expired);
#endif
}

/*
 * The changes in mainline which removed the callback modes from
 * hrtimer are not yet working with -rt. The non wakeup_process()
 * based callbacks which involve sleeping locks need to be treated
 * seperately.
 */
static void hrtimer_rt_run_pending(void)
{
	enum hrtimer_restart (*fn)(struct hrtimer *);
	struct hrtimer_cpu_base *cpu_base;
	struct hrtimer_clock_base *base;
	struct hrtimer *timer;
	int index, restart;

	local_irq_disable();
	cpu_base = &per_cpu(hrtimer_bases, smp_processor_id());

	raw_spin_lock(&cpu_base->lock);

	for (index = 0; index < HRTIMER_MAX_CLOCK_BASES; index++) {
		base = &cpu_base->clock_base[index];

		while (!list_empty(&base->expired)) {
			timer = list_first_entry(&base->expired,
						 struct hrtimer, cb_entry);

			/*
			 * Same as the above __run_hrtimer function
			 * just we run with interrupts enabled.
			 */
			debug_hrtimer_deactivate(timer);
			__remove_hrtimer(timer, base, HRTIMER_STATE_CALLBACK, 0);
			timer_stats_account_hrtimer(timer);
			fn = timer->function;

			raw_spin_unlock_irq(&cpu_base->lock);
			restart = fn(timer);
			raw_spin_lock_irq(&cpu_base->lock);

			hrtimer_rt_reprogram(restart, timer, base);
		}
	}

	raw_spin_unlock_irq(&cpu_base->lock);

	wake_up_timer_waiters(cpu_base);
}

static int hrtimer_rt_defer(struct hrtimer *timer)
{
	if (timer->irqsafe)
		return 0;

	__remove_hrtimer(timer, timer->base, timer->state, 0);
	list_add_tail(&timer->cb_entry, &timer->base->expired);
	return 1;
}

#else

static inline void hrtimer_rt_run_pending(void) { }
static inline int hrtimer_rt_defer(struct hrtimer *timer) { return 0; }

#endif

#ifdef CONFIG_HIGH_RES_TIMERS

/*
 * High resolution timer interrupt
 * Called with interrupts disabled
 */
void hrtimer_interrupt(struct clock_event_device *dev)
{
	struct hrtimer_cpu_base *cpu_base = &__get_cpu_var(hrtimer_bases);
	ktime_t expires_next, now, entry_time, delta;
	int i, retries = 0, raise = 0;

	BUG_ON(!cpu_base->hres_active);
	cpu_base->nr_events++;
	dev->next_event.tv64 = KTIME_MAX;

	raw_spin_lock(&cpu_base->lock);
	entry_time = now = hrtimer_update_base(cpu_base);
retry:
	expires_next.tv64 = KTIME_MAX;
	/*
	 * We set expires_next to KTIME_MAX here with cpu_base->lock
	 * held to prevent that a timer is enqueued in our queue via
	 * the migration code. This does not affect enqueueing of
	 * timers which run their callback and need to be requeued on
	 * this CPU.
	 */
	cpu_base->expires_next.tv64 = KTIME_MAX;

	for (i = 0; i < HRTIMER_MAX_CLOCK_BASES; i++) {
		struct hrtimer_clock_base *base;
		struct timerqueue_node *node;
		ktime_t basenow;

		if (!(cpu_base->active_bases & (1 << i)))
			continue;

		base = cpu_base->clock_base + i;
		basenow = ktime_add(now, base->offset);

		while ((node = timerqueue_getnext(&base->active))) {
			struct hrtimer *timer;

			timer = container_of(node, struct hrtimer, node);

			trace_hrtimer_interrupt(raw_smp_processor_id(),
			    ktime_to_ns(ktime_sub(ktime_to_ns(timer->praecox) ?
				timer->praecox : hrtimer_get_expires(timer),
				basenow)),
			    current,
			    timer->function == hrtimer_wakeup ?
			    container_of(timer, struct hrtimer_sleeper,
				timer)->task : NULL);

			/*
			 * The immediate goal for using the softexpires is
			 * minimizing wakeups, not running timers at the
			 * earliest interrupt after their soft expiration.
			 * This allows us to avoid using a Priority Search
			 * Tree, which can answer a stabbing querry for
			 * overlapping intervals and instead use the simple
			 * BST we already have.
			 * We don't add extra wakeups by delaying timers that
			 * are right-of a not yet expired timer, because that
			 * timer will have to trigger a wakeup anyway.
			 */

			if (basenow.tv64 < hrtimer_get_softexpires_tv64(timer)) {
				ktime_t expires;

				expires = ktime_sub(hrtimer_get_expires(timer),
						    base->offset);
				if (expires.tv64 < expires_next.tv64)
					expires_next = expires;
				break;
			}

			if (!hrtimer_rt_defer(timer))
				__run_hrtimer(timer, &basenow);
			else
				raise = 1;
		}
	}

	/*
	 * Store the new expiry value so the migration code can verify
	 * against it.
	 */
	cpu_base->expires_next = expires_next;
	raw_spin_unlock(&cpu_base->lock);

	/* Reprogramming necessary ? */
	if (expires_next.tv64 == KTIME_MAX ||
	    !tick_program_event(expires_next, 0)) {
		cpu_base->hang_detected = 0;
		goto out;
	}

	/*
	 * The next timer was already expired due to:
	 * - tracing
	 * - long lasting callbacks
	 * - being scheduled away when running in a VM
	 *
	 * We need to prevent that we loop forever in the hrtimer
	 * interrupt routine. We give it 3 attempts to avoid
	 * overreacting on some spurious event.
	 *
	 * Acquire base lock for updating the offsets and retrieving
	 * the current time.
	 */
	raw_spin_lock(&cpu_base->lock);
	now = hrtimer_update_base(cpu_base);
	cpu_base->nr_retries++;
	if (++retries < 3)
		goto retry;
	/*
	 * Give the system a chance to do something else than looping
	 * here. We stored the entry time, so we know exactly how long
	 * we spent here. We schedule the next event this amount of
	 * time away.
	 */
	cpu_base->nr_hangs++;
	cpu_base->hang_detected = 1;
	raw_spin_unlock(&cpu_base->lock);
	delta = ktime_sub(now, entry_time);
	if (delta.tv64 > cpu_base->max_hang_time.tv64)
		cpu_base->max_hang_time = delta;
	/*
	 * Limit it to a sensible value as we enforce a longer
	 * delay. Give the CPU at least 100ms to catch up.
	 */
	if (delta.tv64 > 100 * NSEC_PER_MSEC)
		expires_next = ktime_add_ns(now, 100 * NSEC_PER_MSEC);
	else
		expires_next = ktime_add(now, delta);
	tick_program_event(expires_next, 1);
	printk_once(KERN_WARNING "hrtimer: interrupt took %llu ns\n",
		    ktime_to_ns(delta));
out:
	if (raise)
		raise_softirq_irqoff(HRTIMER_SOFTIRQ);
}

/*
 * local version of hrtimer_peek_ahead_timers() called with interrupts
 * disabled.
 */
static void __hrtimer_peek_ahead_timers(void)
{
	struct tick_device *td;

	if (!hrtimer_hres_active())
		return;

	td = &__get_cpu_var(tick_cpu_device);
	if (td && td->evtdev)
		hrtimer_interrupt(td->evtdev);
}

/**
 * hrtimer_peek_ahead_timers -- run soft-expired timers now
 *
 * hrtimer_peek_ahead_timers will peek at the timer queue of
 * the current cpu and check if there are any timers for which
 * the soft expires time has passed. If any such timers exist,
 * they are run immediately and then removed from the timer queue.
 *
 */
void hrtimer_peek_ahead_timers(void)
{
	unsigned long flags;

	local_irq_save(flags);
	__hrtimer_peek_ahead_timers();
	local_irq_restore(flags);
}

#else /* CONFIG_HIGH_RES_TIMERS */

static inline void __hrtimer_peek_ahead_timers(void) { }

#endif	/* !CONFIG_HIGH_RES_TIMERS */

static void run_hrtimer_softirq(struct softirq_action *h)
{
	struct hrtimer_cpu_base *cpu_base = &__get_cpu_var(hrtimer_bases);

	if (cpu_base->clock_was_set) {
		cpu_base->clock_was_set = 0;
		clock_was_set();
	}

	hrtimer_rt_run_pending();
}

/*
 * Called from timer softirq every jiffy, expire hrtimers:
 *
 * For HRT its the fall back code to run the softirq in the timer
 * softirq context in case the hrtimer initialization failed or has
 * not been done yet.
 */
void hrtimer_run_pending(void)
{
	if (hrtimer_hres_active())
		return;

	/*
	 * This _is_ ugly: We have to check in the softirq context,
	 * whether we can switch to highres and / or nohz mode. The
	 * clocksource switch happens in the timer interrupt with
	 * xtime_lock held. Notification from there only sets the
	 * check bit in the tick_oneshot code, otherwise we might
	 * deadlock vs. xtime_lock.
	 */
	if (tick_check_oneshot_change(!hrtimer_is_hres_enabled()))
		hrtimer_switch_to_hres();
}

/*
 * Called from hardirq context every jiffy
 */
void hrtimer_run_queues(void)
{
	struct timerqueue_node *node;
	struct hrtimer_cpu_base *cpu_base = &__get_cpu_var(hrtimer_bases);
	struct hrtimer_clock_base *base;
	int index, gettime = 1, raise = 0;

	if (hrtimer_hres_active())
		return;

	for (index = 0; index < HRTIMER_MAX_CLOCK_BASES; index++) {
		base = &cpu_base->clock_base[index];
		if (!timerqueue_getnext(&base->active))
			continue;

		if (gettime) {
			hrtimer_get_softirq_time(cpu_base);
			gettime = 0;
		}

		raw_spin_lock(&cpu_base->lock);

		while ((node = timerqueue_getnext(&base->active))) {
			struct hrtimer *timer;

			timer = container_of(node, struct hrtimer, node);
			if (base->softirq_time.tv64 <=
					hrtimer_get_expires_tv64(timer))
				break;

			if (!hrtimer_rt_defer(timer))
				__run_hrtimer(timer, &base->softirq_time);
			else
				raise = 1;
		}
		raw_spin_unlock(&cpu_base->lock);
	}

	if (raise)
		raise_softirq_irqoff(HRTIMER_SOFTIRQ);
}

/*
 * Sleep related functions:
 */
static enum hrtimer_restart hrtimer_wakeup(struct hrtimer *timer)
{
	struct hrtimer_sleeper *t =
		container_of(timer, struct hrtimer_sleeper, timer);
	struct task_struct *task = t->task;

	t->task = NULL;
	if (task)
		wake_up_process(task);

	return HRTIMER_NORESTART;
}

void hrtimer_init_sleeper(struct hrtimer_sleeper *sl, struct task_struct *task)
{
	sl->timer.function = hrtimer_wakeup;
	sl->timer.irqsafe = 1;
	sl->task = task;
}
EXPORT_SYMBOL_GPL(hrtimer_init_sleeper);

static int __sched do_nanosleep(struct hrtimer_sleeper *t, enum hrtimer_mode mode)
{
	hrtimer_init_sleeper(t, current);

	do {
		set_current_state(TASK_INTERRUPTIBLE);
		hrtimer_start_expires(&t->timer, mode);
		if (!hrtimer_active(&t->timer))
			t->task = NULL;

		if (likely(t->task))
			schedule();

		hrtimer_cancel(&t->timer);
		mode = HRTIMER_MODE_ABS;

	} while (t->task && !signal_pending(current));

	__set_current_state(TASK_RUNNING);

	return t->task == NULL;
}

static int update_rmtp(struct hrtimer *timer, struct timespec __user *rmtp)
{
	struct timespec rmt;
	ktime_t rem;

	rem = hrtimer_expires_remaining(timer);
	if (rem.tv64 <= 0)
		return 0;
	rmt = ktime_to_timespec(rem);

	if (copy_to_user(rmtp, &rmt, sizeof(*rmtp)))
		return -EFAULT;

	return 1;
}

long __sched hrtimer_nanosleep_restart(struct restart_block *restart)
{
	struct hrtimer_sleeper t;
	struct timespec __user  *rmtp;
	int ret = 0;

	hrtimer_init_on_stack(&t.timer, restart->nanosleep.clockid,
				HRTIMER_MODE_ABS);
	hrtimer_set_expires_tv64(&t.timer, restart->nanosleep.expires);

	if (do_nanosleep(&t, HRTIMER_MODE_ABS))
		goto out;

	rmtp = restart->nanosleep.rmtp;
	if (rmtp) {
		ret = update_rmtp(&t.timer, rmtp);
		if (ret <= 0)
			goto out;
	}

	/* The other values in restart are already filled in */
	ret = -ERESTART_RESTARTBLOCK;
out:
	destroy_hrtimer_on_stack(&t.timer);
	return ret;
}

long hrtimer_nanosleep(struct timespec *rqtp, struct timespec __user *rmtp,
		       const enum hrtimer_mode mode, const clockid_t clockid)
{
	struct restart_block *restart;
	struct hrtimer_sleeper t;
	int ret = 0;
	unsigned long slack;

	slack = current->timer_slack_ns;
	if (rt_task(current))
		slack = 0;

	hrtimer_init_on_stack(&t.timer, clockid, mode);
	hrtimer_set_expires_range_ns(&t.timer, timespec_to_ktime(*rqtp), slack);
	if (do_nanosleep(&t, mode))
		goto out;

	/* Absolute timers do not update the rmtp value and restart: */
	if (mode == HRTIMER_MODE_ABS) {
		ret = -ERESTARTNOHAND;
		goto out;
	}

	if (rmtp) {
		ret = update_rmtp(&t.timer, rmtp);
		if (ret <= 0)
			goto out;
	}

	restart = &current_thread_info()->restart_block;
	restart->fn = hrtimer_nanosleep_restart;
	restart->nanosleep.clockid = t.timer.base->clockid;
	restart->nanosleep.rmtp = rmtp;
	restart->nanosleep.expires = hrtimer_get_expires_tv64(&t.timer);

	ret = -ERESTART_RESTARTBLOCK;
out:
	destroy_hrtimer_on_stack(&t.timer);
	return ret;
}

SYSCALL_DEFINE2(nanosleep, struct timespec __user *, rqtp,
		struct timespec __user *, rmtp)
{
	struct timespec tu;

	if (copy_from_user(&tu, rqtp, sizeof(tu)))
		return -EFAULT;

	if (!timespec_valid(&tu))
		return -EINVAL;

	return hrtimer_nanosleep(&tu, rmtp, HRTIMER_MODE_REL, CLOCK_MONOTONIC);
}

/*
 * Functions related to boot-time initialization:
 */
static void __cpuinit init_hrtimers_cpu(int cpu)
{
	struct hrtimer_cpu_base *cpu_base = &per_cpu(hrtimer_bases, cpu);
	int i;

	raw_spin_lock_init(&cpu_base->lock);

	for (i = 0; i < HRTIMER_MAX_CLOCK_BASES; i++) {
		cpu_base->clock_base[i].cpu_base = cpu_base;
		timerqueue_init_head(&cpu_base->clock_base[i].active);
		INIT_LIST_HEAD(&cpu_base->clock_base[i].expired);
	}

	hrtimer_init_hres(cpu_base);
#ifdef CONFIG_PREEMPT_RT_BASE
	init_waitqueue_head(&cpu_base->wait);
#endif
}

#ifdef CONFIG_HOTPLUG_CPU

static void migrate_hrtimer_list(struct hrtimer_clock_base *old_base,
				struct hrtimer_clock_base *new_base)
{
	struct hrtimer *timer;
	struct timerqueue_node *node;

	while ((node = timerqueue_getnext(&old_base->active))) {
		timer = container_of(node, struct hrtimer, node);
		BUG_ON(hrtimer_callback_running(timer));
		debug_deactivate(timer);

		/*
		 * Mark it as STATE_MIGRATE not INACTIVE otherwise the
		 * timer could be seen as !active and just vanish away
		 * under us on another CPU
		 */
		__remove_hrtimer(timer, old_base, HRTIMER_STATE_MIGRATE, 0);
		timer->base = new_base;
		/*
		 * Enqueue the timers on the new cpu. This does not
		 * reprogram the event device in case the timer
		 * expires before the earliest on this CPU, but we run
		 * hrtimer_interrupt after we migrated everything to
		 * sort out already expired timers and reprogram the
		 * event device.
		 */
		enqueue_hrtimer(timer, new_base);

		/* Clear the migration state bit */
		timer->state &= ~HRTIMER_STATE_MIGRATE;
	}
}

static void migrate_hrtimers(int scpu)
{
	struct hrtimer_cpu_base *old_base, *new_base;
	int i;

	BUG_ON(cpu_online(scpu));
	tick_cancel_sched_timer(scpu);

	local_irq_disable();
	old_base = &per_cpu(hrtimer_bases, scpu);
	new_base = &__get_cpu_var(hrtimer_bases);
	/*
	 * The caller is globally serialized and nobody else
	 * takes two locks at once, deadlock is not possible.
	 */
	raw_spin_lock(&new_base->lock);
	raw_spin_lock_nested(&old_base->lock, SINGLE_DEPTH_NESTING);

	for (i = 0; i < HRTIMER_MAX_CLOCK_BASES; i++) {
		migrate_hrtimer_list(&old_base->clock_base[i],
				     &new_base->clock_base[i]);
	}

	raw_spin_unlock(&old_base->lock);
	raw_spin_unlock(&new_base->lock);

	/* Check, if we got expired work to do */
	__hrtimer_peek_ahead_timers();
	local_irq_enable();
}

#endif /* CONFIG_HOTPLUG_CPU */

static int __cpuinit hrtimer_cpu_notify(struct notifier_block *self,
					unsigned long action, void *hcpu)
{
	int scpu = (long)hcpu;

	switch (action) {

	case CPU_UP_PREPARE:
	case CPU_UP_PREPARE_FROZEN:
		init_hrtimers_cpu(scpu);
		break;

#ifdef CONFIG_HOTPLUG_CPU
	case CPU_DYING:
	case CPU_DYING_FROZEN:
		clockevents_notify(CLOCK_EVT_NOTIFY_CPU_DYING, &scpu);
		break;
	case CPU_DEAD:
	case CPU_DEAD_FROZEN:
	{
		clockevents_notify(CLOCK_EVT_NOTIFY_CPU_DEAD, &scpu);
		migrate_hrtimers(scpu);
		break;
	}
#endif

	default:
		break;
	}

	return NOTIFY_OK;
}

static struct notifier_block __cpuinitdata hrtimers_nb = {
	.notifier_call = hrtimer_cpu_notify,
};

void __init hrtimers_init(void)
{
	hrtimer_cpu_notify(&hrtimers_nb, (unsigned long)CPU_UP_PREPARE,
			  (void *)(long)smp_processor_id());
	register_cpu_notifier(&hrtimers_nb);
	open_softirq(HRTIMER_SOFTIRQ, run_hrtimer_softirq);
}

/**
 * schedule_hrtimeout_range_clock - sleep until timeout
 * @expires:	timeout value (ktime_t)
 * @delta:	slack in expires timeout (ktime_t)
 * @mode:	timer mode, HRTIMER_MODE_ABS or HRTIMER_MODE_REL
 * @clock:	timer clock, CLOCK_MONOTONIC or CLOCK_REALTIME
 */
int __sched
schedule_hrtimeout_range_clock(ktime_t *expires, unsigned long delta,
			       const enum hrtimer_mode mode, int clock)
{
	struct hrtimer_sleeper t;

	/*
	 * Optimize when a zero timeout value is given. It does not
	 * matter whether this is an absolute or a relative time.
	 */
	if (expires && !expires->tv64) {
		__set_current_state(TASK_RUNNING);
		return 0;
	}

	/*
	 * A NULL parameter means "infinite"
	 */
	if (!expires) {
		schedule();
		__set_current_state(TASK_RUNNING);
		return -EINTR;
	}

	hrtimer_init_on_stack(&t.timer, clock, mode);
	hrtimer_set_expires_range_ns(&t.timer, *expires, delta);

	hrtimer_init_sleeper(&t, current);

	hrtimer_start_expires(&t.timer, mode);
	if (!hrtimer_active(&t.timer))
		t.task = NULL;

	if (likely(t.task))
		schedule();

	hrtimer_cancel(&t.timer);
	destroy_hrtimer_on_stack(&t.timer);

	__set_current_state(TASK_RUNNING);

	return !t.task ? 0 : -EINTR;
}

/**
 * schedule_hrtimeout_range - sleep until timeout
 * @expires:	timeout value (ktime_t)
 * @delta:	slack in expires timeout (ktime_t)
 * @mode:	timer mode, HRTIMER_MODE_ABS or HRTIMER_MODE_REL
 *
 * Make the current task sleep until the given expiry time has
 * elapsed. The routine will return immediately unless
 * the current task state has been set (see set_current_state()).
 *
 * The @delta argument gives the kernel the freedom to schedule the
 * actual wakeup to a time that is both power and performance friendly.
 * The kernel give the normal best effort behavior for "@expires+@delta",
 * but may decide to fire the timer earlier, but no earlier than @expires.
 *
 * You can set the task state as follows -
 *
 * %TASK_UNINTERRUPTIBLE - at least @timeout time is guaranteed to
 * pass before the routine returns.
 *
 * %TASK_INTERRUPTIBLE - the routine may return early if a signal is
 * delivered to the current task.
 *
 * The current task state is guaranteed to be TASK_RUNNING when this
 * routine returns.
 *
 * Returns 0 when the timer has expired otherwise -EINTR
 */
int __sched schedule_hrtimeout_range(ktime_t *expires, unsigned long delta,
				     const enum hrtimer_mode mode)
{
	return schedule_hrtimeout_range_clock(expires, delta, mode,
					      CLOCK_MONOTONIC);
}
EXPORT_SYMBOL_GPL(schedule_hrtimeout_range);

/**
 * schedule_hrtimeout - sleep until timeout
 * @expires:	timeout value (ktime_t)
 * @mode:	timer mode, HRTIMER_MODE_ABS or HRTIMER_MODE_REL
 *
 * Make the current task sleep until the given expiry time has
 * elapsed. The routine will return immediately unless
 * the current task state has been set (see set_current_state()).
 *
 * You can set the task state as follows -
 *
 * %TASK_UNINTERRUPTIBLE - at least @timeout time is guaranteed to
 * pass before the routine returns.
 *
 * %TASK_INTERRUPTIBLE - the routine may return early if a signal is
 * delivered to the current task.
 *
 * The current task state is guaranteed to be TASK_RUNNING when this
 * routine returns.
 *
 * Returns 0 when the timer has expired otherwise -EINTR
 */
int __sched schedule_hrtimeout(ktime_t *expires,
			       const enum hrtimer_mode mode)
{
	return schedule_hrtimeout_range(expires, 0, mode);
}
EXPORT_SYMBOL_GPL(schedule_hrtimeout);<|MERGE_RESOLUTION|>--- conflicted
+++ resolved
@@ -645,31 +645,7 @@
 static inline int hrtimer_enqueue_reprogram(struct hrtimer *timer,
 					    struct hrtimer_clock_base *base)
 {
-<<<<<<< HEAD
-	if (base->cpu_base->hres_active && hrtimer_reprogram(timer, base)) {
-		if (!wakeup)
-			return -ETIME;
-
-#ifdef CONFIG_PREEMPT_RT_BASE
-		/*
-		 * Move softirq based timers away from the rbtree in
-		 * case it expired already. Otherwise we would have a
-		 * stale base->first entry until the softirq runs.
-		 */
-		if (!hrtimer_rt_defer(timer))
-			return -ETIME;
-#endif
-		raw_spin_unlock(&base->cpu_base->lock);
-		raise_softirq_irqoff(HRTIMER_SOFTIRQ);
-		raw_spin_lock(&base->cpu_base->lock);
-
-		return 0;
-	}
-
-	return 0;
-=======
 	return base->cpu_base->hres_active && hrtimer_reprogram(timer, base);
->>>>>>> 733c7943
 }
 
 static inline ktime_t hrtimer_update_base(struct hrtimer_cpu_base *base)
@@ -1056,23 +1032,19 @@
 	 *
 	 * XXX send_remote_softirq() ?
 	 */
-<<<<<<< HEAD
-	if (leftmost && new_base->cpu_base == &__get_cpu_var(hrtimer_bases)) {
-		ret = hrtimer_enqueue_reprogram(timer, new_base, wakeup);
-		if (ret) {
-			/*
-			 * In case we failed to reprogram the timer (mostly
-			 * because out current timer is already elapsed),
-			 * remove it again and report a failure. This avoids
-			 * stale base->first entries.
-			 */
-			debug_deactivate(timer);
-			__remove_hrtimer(timer, new_base,
-					timer->state & HRTIMER_STATE_CALLBACK, 0);
-=======
 	if (leftmost && new_base->cpu_base == &__get_cpu_var(hrtimer_bases)
 		&& hrtimer_enqueue_reprogram(timer, new_base)) {
-		if (wakeup) {
+
+		if (wakeup
+#ifdef CONFIG_PREEMPT_RT_BASE
+		    /*
+		     * Move softirq based timers away from the rbtree in
+		     * case it expired already. Otherwise we would have a
+		     * stale base->first entry until the softirq runs.
+		     */
+		    && hrtimer_rt_defer(timer)
+#endif
+			) {
 			/*
 			 * We need to drop cpu_base->lock to avoid a
 			 * lock ordering issue vs. rq->lock.
@@ -1081,10 +1053,18 @@
 			raise_softirq_irqoff(HRTIMER_SOFTIRQ);
 			local_irq_restore(flags);
 			return ret;
-		} else {
-			__raise_softirq_irqoff(HRTIMER_SOFTIRQ);
->>>>>>> 733c7943
 		}
+
+		/*
+		 * In case we failed to reprogram the timer (mostly
+		 * because out current timer is already elapsed),
+		 * remove it again and report a failure. This avoids
+		 * stale base->first entries.
+		 */
+		debug_deactivate(timer);
+		__remove_hrtimer(timer, new_base,
+				 timer->state & HRTIMER_STATE_CALLBACK, 0);
+		ret = -ETIME;
 	}
 
 	unlock_hrtimer_base(timer, &flags);
