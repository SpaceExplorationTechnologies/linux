--- conflicted
+++ resolved
@@ -1160,7 +1160,7 @@
 	    !ACCESS_ONCE(rsp->gp_flags) ||
 	    !rsp->gp_kthread)
 		return;
-	wake_up(&rsp->gp_wq);
+	swait_wake(&rsp->gp_wq);
 }
 
 /*
@@ -1561,11 +1561,7 @@
 	struct rcu_state *rsp = container_of(work, struct rcu_state, wakeup_work);
 
 	/* Wake up rcu_gp_kthread() to start the grace period. */
-<<<<<<< HEAD
-	swait_wake(&rsp->gp_wq);
-=======
 	rcu_gp_kthread_wake(rsp);
->>>>>>> cbe6c8d6
 }
 
 /*
@@ -1639,11 +1635,7 @@
 {
 	WARN_ON_ONCE(!rcu_gp_in_progress(rsp));
 	raw_spin_unlock_irqrestore(&rcu_get_root(rsp)->lock, flags);
-<<<<<<< HEAD
-	swait_wake(&rsp->gp_wq);  /* Memory barrier implied by wake_up() path. */
-=======
 	rcu_gp_kthread_wake(rsp);
->>>>>>> cbe6c8d6
 }
 
 /*
@@ -2213,12 +2205,7 @@
 	}
 	rsp->gp_flags |= RCU_GP_FLAG_FQS;
 	raw_spin_unlock_irqrestore(&rnp_old->lock, flags);
-<<<<<<< HEAD
-	/* Memory barrier implied by wake_up() path. */
-	swait_wake(&rsp->gp_wq);
-=======
 	rcu_gp_kthread_wake(rsp);
->>>>>>> cbe6c8d6
 }
 
 /*
