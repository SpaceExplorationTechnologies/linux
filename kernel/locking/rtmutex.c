/*
 * RT-Mutexes: simple blocking mutual exclusion locks with PI support
 *
 * started by Ingo Molnar and Thomas Gleixner.
 *
 *  Copyright (C) 2004-2006 Red Hat, Inc., Ingo Molnar <mingo@redhat.com>
 *  Copyright (C) 2005-2006 Timesys Corp., Thomas Gleixner <tglx@timesys.com>
 *  Copyright (C) 2005 Kihon Technologies Inc., Steven Rostedt
 *  Copyright (C) 2006 Esben Nielsen
 *  Adaptive Spinlocks:
 *  Copyright (C) 2008 Novell, Inc., Gregory Haskins, Sven Dietrich,
 *				     and Peter Morreale,
 * Adaptive Spinlocks simplification:
 *  Copyright (C) 2008 Red Hat, Inc., Steven Rostedt <srostedt@redhat.com>
 *
 *  See Documentation/locking/rt-mutex-design.txt for details.
 */
#include <linux/spinlock.h>
#include <linux/export.h>
#include <linux/sched.h>
#include <linux/sched/rt.h>
#include <linux/sched/deadline.h>
#include <linux/timer.h>
#include <linux/ww_mutex.h>
#include <linux/blkdev.h>

#include "rtmutex_common.h"

/*
 * lock->owner state tracking:
 *
 * lock->owner holds the task_struct pointer of the owner. Bit 0
 * is used to keep track of the "lock has waiters" state.
 *
 * owner	bit0
 * NULL		0	lock is free (fast acquire possible)
 * NULL		1	lock is free and has waiters and the top waiter
 *				is going to take the lock*
 * taskpointer	0	lock is held (fast release possible)
 * taskpointer	1	lock is held and has waiters**
 *
 * The fast atomic compare exchange based acquire and release is only
 * possible when bit 0 of lock->owner is 0.
 *
 * (*) It also can be a transitional state when grabbing the lock
 * with ->wait_lock is held. To prevent any fast path cmpxchg to the lock,
 * we need to set the bit0 before looking at the lock, and the owner may be
 * NULL in this small time, hence this can be a transitional state.
 *
 * (**) There is a small time when bit 0 is set but there are no
 * waiters. This can happen when grabbing the lock in the slow path.
 * To prevent a cmpxchg of the owner releasing the lock, we need to
 * set this bit before looking at the lock.
 */

static void
rt_mutex_set_owner(struct rt_mutex *lock, struct task_struct *owner)
{
	unsigned long val = (unsigned long)owner;

	if (rt_mutex_has_waiters(lock))
		val |= RT_MUTEX_HAS_WAITERS;

	lock->owner = (struct task_struct *)val;
}

static inline void clear_rt_mutex_waiters(struct rt_mutex *lock)
{
	lock->owner = (struct task_struct *)
			((unsigned long)lock->owner & ~RT_MUTEX_HAS_WAITERS);
}

static void fixup_rt_mutex_waiters(struct rt_mutex *lock)
{
	unsigned long owner, *p = (unsigned long *) &lock->owner;

	if (rt_mutex_has_waiters(lock))
		return;

	/*
	 * The rbtree has no waiters enqueued, now make sure that the
	 * lock->owner still has the waiters bit set, otherwise the
	 * following can happen:
	 *
	 * CPU 0	CPU 1		CPU2
	 * l->owner=T1
	 *		rt_mutex_lock(l)
	 *		lock(l->lock)
	 *		l->owner = T1 | HAS_WAITERS;
	 *		enqueue(T2)
	 *		boost()
	 *		  unlock(l->lock)
	 *		block()
	 *
	 *				rt_mutex_lock(l)
	 *				lock(l->lock)
	 *				l->owner = T1 | HAS_WAITERS;
	 *				enqueue(T3)
	 *				boost()
	 *				  unlock(l->lock)
	 *				block()
	 *		signal(->T2)	signal(->T3)
	 *		lock(l->lock)
	 *		dequeue(T2)
	 *		deboost()
	 *		  unlock(l->lock)
	 *				lock(l->lock)
	 *				dequeue(T3)
	 *				 ==> wait list is empty
	 *				deboost()
	 *				 unlock(l->lock)
	 *		lock(l->lock)
	 *		fixup_rt_mutex_waiters()
	 *		  if (wait_list_empty(l) {
	 *		    l->owner = owner
	 *		    owner = l->owner & ~HAS_WAITERS;
	 *		      ==> l->owner = T1
	 *		  }
	 *				lock(l->lock)
	 * rt_mutex_unlock(l)		fixup_rt_mutex_waiters()
	 *				  if (wait_list_empty(l) {
	 *				    owner = l->owner & ~HAS_WAITERS;
	 * cmpxchg(l->owner, T1, NULL)
	 *  ===> Success (l->owner = NULL)
	 *
	 *				    l->owner = owner
	 *				      ==> l->owner = T1
	 *				  }
	 *
	 * With the check for the waiter bit in place T3 on CPU2 will not
	 * overwrite. All tasks fiddling with the waiters bit are
	 * serialized by l->lock, so nothing else can modify the waiters
	 * bit. If the bit is set then nothing can change l->owner either
	 * so the simple RMW is safe. The cmpxchg() will simply fail if it
	 * happens in the middle of the RMW because the waiters bit is
	 * still set.
	 */
	owner = READ_ONCE(*p);
	if (owner & RT_MUTEX_HAS_WAITERS)
		WRITE_ONCE(*p, owner & ~RT_MUTEX_HAS_WAITERS);
}

static int rt_mutex_real_waiter(struct rt_mutex_waiter *waiter)
{
	return waiter && waiter != PI_WAKEUP_INPROGRESS &&
		waiter != PI_REQUEUE_INPROGRESS;
}

/*
 * We can speed up the acquire/release, if there's no debugging state to be
 * set up.
 */
#ifndef CONFIG_DEBUG_RT_MUTEXES
# define rt_mutex_cmpxchg_relaxed(l,c,n) (cmpxchg_relaxed(&l->owner, c, n) == c)
# define rt_mutex_cmpxchg_acquire(l,c,n) (cmpxchg_acquire(&l->owner, c, n) == c)
# define rt_mutex_cmpxchg_release(l,c,n) (cmpxchg_release(&l->owner, c, n) == c)

/*
 * Callers must hold the ->wait_lock -- which is the whole purpose as we force
 * all future threads that attempt to [Rmw] the lock to the slowpath. As such
 * relaxed semantics suffice.
 */
static inline void mark_rt_mutex_waiters(struct rt_mutex *lock)
{
	unsigned long owner, *p = (unsigned long *) &lock->owner;

	do {
		owner = *p;
	} while (cmpxchg_relaxed(p, owner,
				 owner | RT_MUTEX_HAS_WAITERS) != owner);
}

/*
 * Safe fastpath aware unlock:
 * 1) Clear the waiters bit
 * 2) Drop lock->wait_lock
 * 3) Try to unlock the lock with cmpxchg
 */
static inline bool unlock_rt_mutex_safe(struct rt_mutex *lock,
					unsigned long flags)
	__releases(lock->wait_lock)
{
	struct task_struct *owner = rt_mutex_owner(lock);

	clear_rt_mutex_waiters(lock);
	raw_spin_unlock_irqrestore(&lock->wait_lock, flags);
	/*
	 * If a new waiter comes in between the unlock and the cmpxchg
	 * we have two situations:
	 *
	 * unlock(wait_lock);
	 *					lock(wait_lock);
	 * cmpxchg(p, owner, 0) == owner
	 *					mark_rt_mutex_waiters(lock);
	 *					acquire(lock);
	 * or:
	 *
	 * unlock(wait_lock);
	 *					lock(wait_lock);
	 *					mark_rt_mutex_waiters(lock);
	 *
	 * cmpxchg(p, owner, 0) != owner
	 *					enqueue_waiter();
	 *					unlock(wait_lock);
	 * lock(wait_lock);
	 * wake waiter();
	 * unlock(wait_lock);
	 *					lock(wait_lock);
	 *					acquire(lock);
	 */
	return rt_mutex_cmpxchg_release(lock, owner, NULL);
}

#else
# define rt_mutex_cmpxchg_relaxed(l,c,n)	(0)
# define rt_mutex_cmpxchg_acquire(l,c,n)	(0)
# define rt_mutex_cmpxchg_release(l,c,n)	(0)

static inline void mark_rt_mutex_waiters(struct rt_mutex *lock)
{
	lock->owner = (struct task_struct *)
			((unsigned long)lock->owner | RT_MUTEX_HAS_WAITERS);
}

/*
 * Simple slow path only version: lock->owner is protected by lock->wait_lock.
 */
static inline bool unlock_rt_mutex_safe(struct rt_mutex *lock,
					unsigned long flags)
	__releases(lock->wait_lock)
{
	lock->owner = NULL;
	raw_spin_unlock_irqrestore(&lock->wait_lock, flags);
	return true;
}
#endif

static inline int
rt_mutex_waiter_less(struct rt_mutex_waiter *left,
		     struct rt_mutex_waiter *right)
{
	if (left->prio < right->prio)
		return 1;

	/*
	 * If both waiters have dl_prio(), we check the deadlines of the
	 * associated tasks.
	 * If left waiter has a dl_prio(), and we didn't return 1 above,
	 * then right waiter has a dl_prio() too.
	 */
	if (dl_prio(left->prio))
		return dl_time_before(left->task->dl.deadline,
				      right->task->dl.deadline);

	return 0;
}

static void
rt_mutex_enqueue(struct rt_mutex *lock, struct rt_mutex_waiter *waiter)
{
	struct rb_node **link = &lock->waiters.rb_node;
	struct rb_node *parent = NULL;
	struct rt_mutex_waiter *entry;
	int leftmost = 1;

	while (*link) {
		parent = *link;
		entry = rb_entry(parent, struct rt_mutex_waiter, tree_entry);
		if (rt_mutex_waiter_less(waiter, entry)) {
			link = &parent->rb_left;
		} else {
			link = &parent->rb_right;
			leftmost = 0;
		}
	}

	if (leftmost)
		lock->waiters_leftmost = &waiter->tree_entry;

	rb_link_node(&waiter->tree_entry, parent, link);
	rb_insert_color(&waiter->tree_entry, &lock->waiters);
}

static void
rt_mutex_dequeue(struct rt_mutex *lock, struct rt_mutex_waiter *waiter)
{
	if (RB_EMPTY_NODE(&waiter->tree_entry))
		return;

	if (lock->waiters_leftmost == &waiter->tree_entry)
		lock->waiters_leftmost = rb_next(&waiter->tree_entry);

	rb_erase(&waiter->tree_entry, &lock->waiters);
	RB_CLEAR_NODE(&waiter->tree_entry);
}

static void
rt_mutex_enqueue_pi(struct task_struct *task, struct rt_mutex_waiter *waiter)
{
	struct rb_node **link = &task->pi_waiters.rb_node;
	struct rb_node *parent = NULL;
	struct rt_mutex_waiter *entry;
	int leftmost = 1;

	while (*link) {
		parent = *link;
		entry = rb_entry(parent, struct rt_mutex_waiter, pi_tree_entry);
		if (rt_mutex_waiter_less(waiter, entry)) {
			link = &parent->rb_left;
		} else {
			link = &parent->rb_right;
			leftmost = 0;
		}
	}

	if (leftmost)
		task->pi_waiters_leftmost = &waiter->pi_tree_entry;

	rb_link_node(&waiter->pi_tree_entry, parent, link);
	rb_insert_color(&waiter->pi_tree_entry, &task->pi_waiters);
}

static void
rt_mutex_dequeue_pi(struct task_struct *task, struct rt_mutex_waiter *waiter)
{
	if (RB_EMPTY_NODE(&waiter->pi_tree_entry))
		return;

	if (task->pi_waiters_leftmost == &waiter->pi_tree_entry)
		task->pi_waiters_leftmost = rb_next(&waiter->pi_tree_entry);

	rb_erase(&waiter->pi_tree_entry, &task->pi_waiters);
	RB_CLEAR_NODE(&waiter->pi_tree_entry);
}

/*
 * Calculate task priority from the waiter tree priority
 *
 * Return task->normal_prio when the waiter tree is empty or when
 * the waiter is not allowed to do priority boosting
 */
int rt_mutex_getprio(struct task_struct *task)
{
	if (likely(!task_has_pi_waiters(task)))
		return task->normal_prio;

	return min(task_top_pi_waiter(task)->prio,
		   task->normal_prio);
}

struct task_struct *rt_mutex_get_top_task(struct task_struct *task)
{
	if (likely(!task_has_pi_waiters(task)))
		return NULL;

	return task_top_pi_waiter(task)->task;
}

/*
 * Called by sched_setscheduler() to get the priority which will be
 * effective after the change.
 */
int rt_mutex_get_effective_prio(struct task_struct *task, int newprio)
{
	if (!task_has_pi_waiters(task))
		return newprio;

	if (task_top_pi_waiter(task)->task->prio <= newprio)
		return task_top_pi_waiter(task)->task->prio;
	return newprio;
}

/*
 * Adjust the priority of a task, after its pi_waiters got modified.
 *
 * This can be both boosting and unboosting. task->pi_lock must be held.
 */
static void __rt_mutex_adjust_prio(struct task_struct *task)
{
	int prio = rt_mutex_getprio(task);

	if (task->prio != prio || dl_prio(prio))
		rt_mutex_setprio(task, prio);
}

/*
 * Adjust task priority (undo boosting). Called from the exit path of
 * rt_mutex_slowunlock() and rt_mutex_slowlock().
 *
 * (Note: We do this outside of the protection of lock->wait_lock to
 * allow the lock to be taken while or before we readjust the priority
 * of task. We do not use the spin_xx_mutex() variants here as we are
 * outside of the debug path.)
 */
void rt_mutex_adjust_prio(struct task_struct *task)
{
	unsigned long flags;

	raw_spin_lock_irqsave(&task->pi_lock, flags);
	__rt_mutex_adjust_prio(task);
	raw_spin_unlock_irqrestore(&task->pi_lock, flags);
}

/*
 * Deadlock detection is conditional:
 *
 * If CONFIG_DEBUG_RT_MUTEXES=n, deadlock detection is only conducted
 * if the detect argument is == RT_MUTEX_FULL_CHAINWALK.
 *
 * If CONFIG_DEBUG_RT_MUTEXES=y, deadlock detection is always
 * conducted independent of the detect argument.
 *
 * If the waiter argument is NULL this indicates the deboost path and
 * deadlock detection is disabled independent of the detect argument
 * and the config settings.
 */
static bool rt_mutex_cond_detect_deadlock(struct rt_mutex_waiter *waiter,
					  enum rtmutex_chainwalk chwalk)
{
	/*
	 * This is just a wrapper function for the following call,
	 * because debug_rt_mutex_detect_deadlock() smells like a magic
	 * debug feature and I wanted to keep the cond function in the
	 * main source file along with the comments instead of having
	 * two of the same in the headers.
	 */
	return debug_rt_mutex_detect_deadlock(waiter, chwalk);
}

static void rt_mutex_wake_waiter(struct rt_mutex_waiter *waiter)
{
	if (waiter->savestate)
		wake_up_lock_sleeper(waiter->task);
	else
		wake_up_process(waiter->task);
}

/*
 * Max number of times we'll walk the boosting chain:
 */
int max_lock_depth = 1024;

static inline struct rt_mutex *task_blocked_on_lock(struct task_struct *p)
{
	return rt_mutex_real_waiter(p->pi_blocked_on) ?
		p->pi_blocked_on->lock : NULL;
}

/*
 * Adjust the priority chain. Also used for deadlock detection.
 * Decreases task's usage by one - may thus free the task.
 *
 * @task:	the task owning the mutex (owner) for which a chain walk is
 *		probably needed
 * @chwalk:	do we have to carry out deadlock detection?
 * @orig_lock:	the mutex (can be NULL if we are walking the chain to recheck
 *		things for a task that has just got its priority adjusted, and
 *		is waiting on a mutex)
 * @next_lock:	the mutex on which the owner of @orig_lock was blocked before
 *		we dropped its pi_lock. Is never dereferenced, only used for
 *		comparison to detect lock chain changes.
 * @orig_waiter: rt_mutex_waiter struct for the task that has just donated
 *		its priority to the mutex owner (can be NULL in the case
 *		depicted above or if the top waiter is gone away and we are
 *		actually deboosting the owner)
 * @top_task:	the current top waiter
 *
 * Returns 0 or -EDEADLK.
 *
 * Chain walk basics and protection scope
 *
 * [R] refcount on task
 * [P] task->pi_lock held
 * [L] rtmutex->wait_lock held
 *
 * Step	Description				Protected by
 *	function arguments:
 *	@task					[R]
 *	@orig_lock if != NULL			@top_task is blocked on it
 *	@next_lock				Unprotected. Cannot be
 *						dereferenced. Only used for
 *						comparison.
 *	@orig_waiter if != NULL			@top_task is blocked on it
 *	@top_task				current, or in case of proxy
 *						locking protected by calling
 *						code
 *	again:
 *	  loop_sanity_check();
 *	retry:
 * [1]	  lock(task->pi_lock);			[R] acquire [P]
 * [2]	  waiter = task->pi_blocked_on;		[P]
 * [3]	  check_exit_conditions_1();		[P]
 * [4]	  lock = waiter->lock;			[P]
 * [5]	  if (!try_lock(lock->wait_lock)) {	[P] try to acquire [L]
 *	    unlock(task->pi_lock);		release [P]
 *	    goto retry;
 *	  }
 * [6]	  check_exit_conditions_2();		[P] + [L]
 * [7]	  requeue_lock_waiter(lock, waiter);	[P] + [L]
 * [8]	  unlock(task->pi_lock);		release [P]
 *	  put_task_struct(task);		release [R]
 * [9]	  check_exit_conditions_3();		[L]
 * [10]	  task = owner(lock);			[L]
 *	  get_task_struct(task);		[L] acquire [R]
 *	  lock(task->pi_lock);			[L] acquire [P]
 * [11]	  requeue_pi_waiter(tsk, waiters(lock));[P] + [L]
 * [12]	  check_exit_conditions_4();		[P] + [L]
 * [13]	  unlock(task->pi_lock);		release [P]
 *	  unlock(lock->wait_lock);		release [L]
 *	  goto again;
 */
static int rt_mutex_adjust_prio_chain(struct task_struct *task,
				      enum rtmutex_chainwalk chwalk,
				      struct rt_mutex *orig_lock,
				      struct rt_mutex *next_lock,
				      struct rt_mutex_waiter *orig_waiter,
				      struct task_struct *top_task)
{
	struct rt_mutex_waiter *waiter, *top_waiter = orig_waiter;
	struct rt_mutex_waiter *prerequeue_top_waiter;
	int ret = 0, depth = 0;
	struct rt_mutex *lock;
	bool detect_deadlock;
	bool requeue = true;

	detect_deadlock = rt_mutex_cond_detect_deadlock(orig_waiter, chwalk);

	/*
	 * The (de)boosting is a step by step approach with a lot of
	 * pitfalls. We want this to be preemptible and we want hold a
	 * maximum of two locks per step. So we have to check
	 * carefully whether things change under us.
	 */
 again:
	/*
	 * We limit the lock chain length for each invocation.
	 */
	if (++depth > max_lock_depth) {
		static int prev_max;

		/*
		 * Print this only once. If the admin changes the limit,
		 * print a new message when reaching the limit again.
		 */
		if (prev_max != max_lock_depth) {
			prev_max = max_lock_depth;
			printk(KERN_WARNING "Maximum lock depth %d reached "
			       "task: %s (%d)\n", max_lock_depth,
			       top_task->comm, task_pid_nr(top_task));
		}
		put_task_struct(task);

		return -EDEADLK;
	}

	/*
	 * We are fully preemptible here and only hold the refcount on
	 * @task. So everything can have changed under us since the
	 * caller or our own code below (goto retry/again) dropped all
	 * locks.
	 */
 retry:
	/*
	 * [1] Task cannot go away as we did a get_task() before !
	 */
	raw_spin_lock_irq(&task->pi_lock);

	/*
	 * [2] Get the waiter on which @task is blocked on.
	 */
	waiter = task->pi_blocked_on;

	/*
	 * [3] check_exit_conditions_1() protected by task->pi_lock.
	 */

	/*
	 * Check whether the end of the boosting chain has been
	 * reached or the state of the chain has changed while we
	 * dropped the locks.
	 */
	if (!rt_mutex_real_waiter(waiter))
		goto out_unlock_pi;

	/*
	 * Check the orig_waiter state. After we dropped the locks,
	 * the previous owner of the lock might have released the lock.
	 */
	if (orig_waiter && !rt_mutex_owner(orig_lock))
		goto out_unlock_pi;

	/*
	 * We dropped all locks after taking a refcount on @task, so
	 * the task might have moved on in the lock chain or even left
	 * the chain completely and blocks now on an unrelated lock or
	 * on @orig_lock.
	 *
	 * We stored the lock on which @task was blocked in @next_lock,
	 * so we can detect the chain change.
	 */
	if (next_lock != waiter->lock)
		goto out_unlock_pi;

	/*
	 * Drop out, when the task has no waiters. Note,
	 * top_waiter can be NULL, when we are in the deboosting
	 * mode!
	 */
	if (top_waiter) {
		if (!task_has_pi_waiters(task))
			goto out_unlock_pi;
		/*
		 * If deadlock detection is off, we stop here if we
		 * are not the top pi waiter of the task. If deadlock
		 * detection is enabled we continue, but stop the
		 * requeueing in the chain walk.
		 */
		if (top_waiter != task_top_pi_waiter(task)) {
			if (!detect_deadlock)
				goto out_unlock_pi;
			else
				requeue = false;
		}
	}

	/*
	 * If the waiter priority is the same as the task priority
	 * then there is no further priority adjustment necessary.  If
	 * deadlock detection is off, we stop the chain walk. If its
	 * enabled we continue, but stop the requeueing in the chain
	 * walk.
	 */
	if (waiter->prio == task->prio) {
		if (!detect_deadlock)
			goto out_unlock_pi;
		else
			requeue = false;
	}

	/*
	 * [4] Get the next lock
	 */
	lock = waiter->lock;
	/*
	 * [5] We need to trylock here as we are holding task->pi_lock,
	 * which is the reverse lock order versus the other rtmutex
	 * operations.
	 */
	if (!raw_spin_trylock(&lock->wait_lock)) {
		raw_spin_unlock_irq(&task->pi_lock);
		cpu_relax();
		goto retry;
	}

	/*
	 * [6] check_exit_conditions_2() protected by task->pi_lock and
	 * lock->wait_lock.
	 *
	 * Deadlock detection. If the lock is the same as the original
	 * lock which caused us to walk the lock chain or if the
	 * current lock is owned by the task which initiated the chain
	 * walk, we detected a deadlock.
	 */
	if (lock == orig_lock || rt_mutex_owner(lock) == top_task) {
		debug_rt_mutex_deadlock(chwalk, orig_waiter, lock);
		raw_spin_unlock(&lock->wait_lock);
		ret = -EDEADLK;
		goto out_unlock_pi;
	}

	/*
	 * If we just follow the lock chain for deadlock detection, no
	 * need to do all the requeue operations. To avoid a truckload
	 * of conditionals around the various places below, just do the
	 * minimum chain walk checks.
	 */
	if (!requeue) {
		/*
		 * No requeue[7] here. Just release @task [8]
		 */
		raw_spin_unlock(&task->pi_lock);
		put_task_struct(task);

		/*
		 * [9] check_exit_conditions_3 protected by lock->wait_lock.
		 * If there is no owner of the lock, end of chain.
		 */
		if (!rt_mutex_owner(lock)) {
			raw_spin_unlock_irq(&lock->wait_lock);
			return 0;
		}

		/* [10] Grab the next task, i.e. owner of @lock */
		task = rt_mutex_owner(lock);
		get_task_struct(task);
		raw_spin_lock(&task->pi_lock);

		/*
		 * No requeue [11] here. We just do deadlock detection.
		 *
		 * [12] Store whether owner is blocked
		 * itself. Decision is made after dropping the locks
		 */
		next_lock = task_blocked_on_lock(task);
		/*
		 * Get the top waiter for the next iteration
		 */
		top_waiter = rt_mutex_top_waiter(lock);

		/* [13] Drop locks */
		raw_spin_unlock(&task->pi_lock);
		raw_spin_unlock_irq(&lock->wait_lock);

		/* If owner is not blocked, end of chain. */
		if (!next_lock)
			goto out_put_task;
		goto again;
	}

	/*
	 * Store the current top waiter before doing the requeue
	 * operation on @lock. We need it for the boost/deboost
	 * decision below.
	 */
	prerequeue_top_waiter = rt_mutex_top_waiter(lock);

	/* [7] Requeue the waiter in the lock waiter tree. */
	rt_mutex_dequeue(lock, waiter);
	waiter->prio = task->prio;
	rt_mutex_enqueue(lock, waiter);

	/* [8] Release the task */
	raw_spin_unlock(&task->pi_lock);
	put_task_struct(task);

	/*
	 * [9] check_exit_conditions_3 protected by lock->wait_lock.
	 *
	 * We must abort the chain walk if there is no lock owner even
	 * in the dead lock detection case, as we have nothing to
	 * follow here. This is the end of the chain we are walking.
	 */
	if (!rt_mutex_owner(lock)) {
		struct rt_mutex_waiter *lock_top_waiter;

		/*
		 * If the requeue [7] above changed the top waiter,
		 * then we need to wake the new top waiter up to try
		 * to get the lock.
		 */
		lock_top_waiter = rt_mutex_top_waiter(lock);
		if (prerequeue_top_waiter != lock_top_waiter)
			rt_mutex_wake_waiter(lock_top_waiter);
		raw_spin_unlock_irq(&lock->wait_lock);
		return 0;
	}

	/* [10] Grab the next task, i.e. the owner of @lock */
	task = rt_mutex_owner(lock);
	get_task_struct(task);
	raw_spin_lock(&task->pi_lock);

	/* [11] requeue the pi waiters if necessary */
	if (waiter == rt_mutex_top_waiter(lock)) {
		/*
		 * The waiter became the new top (highest priority)
		 * waiter on the lock. Replace the previous top waiter
		 * in the owner tasks pi waiters tree with this waiter
		 * and adjust the priority of the owner.
		 */
		rt_mutex_dequeue_pi(task, prerequeue_top_waiter);
		rt_mutex_enqueue_pi(task, waiter);
		__rt_mutex_adjust_prio(task);

	} else if (prerequeue_top_waiter == waiter) {
		/*
		 * The waiter was the top waiter on the lock, but is
		 * no longer the top prority waiter. Replace waiter in
		 * the owner tasks pi waiters tree with the new top
		 * (highest priority) waiter and adjust the priority
		 * of the owner.
		 * The new top waiter is stored in @waiter so that
		 * @waiter == @top_waiter evaluates to true below and
		 * we continue to deboost the rest of the chain.
		 */
		rt_mutex_dequeue_pi(task, waiter);
		waiter = rt_mutex_top_waiter(lock);
		rt_mutex_enqueue_pi(task, waiter);
		__rt_mutex_adjust_prio(task);
	} else {
		/*
		 * Nothing changed. No need to do any priority
		 * adjustment.
		 */
	}

	/*
	 * [12] check_exit_conditions_4() protected by task->pi_lock
	 * and lock->wait_lock. The actual decisions are made after we
	 * dropped the locks.
	 *
	 * Check whether the task which owns the current lock is pi
	 * blocked itself. If yes we store a pointer to the lock for
	 * the lock chain change detection above. After we dropped
	 * task->pi_lock next_lock cannot be dereferenced anymore.
	 */
	next_lock = task_blocked_on_lock(task);
	/*
	 * Store the top waiter of @lock for the end of chain walk
	 * decision below.
	 */
	top_waiter = rt_mutex_top_waiter(lock);

	/* [13] Drop the locks */
	raw_spin_unlock(&task->pi_lock);
	raw_spin_unlock_irq(&lock->wait_lock);

	/*
	 * Make the actual exit decisions [12], based on the stored
	 * values.
	 *
	 * We reached the end of the lock chain. Stop right here. No
	 * point to go back just to figure that out.
	 */
	if (!next_lock)
		goto out_put_task;

	/*
	 * If the current waiter is not the top waiter on the lock,
	 * then we can stop the chain walk here if we are not in full
	 * deadlock detection mode.
	 */
	if (!detect_deadlock && waiter != top_waiter)
		goto out_put_task;

	goto again;

 out_unlock_pi:
	raw_spin_unlock_irq(&task->pi_lock);
 out_put_task:
	put_task_struct(task);

	return ret;
}


#define STEAL_NORMAL  0
#define STEAL_LATERAL 1

/*
 * Note that RT tasks are excluded from lateral-steals to prevent the
 * introduction of an unbounded latency
 */
static inline int lock_is_stealable(struct task_struct *task,
				    struct task_struct *pendowner, int mode)
{
    if (mode == STEAL_NORMAL || rt_task(task)) {
	    if (task->prio >= pendowner->prio)
		    return 0;
    } else if (task->prio > pendowner->prio)
	    return 0;
    return 1;
}

/*
 * Try to take an rt-mutex
 *
 * Must be called with lock->wait_lock held and interrupts disabled
 *
 * @lock:   The lock to be acquired.
 * @task:   The task which wants to acquire the lock
 * @waiter: The waiter that is queued to the lock's wait tree if the
 *	    callsite called task_blocked_on_lock(), otherwise NULL
 */
static int __try_to_take_rt_mutex(struct rt_mutex *lock,
				  struct task_struct *task,
				  struct rt_mutex_waiter *waiter, int mode)
{
	/*
	 * Before testing whether we can acquire @lock, we set the
	 * RT_MUTEX_HAS_WAITERS bit in @lock->owner. This forces all
	 * other tasks which try to modify @lock into the slow path
	 * and they serialize on @lock->wait_lock.
	 *
	 * The RT_MUTEX_HAS_WAITERS bit can have a transitional state
	 * as explained at the top of this file if and only if:
	 *
	 * - There is a lock owner. The caller must fixup the
	 *   transient state if it does a trylock or leaves the lock
	 *   function due to a signal or timeout.
	 *
	 * - @task acquires the lock and there are no other
	 *   waiters. This is undone in rt_mutex_set_owner(@task) at
	 *   the end of this function.
	 */
	mark_rt_mutex_waiters(lock);

	/*
	 * If @lock has an owner, give up.
	 */
	if (rt_mutex_owner(lock))
		return 0;

	/*
	 * If @waiter != NULL, @task has already enqueued the waiter
	 * into @lock waiter tree. If @waiter == NULL then this is a
	 * trylock attempt.
	 */
	if (waiter) {
		/*
		 * If waiter is not the highest priority waiter of
		 * @lock, give up.
		 */
		if (waiter != rt_mutex_top_waiter(lock)) {
			/* XXX lock_is_stealable() ? */
			return 0;
		}

		/*
		 * We can acquire the lock. Remove the waiter from the
		 * lock waiters tree.
		 */
		rt_mutex_dequeue(lock, waiter);

	} else {
		/*
		 * If the lock has waiters already we check whether @task is
		 * eligible to take over the lock.
		 *
		 * If there are no other waiters, @task can acquire
		 * the lock.  @task->pi_blocked_on is NULL, so it does
		 * not need to be dequeued.
		 */
		if (rt_mutex_has_waiters(lock)) {
			struct task_struct *pown = rt_mutex_top_waiter(lock)->task;

			if (task != pown && !lock_is_stealable(task, pown, mode))
				return 0;
			/*
			 * The current top waiter stays enqueued. We
			 * don't have to change anything in the lock
			 * waiters order.
			 */
		} else {
			/*
			 * No waiters. Take the lock without the
			 * pi_lock dance.@task->pi_blocked_on is NULL
			 * and we have no waiters to enqueue in @task
			 * pi waiters tree.
			 */
			goto takeit;
		}
	}

	/*
	 * Clear @task->pi_blocked_on. Requires protection by
	 * @task->pi_lock. Redundant operation for the @waiter == NULL
	 * case, but conditionals are more expensive than a redundant
	 * store.
	 */
	raw_spin_lock(&task->pi_lock);
	task->pi_blocked_on = NULL;
	/*
	 * Finish the lock acquisition. @task is the new owner. If
	 * other waiters exist we have to insert the highest priority
	 * waiter into @task->pi_waiters tree.
	 */
	if (rt_mutex_has_waiters(lock))
		rt_mutex_enqueue_pi(task, rt_mutex_top_waiter(lock));
	raw_spin_unlock(&task->pi_lock);

takeit:
	/* We got the lock. */
	debug_rt_mutex_lock(lock);

	/*
	 * This either preserves the RT_MUTEX_HAS_WAITERS bit if there
	 * are still waiters or clears it.
	 */
	rt_mutex_set_owner(lock, task);

	rt_mutex_deadlock_account_lock(lock, task);

	return 1;
}

#ifdef CONFIG_PREEMPT_RT_FULL
/*
 * preemptible spin_lock functions:
 */
static inline void rt_spin_lock_fastlock(struct rt_mutex *lock,
					 void  (*slowfn)(struct rt_mutex *lock,
							 bool mg_off),
					 bool do_mig_dis)
{
	might_sleep_no_state_check();

	if (do_mig_dis)
		migrate_disable();

	if (likely(rt_mutex_cmpxchg_acquire(lock, NULL, current)))
		rt_mutex_deadlock_account_lock(lock, current);
	else
		slowfn(lock, do_mig_dis);
}

static inline int rt_spin_lock_fastunlock(struct rt_mutex *lock,
					   int  (*slowfn)(struct rt_mutex *lock))
{
	if (likely(rt_mutex_cmpxchg_release(lock, current, NULL))) {
		rt_mutex_deadlock_account_unlock(current);
		return 0;
	}
	return slowfn(lock);
}
#ifdef CONFIG_SMP
/*
 * Note that owner is a speculative pointer and dereferencing relies
 * on rcu_read_lock() and the check against the lock owner.
 */
static int adaptive_wait(struct rt_mutex *lock,
			 struct task_struct *owner)
{
	int res = 0;

	rcu_read_lock();
	for (;;) {
		if (owner != rt_mutex_owner(lock))
			break;
		/*
		 * Ensure that owner->on_cpu is dereferenced _after_
		 * checking the above to be valid.
		 */
		barrier();
		if (!owner->on_cpu) {
			res = 1;
			break;
		}
		cpu_relax();
	}
	rcu_read_unlock();
	return res;
}
#else
static int adaptive_wait(struct rt_mutex *lock,
			 struct task_struct *orig_owner)
{
	return 1;
}
#endif

static int task_blocks_on_rt_mutex(struct rt_mutex *lock,
				   struct rt_mutex_waiter *waiter,
				   struct task_struct *task,
				   enum rtmutex_chainwalk chwalk);
/*
 * Slow path lock function spin_lock style: this variant is very
 * careful not to miss any non-lock wakeups.
 *
 * We store the current state under p->pi_lock in p->saved_state and
 * the try_to_wake_up() code handles this accordingly.
 */
static void  noinline __sched rt_spin_lock_slowlock(struct rt_mutex *lock,
						    bool mg_off)
{
	struct task_struct *lock_owner, *self = current;
	struct rt_mutex_waiter waiter, *top_waiter;
	unsigned long flags;
	int ret;

	rt_mutex_init_waiter(&waiter, true);

	raw_spin_lock_irqsave(&lock->wait_lock, flags);

	if (__try_to_take_rt_mutex(lock, self, NULL, STEAL_LATERAL)) {
		raw_spin_unlock_irqrestore(&lock->wait_lock, flags);
		return;
	}

	BUG_ON(rt_mutex_owner(lock) == self);

	/*
	 * We save whatever state the task is in and we'll restore it
	 * after acquiring the lock taking real wakeups into account
	 * as well. We are serialized via pi_lock against wakeups. See
	 * try_to_wake_up().
	 */
	raw_spin_lock(&self->pi_lock);
	self->saved_state = self->state;
	__set_current_state_no_track(TASK_UNINTERRUPTIBLE);
	raw_spin_unlock(&self->pi_lock);

	ret = task_blocks_on_rt_mutex(lock, &waiter, self, RT_MUTEX_MIN_CHAINWALK);
	BUG_ON(ret);

	for (;;) {
		/* Try to acquire the lock again. */
		if (__try_to_take_rt_mutex(lock, self, &waiter, STEAL_LATERAL))
			break;

		top_waiter = rt_mutex_top_waiter(lock);
		lock_owner = rt_mutex_owner(lock);

		raw_spin_unlock_irqrestore(&lock->wait_lock, flags);

		debug_rt_mutex_print_deadlock(&waiter);

		if (top_waiter != &waiter || adaptive_wait(lock, lock_owner)) {
			if (mg_off)
				migrate_enable();
			schedule();
			if (mg_off)
				migrate_disable();
		}

		raw_spin_lock_irqsave(&lock->wait_lock, flags);

		raw_spin_lock(&self->pi_lock);
		__set_current_state_no_track(TASK_UNINTERRUPTIBLE);
		raw_spin_unlock(&self->pi_lock);
	}

	/*
	 * Restore the task state to current->saved_state. We set it
	 * to the original state above and the try_to_wake_up() code
	 * has possibly updated it when a real (non-rtmutex) wakeup
	 * happened while we were blocked. Clear saved_state so
	 * try_to_wakeup() does not get confused.
	 */
	raw_spin_lock(&self->pi_lock);
	__set_current_state_no_track(self->saved_state);
	self->saved_state = TASK_RUNNING;
	raw_spin_unlock(&self->pi_lock);

	/*
	 * try_to_take_rt_mutex() sets the waiter bit
	 * unconditionally. We might have to fix that up:
	 */
	fixup_rt_mutex_waiters(lock);

	BUG_ON(rt_mutex_has_waiters(lock) && &waiter == rt_mutex_top_waiter(lock));
	BUG_ON(!RB_EMPTY_NODE(&waiter.tree_entry));

	raw_spin_unlock_irqrestore(&lock->wait_lock, flags);

	debug_rt_mutex_free_waiter(&waiter);
}

static void mark_wakeup_next_waiter(struct wake_q_head *wake_q,
				    struct wake_q_head *wake_sleeper_q,
				    struct rt_mutex *lock);
/*
 * Slow path to release a rt_mutex spin_lock style
 */
static int noinline __sched rt_spin_lock_slowunlock(struct rt_mutex *lock)
{
	unsigned long flags;
	WAKE_Q(wake_q);
	WAKE_Q(wake_sleeper_q);

	raw_spin_lock_irqsave(&lock->wait_lock, flags);

	debug_rt_mutex_unlock(lock);

	rt_mutex_deadlock_account_unlock(current);

	if (!rt_mutex_has_waiters(lock)) {
		lock->owner = NULL;
		raw_spin_unlock_irqrestore(&lock->wait_lock, flags);
		return 0;
	}

	mark_wakeup_next_waiter(&wake_q, &wake_sleeper_q, lock);

	raw_spin_unlock_irqrestore(&lock->wait_lock, flags);
	wake_up_q(&wake_q);
	wake_up_q_sleeper(&wake_sleeper_q);

	/* Undo pi boosting.when necessary */
	rt_mutex_adjust_prio(current);
	return 0;
}

static int noinline __sched rt_spin_lock_slowunlock_no_deboost(struct rt_mutex *lock)
{
	unsigned long flags;
	WAKE_Q(wake_q);
	WAKE_Q(wake_sleeper_q);

	raw_spin_lock_irqsave(&lock->wait_lock, flags);

	debug_rt_mutex_unlock(lock);

	rt_mutex_deadlock_account_unlock(current);

	if (!rt_mutex_has_waiters(lock)) {
		lock->owner = NULL;
		raw_spin_unlock_irqrestore(&lock->wait_lock, flags);
		return 0;
	}

	mark_wakeup_next_waiter(&wake_q, &wake_sleeper_q, lock);

	raw_spin_unlock_irqrestore(&lock->wait_lock, flags);
	wake_up_q(&wake_q);
	wake_up_q_sleeper(&wake_sleeper_q);
	return 1;
}

void __lockfunc rt_spin_lock__no_mg(spinlock_t *lock)
{
	rt_spin_lock_fastlock(&lock->lock, rt_spin_lock_slowlock, false);
	spin_acquire(&lock->dep_map, 0, 0, _RET_IP_);
}
EXPORT_SYMBOL(rt_spin_lock__no_mg);

void __lockfunc rt_spin_lock(spinlock_t *lock)
{
	rt_spin_lock_fastlock(&lock->lock, rt_spin_lock_slowlock, true);
	spin_acquire(&lock->dep_map, 0, 0, _RET_IP_);
}
EXPORT_SYMBOL(rt_spin_lock);

void __lockfunc __rt_spin_lock(struct rt_mutex *lock)
{
	rt_spin_lock_fastlock(lock, rt_spin_lock_slowlock, true);
}
EXPORT_SYMBOL(__rt_spin_lock);

void __lockfunc __rt_spin_lock__no_mg(struct rt_mutex *lock)
{
	rt_spin_lock_fastlock(lock, rt_spin_lock_slowlock, false);
}
EXPORT_SYMBOL(__rt_spin_lock__no_mg);

#ifdef CONFIG_DEBUG_LOCK_ALLOC
void __lockfunc rt_spin_lock_nested(spinlock_t *lock, int subclass)
{
	spin_acquire(&lock->dep_map, subclass, 0, _RET_IP_);
	rt_spin_lock_fastlock(&lock->lock, rt_spin_lock_slowlock, true);
}
EXPORT_SYMBOL(rt_spin_lock_nested);
#endif

void __lockfunc rt_spin_unlock__no_mg(spinlock_t *lock)
{
	/* NOTE: we always pass in '1' for nested, for simplicity */
	spin_release(&lock->dep_map, 1, _RET_IP_);
	rt_spin_lock_fastunlock(&lock->lock, rt_spin_lock_slowunlock);
}
EXPORT_SYMBOL(rt_spin_unlock__no_mg);

void __lockfunc rt_spin_unlock(spinlock_t *lock)
{
	/* NOTE: we always pass in '1' for nested, for simplicity */
	spin_release(&lock->dep_map, 1, _RET_IP_);
	rt_spin_lock_fastunlock(&lock->lock, rt_spin_lock_slowunlock);
	migrate_enable();
}
EXPORT_SYMBOL(rt_spin_unlock);

int __lockfunc rt_spin_unlock_no_deboost(spinlock_t *lock)
{
	int ret;

	/* NOTE: we always pass in '1' for nested, for simplicity */
	spin_release(&lock->dep_map, 1, _RET_IP_);
	ret = rt_spin_lock_fastunlock(&lock->lock, rt_spin_lock_slowunlock_no_deboost);
	migrate_enable();
	return ret;
}

void __lockfunc __rt_spin_unlock(struct rt_mutex *lock)
{
	rt_spin_lock_fastunlock(lock, rt_spin_lock_slowunlock);
}
EXPORT_SYMBOL(__rt_spin_unlock);

/*
 * Wait for the lock to get unlocked: instead of polling for an unlock
 * (like raw spinlocks do), we lock and unlock, to force the kernel to
 * schedule if there's contention:
 */
void __lockfunc rt_spin_unlock_wait(spinlock_t *lock)
{
	spin_lock(lock);
	spin_unlock(lock);
}
EXPORT_SYMBOL(rt_spin_unlock_wait);

int __lockfunc __rt_spin_trylock(struct rt_mutex *lock)
{
	return rt_mutex_trylock(lock);
}

int __lockfunc rt_spin_trylock__no_mg(spinlock_t *lock)
{
	int ret;

	ret = rt_mutex_trylock(&lock->lock);
	if (ret)
		spin_acquire(&lock->dep_map, 0, 1, _RET_IP_);
	return ret;
}
EXPORT_SYMBOL(rt_spin_trylock__no_mg);

int __lockfunc rt_spin_trylock(spinlock_t *lock)
{
	int ret;

	migrate_disable();
	ret = rt_mutex_trylock(&lock->lock);
	if (ret)
		spin_acquire(&lock->dep_map, 0, 1, _RET_IP_);
	else
		migrate_enable();
	return ret;
}
EXPORT_SYMBOL(rt_spin_trylock);

int __lockfunc rt_spin_trylock_bh(spinlock_t *lock)
{
	int ret;

	local_bh_disable();
	ret = rt_mutex_trylock(&lock->lock);
	if (ret) {
		migrate_disable();
		spin_acquire(&lock->dep_map, 0, 1, _RET_IP_);
	} else
		local_bh_enable();
	return ret;
}
EXPORT_SYMBOL(rt_spin_trylock_bh);

int __lockfunc rt_spin_trylock_irqsave(spinlock_t *lock, unsigned long *flags)
{
	int ret;

	*flags = 0;
	ret = rt_mutex_trylock(&lock->lock);
	if (ret) {
		migrate_disable();
		spin_acquire(&lock->dep_map, 0, 1, _RET_IP_);
	}
	return ret;
}
EXPORT_SYMBOL(rt_spin_trylock_irqsave);

int atomic_dec_and_spin_lock(atomic_t *atomic, spinlock_t *lock)
{
	/* Subtract 1 from counter unless that drops it to 0 (ie. it was 1) */
	if (atomic_add_unless(atomic, -1, 1))
		return 0;
	rt_spin_lock(lock);
	if (atomic_dec_and_test(atomic))
		return 1;
	rt_spin_unlock(lock);
	return 0;
}
EXPORT_SYMBOL(atomic_dec_and_spin_lock);

	void
__rt_spin_lock_init(spinlock_t *lock, char *name, struct lock_class_key *key)
{
#ifdef CONFIG_DEBUG_LOCK_ALLOC
	/*
	 * Make sure we are not reinitializing a held lock:
	 */
	debug_check_no_locks_freed((void *)lock, sizeof(*lock));
	lockdep_init_map(&lock->dep_map, name, key, 0);
#endif
}
EXPORT_SYMBOL(__rt_spin_lock_init);

#endif /* PREEMPT_RT_FULL */

#ifdef CONFIG_PREEMPT_RT_FULL
	static inline int __sched
__mutex_lock_check_stamp(struct rt_mutex *lock, struct ww_acquire_ctx *ctx)
{
	struct ww_mutex *ww = container_of(lock, struct ww_mutex, base.lock);
	struct ww_acquire_ctx *hold_ctx = ACCESS_ONCE(ww->ctx);

	if (!hold_ctx)
		return 0;

	if (unlikely(ctx == hold_ctx))
		return -EALREADY;

	if (ctx->stamp - hold_ctx->stamp <= LONG_MAX &&
	    (ctx->stamp != hold_ctx->stamp || ctx > hold_ctx)) {
#ifdef CONFIG_DEBUG_MUTEXES
		DEBUG_LOCKS_WARN_ON(ctx->contending_lock);
		ctx->contending_lock = ww;
#endif
		return -EDEADLK;
	}

	return 0;
}
#else
	static inline int __sched
__mutex_lock_check_stamp(struct rt_mutex *lock, struct ww_acquire_ctx *ctx)
{
	BUG();
	return 0;
}

#endif

static inline int
try_to_take_rt_mutex(struct rt_mutex *lock, struct task_struct *task,
		     struct rt_mutex_waiter *waiter)
{
	return __try_to_take_rt_mutex(lock, task, waiter, STEAL_NORMAL);
}

/*
 * Task blocks on lock.
 *
 * Prepare waiter and propagate pi chain
 *
 * This must be called with lock->wait_lock held and interrupts disabled
 */
static int task_blocks_on_rt_mutex(struct rt_mutex *lock,
				   struct rt_mutex_waiter *waiter,
				   struct task_struct *task,
				   enum rtmutex_chainwalk chwalk)
{
	struct task_struct *owner = rt_mutex_owner(lock);
	struct rt_mutex_waiter *top_waiter = waiter;
	struct rt_mutex *next_lock;
	int chain_walk = 0, res;

	/*
	 * Early deadlock detection. We really don't want the task to
	 * enqueue on itself just to untangle the mess later. It's not
	 * only an optimization. We drop the locks, so another waiter
	 * can come in before the chain walk detects the deadlock. So
	 * the other will detect the deadlock and return -EDEADLOCK,
	 * which is wrong, as the other waiter is not in a deadlock
	 * situation.
	 */
	if (owner == task)
		return -EDEADLK;

	raw_spin_lock(&task->pi_lock);

	/*
	 * In the case of futex requeue PI, this will be a proxy
	 * lock. The task will wake unaware that it is enqueueed on
	 * this lock. Avoid blocking on two locks and corrupting
	 * pi_blocked_on via the PI_WAKEUP_INPROGRESS
	 * flag. futex_wait_requeue_pi() sets this when it wakes up
	 * before requeue (due to a signal or timeout). Do not enqueue
	 * the task if PI_WAKEUP_INPROGRESS is set.
	 */
	if (task != current && task->pi_blocked_on == PI_WAKEUP_INPROGRESS) {
		raw_spin_unlock(&task->pi_lock);
		return -EAGAIN;
	}

	BUG_ON(rt_mutex_real_waiter(task->pi_blocked_on));

	__rt_mutex_adjust_prio(task);
	waiter->task = task;
	waiter->lock = lock;
	waiter->prio = task->prio;

	/* Get the top priority waiter on the lock */
	if (rt_mutex_has_waiters(lock))
		top_waiter = rt_mutex_top_waiter(lock);
	rt_mutex_enqueue(lock, waiter);

	task->pi_blocked_on = waiter;

	raw_spin_unlock(&task->pi_lock);

	if (!owner)
		return 0;

	raw_spin_lock(&owner->pi_lock);
	if (waiter == rt_mutex_top_waiter(lock)) {
		rt_mutex_dequeue_pi(owner, top_waiter);
		rt_mutex_enqueue_pi(owner, waiter);

		__rt_mutex_adjust_prio(owner);
		if (rt_mutex_real_waiter(owner->pi_blocked_on))
			chain_walk = 1;
	} else if (rt_mutex_cond_detect_deadlock(waiter, chwalk)) {
		chain_walk = 1;
	}

	/* Store the lock on which owner is blocked or NULL */
	next_lock = task_blocked_on_lock(owner);

	raw_spin_unlock(&owner->pi_lock);
	/*
	 * Even if full deadlock detection is on, if the owner is not
	 * blocked itself, we can avoid finding this out in the chain
	 * walk.
	 */
	if (!chain_walk || !next_lock)
		return 0;

	/*
	 * The owner can't disappear while holding a lock,
	 * so the owner struct is protected by wait_lock.
	 * Gets dropped in rt_mutex_adjust_prio_chain()!
	 */
	get_task_struct(owner);

	raw_spin_unlock_irq(&lock->wait_lock);

	res = rt_mutex_adjust_prio_chain(owner, chwalk, lock,
					 next_lock, waiter, task);

	raw_spin_lock_irq(&lock->wait_lock);

	return res;
}

/*
 * Remove the top waiter from the current tasks pi waiter tree and
 * queue it up.
 *
 * Called with lock->wait_lock held and interrupts disabled.
 */
static void mark_wakeup_next_waiter(struct wake_q_head *wake_q,
				    struct wake_q_head *wake_sleeper_q,
				    struct rt_mutex *lock)
{
	struct rt_mutex_waiter *waiter;

	raw_spin_lock(&current->pi_lock);

	waiter = rt_mutex_top_waiter(lock);

	/*
	 * Remove it from current->pi_waiters. We do not adjust a
	 * possible priority boost right now. We execute wakeup in the
	 * boosted mode and go back to normal after releasing
	 * lock->wait_lock.
	 */
	rt_mutex_dequeue_pi(current, waiter);

	/*
	 * As we are waking up the top waiter, and the waiter stays
	 * queued on the lock until it gets the lock, this lock
	 * obviously has waiters. Just set the bit here and this has
	 * the added benefit of forcing all new tasks into the
	 * slow path making sure no task of lower priority than
	 * the top waiter can steal this lock.
	 */
	lock->owner = (void *) RT_MUTEX_HAS_WAITERS;

	raw_spin_unlock(&current->pi_lock);

	if (waiter->savestate)
		wake_q_add_sleeper(wake_sleeper_q, waiter->task);
	else
		wake_q_add(wake_q, waiter->task);
}

/*
 * Remove a waiter from a lock and give up
 *
 * Must be called with lock->wait_lock held and interrupts disabled. I must
 * have just failed to try_to_take_rt_mutex().
 */
static void remove_waiter(struct rt_mutex *lock,
			  struct rt_mutex_waiter *waiter)
{
	bool is_top_waiter = (waiter == rt_mutex_top_waiter(lock));
	struct task_struct *owner = rt_mutex_owner(lock);
	struct rt_mutex *next_lock = NULL;

	raw_spin_lock(&current->pi_lock);
	rt_mutex_dequeue(lock, waiter);
	current->pi_blocked_on = NULL;
	raw_spin_unlock(&current->pi_lock);

	/*
	 * Only update priority if the waiter was the highest priority
	 * waiter of the lock and there is an owner to update.
	 */
	if (!owner || !is_top_waiter)
		return;

	raw_spin_lock(&owner->pi_lock);

	rt_mutex_dequeue_pi(owner, waiter);

	if (rt_mutex_has_waiters(lock))
		rt_mutex_enqueue_pi(owner, rt_mutex_top_waiter(lock));

	__rt_mutex_adjust_prio(owner);

	/* Store the lock on which owner is blocked or NULL */
	if (rt_mutex_real_waiter(owner->pi_blocked_on))
		next_lock = task_blocked_on_lock(owner);

	raw_spin_unlock(&owner->pi_lock);

	/*
	 * Don't walk the chain, if the owner task is not blocked
	 * itself.
	 */
	if (!next_lock)
		return;

	/* gets dropped in rt_mutex_adjust_prio_chain()! */
	get_task_struct(owner);

	raw_spin_unlock_irq(&lock->wait_lock);

	rt_mutex_adjust_prio_chain(owner, RT_MUTEX_MIN_CHAINWALK, lock,
				   next_lock, NULL, current);

	raw_spin_lock_irq(&lock->wait_lock);
}

/*
 * Recheck the pi chain, in case we got a priority setting
 *
 * Called from sched_setscheduler
 */
void rt_mutex_adjust_pi(struct task_struct *task)
{
	struct rt_mutex_waiter *waiter;
	struct rt_mutex *next_lock;
	unsigned long flags;

	raw_spin_lock_irqsave(&task->pi_lock, flags);

	waiter = task->pi_blocked_on;
	if (!rt_mutex_real_waiter(waiter) || (waiter->prio == task->prio &&
			!dl_prio(task->prio))) {
		raw_spin_unlock_irqrestore(&task->pi_lock, flags);
		return;
	}
	next_lock = waiter->lock;

	/* gets dropped in rt_mutex_adjust_prio_chain()! */
	get_task_struct(task);

	raw_spin_unlock_irqrestore(&task->pi_lock, flags);
	rt_mutex_adjust_prio_chain(task, RT_MUTEX_MIN_CHAINWALK, NULL,
				   next_lock, NULL, task);
}

/**
 * __rt_mutex_slowlock() - Perform the wait-wake-try-to-take loop
 * @lock:		 the rt_mutex to take
 * @state:		 the state the task should block in (TASK_INTERRUPTIBLE
 *			 or TASK_UNINTERRUPTIBLE)
 * @timeout:		 the pre-initialized and started timer, or NULL for none
 * @waiter:		 the pre-initialized rt_mutex_waiter
 *
 * Must be called with lock->wait_lock held and interrupts disabled
 */
static int __sched
__rt_mutex_slowlock(struct rt_mutex *lock, int state,
		    struct hrtimer_sleeper *timeout,
		    struct rt_mutex_waiter *waiter,
		    struct ww_acquire_ctx *ww_ctx)
{
	int ret = 0;

	for (;;) {
		/* Try to acquire the lock: */
		if (try_to_take_rt_mutex(lock, current, waiter))
			break;

		if (timeout && !timeout->task) {
			ret = -ETIMEDOUT;
			break;
		}
		if (signal_pending_state(state, current)) {
			ret = -EINTR;
			break;
		}

		if (ww_ctx && ww_ctx->acquired > 0) {
			ret = __mutex_lock_check_stamp(lock, ww_ctx);
			if (ret)
				break;
		}

		raw_spin_unlock_irq(&lock->wait_lock);

		debug_rt_mutex_print_deadlock(waiter);

		schedule();

		raw_spin_lock_irq(&lock->wait_lock);
		set_current_state(state);
	}

	__set_current_state(TASK_RUNNING);
	return ret;
}

static void rt_mutex_handle_deadlock(int res, int detect_deadlock,
				     struct rt_mutex_waiter *w)
{
	/*
	 * If the result is not -EDEADLOCK or the caller requested
	 * deadlock detection, nothing to do here.
	 */
	if (res != -EDEADLOCK || detect_deadlock)
		return;

	/*
	 * Yell lowdly and stop the task right here.
	 */
	rt_mutex_print_deadlock(w);
	while (1) {
		set_current_state(TASK_INTERRUPTIBLE);
		schedule();
	}
}

static __always_inline void ww_mutex_lock_acquired(struct ww_mutex *ww,
						   struct ww_acquire_ctx *ww_ctx)
{
#ifdef CONFIG_DEBUG_MUTEXES
	/*
	 * If this WARN_ON triggers, you used ww_mutex_lock to acquire,
	 * but released with a normal mutex_unlock in this call.
	 *
	 * This should never happen, always use ww_mutex_unlock.
	 */
	DEBUG_LOCKS_WARN_ON(ww->ctx);

	/*
	 * Not quite done after calling ww_acquire_done() ?
	 */
	DEBUG_LOCKS_WARN_ON(ww_ctx->done_acquire);

	if (ww_ctx->contending_lock) {
		/*
		 * After -EDEADLK you tried to
		 * acquire a different ww_mutex? Bad!
		 */
		DEBUG_LOCKS_WARN_ON(ww_ctx->contending_lock != ww);

		/*
		 * You called ww_mutex_lock after receiving -EDEADLK,
		 * but 'forgot' to unlock everything else first?
		 */
		DEBUG_LOCKS_WARN_ON(ww_ctx->acquired > 0);
		ww_ctx->contending_lock = NULL;
	}

	/*
	 * Naughty, using a different class will lead to undefined behavior!
	 */
	DEBUG_LOCKS_WARN_ON(ww_ctx->ww_class != ww->ww_class);
#endif
	ww_ctx->acquired++;
}

#ifdef CONFIG_PREEMPT_RT_FULL
static void ww_mutex_account_lock(struct rt_mutex *lock,
				  struct ww_acquire_ctx *ww_ctx)
{
	struct ww_mutex *ww = container_of(lock, struct ww_mutex, base.lock);
	struct rt_mutex_waiter *waiter, *n;

	/*
	 * This branch gets optimized out for the common case,
	 * and is only important for ww_mutex_lock.
	 */
	ww_mutex_lock_acquired(ww, ww_ctx);
	ww->ctx = ww_ctx;

	/*
	 * Give any possible sleeping processes the chance to wake up,
	 * so they can recheck if they have to back off.
	 */
	rbtree_postorder_for_each_entry_safe(waiter, n, &lock->waiters,
					     tree_entry) {
		/* XXX debug rt mutex waiter wakeup */

		BUG_ON(waiter->lock != lock);
		rt_mutex_wake_waiter(waiter);
	}
}

#else

static void ww_mutex_account_lock(struct rt_mutex *lock,
				  struct ww_acquire_ctx *ww_ctx)
{
	BUG();
}
#endif

/*
 * Slow path lock function:
 */
static int __sched
rt_mutex_slowlock(struct rt_mutex *lock, int state,
		  struct hrtimer_sleeper *timeout,
		  enum rtmutex_chainwalk chwalk,
		  struct ww_acquire_ctx *ww_ctx)
{
	struct rt_mutex_waiter waiter;
	unsigned long flags;
	int ret = 0;

	rt_mutex_init_waiter(&waiter, false);

	/*
	 * Technically we could use raw_spin_[un]lock_irq() here, but this can
	 * be called in early boot if the cmpxchg() fast path is disabled
	 * (debug, no architecture support). In this case we will acquire the
	 * rtmutex with lock->wait_lock held. But we cannot unconditionally
	 * enable interrupts in that early boot case. So we need to use the
	 * irqsave/restore variants.
	 */
	raw_spin_lock_irqsave(&lock->wait_lock, flags);

	/* Try to acquire the lock again: */
	if (try_to_take_rt_mutex(lock, current, NULL)) {
		if (ww_ctx)
			ww_mutex_account_lock(lock, ww_ctx);
		raw_spin_unlock_irqrestore(&lock->wait_lock, flags);
		return 0;
	}

	set_current_state(state);

	/* Setup the timer, when timeout != NULL */
	if (unlikely(timeout))
		hrtimer_start_expires(&timeout->timer, HRTIMER_MODE_ABS);

	ret = task_blocks_on_rt_mutex(lock, &waiter, current, chwalk);

	if (likely(!ret))
		/* sleep on the mutex */
		ret = __rt_mutex_slowlock(lock, state, timeout, &waiter,
					  ww_ctx);
	else if (ww_ctx) {
		/* ww_mutex received EDEADLK, let it become EALREADY */
		ret = __mutex_lock_check_stamp(lock, ww_ctx);
		BUG_ON(!ret);
	}

	if (unlikely(ret)) {
		__set_current_state(TASK_RUNNING);
		if (rt_mutex_has_waiters(lock))
			remove_waiter(lock, &waiter);
		/* ww_mutex want to report EDEADLK/EALREADY, let them */
		if (!ww_ctx)
			rt_mutex_handle_deadlock(ret, chwalk, &waiter);
	} else if (ww_ctx) {
		ww_mutex_account_lock(lock, ww_ctx);
	}

	/*
	 * try_to_take_rt_mutex() sets the waiter bit
	 * unconditionally. We might have to fix that up.
	 */
	fixup_rt_mutex_waiters(lock);

	raw_spin_unlock_irqrestore(&lock->wait_lock, flags);

	/* Remove pending timer: */
	if (unlikely(timeout))
		hrtimer_cancel(&timeout->timer);

	debug_rt_mutex_free_waiter(&waiter);

	return ret;
}

/*
 * Slow path try-lock function:
 */
static inline int rt_mutex_slowtrylock(struct rt_mutex *lock)
{
	unsigned long flags;
	int ret;

	/*
	 * If the lock already has an owner we fail to get the lock.
	 * This can be done without taking the @lock->wait_lock as
	 * it is only being read, and this is a trylock anyway.
	 */
	if (rt_mutex_owner(lock))
		return 0;

	/*
	 * The mutex has currently no owner. Lock the wait lock and try to
	 * acquire the lock. We use irqsave here to support early boot calls.
	 */
	raw_spin_lock_irqsave(&lock->wait_lock, flags);

	ret = try_to_take_rt_mutex(lock, current, NULL);

	/*
	 * try_to_take_rt_mutex() sets the lock waiters bit
	 * unconditionally. Clean this up.
	 */
	fixup_rt_mutex_waiters(lock);

	raw_spin_unlock_irqrestore(&lock->wait_lock, flags);

	return ret;
}

/*
 * Slow path to release a rt-mutex.
 * Return whether the current task needs to undo a potential priority boosting.
 */
static bool __sched rt_mutex_slowunlock(struct rt_mutex *lock,
					struct wake_q_head *wake_q,
					struct wake_q_head *wake_sleeper_q)
{
	unsigned long flags;

	/* irqsave required to support early boot calls */
	raw_spin_lock_irqsave(&lock->wait_lock, flags);

	debug_rt_mutex_unlock(lock);

	rt_mutex_deadlock_account_unlock(current);

	/*
	 * We must be careful here if the fast path is enabled. If we
	 * have no waiters queued we cannot set owner to NULL here
	 * because of:
	 *
	 * foo->lock->owner = NULL;
	 *			rtmutex_lock(foo->lock);   <- fast path
	 *			free = atomic_dec_and_test(foo->refcnt);
	 *			rtmutex_unlock(foo->lock); <- fast path
	 *			if (free)
	 *				kfree(foo);
	 * raw_spin_unlock(foo->lock->wait_lock);
	 *
	 * So for the fastpath enabled kernel:
	 *
	 * Nothing can set the waiters bit as long as we hold
	 * lock->wait_lock. So we do the following sequence:
	 *
	 *	owner = rt_mutex_owner(lock);
	 *	clear_rt_mutex_waiters(lock);
	 *	raw_spin_unlock(&lock->wait_lock);
	 *	if (cmpxchg(&lock->owner, owner, 0) == owner)
	 *		return;
	 *	goto retry;
	 *
	 * The fastpath disabled variant is simple as all access to
	 * lock->owner is serialized by lock->wait_lock:
	 *
	 *	lock->owner = NULL;
	 *	raw_spin_unlock(&lock->wait_lock);
	 */
	while (!rt_mutex_has_waiters(lock)) {
		/* Drops lock->wait_lock ! */
		if (unlock_rt_mutex_safe(lock, flags) == true)
			return false;
		/* Relock the rtmutex and try again */
		raw_spin_lock_irqsave(&lock->wait_lock, flags);
	}

	/*
	 * The wakeup next waiter path does not suffer from the above
	 * race. See the comments there.
	 *
	 * Queue the next waiter for wakeup once we release the wait_lock.
	 */
	mark_wakeup_next_waiter(wake_q, wake_sleeper_q, lock);

	raw_spin_unlock_irqrestore(&lock->wait_lock, flags);

	/* check PI boosting */
	return true;
}

/*
 * debug aware fast / slowpath lock,trylock,unlock
 *
 * The atomic acquire/release ops are compiled away, when either the
 * architecture does not support cmpxchg or when debugging is enabled.
 */
static inline int
rt_mutex_fastlock(struct rt_mutex *lock, int state,
		  struct ww_acquire_ctx *ww_ctx,
		  int (*slowfn)(struct rt_mutex *lock, int state,
				struct hrtimer_sleeper *timeout,
				enum rtmutex_chainwalk chwalk,
				struct ww_acquire_ctx *ww_ctx))
{
	if (likely(rt_mutex_cmpxchg_acquire(lock, NULL, current))) {
		rt_mutex_deadlock_account_lock(lock, current);
		return 0;
	}

	/*
	 * If rt_mutex blocks, the function sched_submit_work will not call
	 * blk_schedule_flush_plug (because tsk_is_pi_blocked would be true).
	 * We must call blk_schedule_flush_plug here, if we don't call it,
	 * a deadlock in device mapper may happen.
	 */
	if (unlikely(blk_needs_flush_plug(current)))
		blk_schedule_flush_plug(current);

	return slowfn(lock, state, NULL, RT_MUTEX_MIN_CHAINWALK,
		      ww_ctx);
}

static inline int
rt_mutex_timed_fastlock(struct rt_mutex *lock, int state,
			struct hrtimer_sleeper *timeout,
			enum rtmutex_chainwalk chwalk,
			struct ww_acquire_ctx *ww_ctx,
			int (*slowfn)(struct rt_mutex *lock, int state,
				      struct hrtimer_sleeper *timeout,
				      enum rtmutex_chainwalk chwalk,
				      struct ww_acquire_ctx *ww_ctx))
{
	if (chwalk == RT_MUTEX_MIN_CHAINWALK &&
	    likely(rt_mutex_cmpxchg_acquire(lock, NULL, current))) {
		rt_mutex_deadlock_account_lock(lock, current);
		return 0;
	}

	if (unlikely(blk_needs_flush_plug(current)))
		blk_schedule_flush_plug(current);

	return slowfn(lock, state, timeout, chwalk, ww_ctx);
}

static inline int
rt_mutex_fasttrylock(struct rt_mutex *lock,
		     int (*slowfn)(struct rt_mutex *lock))
{
	if (likely(rt_mutex_cmpxchg_acquire(lock, NULL, current))) {
		rt_mutex_deadlock_account_lock(lock, current);
		return 1;
	}
	return slowfn(lock);
}

static inline void
rt_mutex_fastunlock(struct rt_mutex *lock,
		    bool (*slowfn)(struct rt_mutex *lock,
				   struct wake_q_head *wqh,
				   struct wake_q_head *wq_sleeper))
{
	WAKE_Q(wake_q);
	WAKE_Q(wake_sleeper_q);

	if (likely(rt_mutex_cmpxchg_release(lock, current, NULL))) {
		rt_mutex_deadlock_account_unlock(current);

	} else {
		bool deboost = slowfn(lock, &wake_q, &wake_sleeper_q);

		wake_up_q(&wake_q);
		wake_up_q_sleeper(&wake_sleeper_q);

		/* Undo pi boosting if necessary: */
		if (deboost)
			rt_mutex_adjust_prio(current);
	}
}

/**
 * rt_mutex_lock - lock a rt_mutex
 *
 * @lock: the rt_mutex to be locked
 */
void __sched rt_mutex_lock(struct rt_mutex *lock)
{
	might_sleep();

	rt_mutex_fastlock(lock, TASK_UNINTERRUPTIBLE, NULL, rt_mutex_slowlock);
}
EXPORT_SYMBOL_GPL(rt_mutex_lock);

/**
 * rt_mutex_lock_interruptible - lock a rt_mutex interruptible
 *
 * @lock:		the rt_mutex to be locked
 *
 * Returns:
 *  0		on success
 * -EINTR	when interrupted by a signal
 */
int __sched rt_mutex_lock_interruptible(struct rt_mutex *lock)
{
	might_sleep();

	return rt_mutex_fastlock(lock, TASK_INTERRUPTIBLE, NULL, rt_mutex_slowlock);
}
EXPORT_SYMBOL_GPL(rt_mutex_lock_interruptible);

/*
 * Futex variant with full deadlock detection.
 */
int rt_mutex_timed_futex_lock(struct rt_mutex *lock,
			      struct hrtimer_sleeper *timeout)
{
	might_sleep();

	return rt_mutex_timed_fastlock(lock, TASK_INTERRUPTIBLE, timeout,
				       RT_MUTEX_FULL_CHAINWALK, NULL,
				       rt_mutex_slowlock);
}

/**
 * rt_mutex_lock_killable - lock a rt_mutex killable
 *
 * @lock:              the rt_mutex to be locked
 * @detect_deadlock:   deadlock detection on/off
 *
 * Returns:
 *  0          on success
 * -EINTR      when interrupted by a signal
 * -EDEADLK    when the lock would deadlock (when deadlock detection is on)
 */
int __sched rt_mutex_lock_killable(struct rt_mutex *lock)
{
	might_sleep();

	return rt_mutex_fastlock(lock, TASK_KILLABLE, NULL, rt_mutex_slowlock);
}
EXPORT_SYMBOL_GPL(rt_mutex_lock_killable);

/**
 * rt_mutex_timed_lock - lock a rt_mutex interruptible
 *			the timeout structure is provided
 *			by the caller
 *
 * @lock:		the rt_mutex to be locked
 * @timeout:		timeout structure or NULL (no timeout)
 *
 * Returns:
 *  0		on success
 * -EINTR	when interrupted by a signal
 * -ETIMEDOUT	when the timeout expired
 */
int
rt_mutex_timed_lock(struct rt_mutex *lock, struct hrtimer_sleeper *timeout)
{
	might_sleep();

	return rt_mutex_timed_fastlock(lock, TASK_INTERRUPTIBLE, timeout,
				       RT_MUTEX_MIN_CHAINWALK,
				       NULL,
				       rt_mutex_slowlock);
}
EXPORT_SYMBOL_GPL(rt_mutex_timed_lock);

/**
 * rt_mutex_trylock - try to lock a rt_mutex
 *
 * @lock:	the rt_mutex to be locked
 *
 * This function can only be called in thread context. It's safe to
 * call it from atomic regions, but not from hard interrupt or soft
 * interrupt context.
 *
 * Returns 1 on success and 0 on contention
 */
int __sched rt_mutex_trylock(struct rt_mutex *lock)
{
#ifdef CONFIG_PREEMPT_RT_FULL
	if (WARN_ON_ONCE(in_irq() || in_nmi()))
#else
	if (WARN_ON(in_irq() || in_nmi() || in_serving_softirq()))
#endif
		return 0;

	return rt_mutex_fasttrylock(lock, rt_mutex_slowtrylock);
}
EXPORT_SYMBOL_GPL(rt_mutex_trylock);

/**
 * rt_mutex_unlock - unlock a rt_mutex
 *
 * @lock: the rt_mutex to be unlocked
 */
void __sched rt_mutex_unlock(struct rt_mutex *lock)
{
	rt_mutex_fastunlock(lock, rt_mutex_slowunlock);
}
EXPORT_SYMBOL_GPL(rt_mutex_unlock);

/**
 * rt_mutex_futex_unlock - Futex variant of rt_mutex_unlock
 * @lock: the rt_mutex to be unlocked
 *
 * Returns: true/false indicating whether priority adjustment is
 * required or not.
 */
bool __sched rt_mutex_futex_unlock(struct rt_mutex *lock,
				   struct wake_q_head *wqh,
				   struct wake_q_head *wq_sleeper)
{
	if (likely(rt_mutex_cmpxchg_release(lock, current, NULL))) {
		rt_mutex_deadlock_account_unlock(current);
		return false;
	}
	return rt_mutex_slowunlock(lock, wqh, wq_sleeper);
}

/**
 * rt_mutex_destroy - mark a mutex unusable
 * @lock: the mutex to be destroyed
 *
 * This function marks the mutex uninitialized, and any subsequent
 * use of the mutex is forbidden. The mutex must not be locked when
 * this function is called.
 */
void rt_mutex_destroy(struct rt_mutex *lock)
{
	WARN_ON(rt_mutex_is_locked(lock));
#ifdef CONFIG_DEBUG_RT_MUTEXES
	lock->magic = NULL;
#endif
}

EXPORT_SYMBOL_GPL(rt_mutex_destroy);

/**
 * __rt_mutex_init - initialize the rt lock
 *
 * @lock: the rt lock to be initialized
 *
 * Initialize the rt lock to unlocked state.
 *
 * Initializing of a locked rt lock is not allowed
 */
void __rt_mutex_init(struct rt_mutex *lock, const char *name)
{
	lock->owner = NULL;
	lock->waiters = RB_ROOT;
	lock->waiters_leftmost = NULL;

	debug_rt_mutex_init(lock, name);
}
EXPORT_SYMBOL(__rt_mutex_init);

/**
 * rt_mutex_init_proxy_locked - initialize and lock a rt_mutex on behalf of a
 *				proxy owner
 *
 * @lock: 	the rt_mutex to be locked
 * @proxy_owner:the task to set as owner
 *
 * No locking. Caller has to do serializing itself
 * Special API call for PI-futex support
 */
void rt_mutex_init_proxy_locked(struct rt_mutex *lock,
				struct task_struct *proxy_owner)
{
	rt_mutex_init(lock);
	debug_rt_mutex_proxy_lock(lock, proxy_owner);
	rt_mutex_set_owner(lock, proxy_owner);
	rt_mutex_deadlock_account_lock(lock, proxy_owner);
}

/**
 * rt_mutex_proxy_unlock - release a lock on behalf of owner
 *
 * @lock: 	the rt_mutex to be locked
 *
 * No locking. Caller has to do serializing itself
 * Special API call for PI-futex support
 */
void rt_mutex_proxy_unlock(struct rt_mutex *lock,
			   struct task_struct *proxy_owner)
{
	debug_rt_mutex_proxy_unlock(lock);
	rt_mutex_set_owner(lock, NULL);
	rt_mutex_deadlock_account_unlock(proxy_owner);
}

/**
 * rt_mutex_start_proxy_lock() - Start lock acquisition for another task
 * @lock:		the rt_mutex to take
 * @waiter:		the pre-initialized rt_mutex_waiter
 * @task:		the task to prepare
 *
 * Returns:
 *  0 - task blocked on lock
 *  1 - acquired the lock for task, caller should wake it up
 * <0 - error
 *
 * Special API call for FUTEX_REQUEUE_PI support.
 */
int rt_mutex_start_proxy_lock(struct rt_mutex *lock,
			      struct rt_mutex_waiter *waiter,
			      struct task_struct *task)
{
	int ret;

	raw_spin_lock_irq(&lock->wait_lock);

	if (try_to_take_rt_mutex(lock, task, NULL)) {
		raw_spin_unlock_irq(&lock->wait_lock);
		return 1;
	}

#ifdef CONFIG_PREEMPT_RT_FULL
	/*
	 * In PREEMPT_RT there's an added race.
	 * If the task, that we are about to requeue, times out,
	 * it can set the PI_WAKEUP_INPROGRESS. This tells the requeue
	 * to skip this task. But right after the task sets
	 * its pi_blocked_on to PI_WAKEUP_INPROGRESS it can then
	 * block on the spin_lock(&hb->lock), which in RT is an rtmutex.
	 * This will replace the PI_WAKEUP_INPROGRESS with the actual
	 * lock that it blocks on. We *must not* place this task
	 * on this proxy lock in that case.
	 *
	 * To prevent this race, we first take the task's pi_lock
	 * and check if it has updated its pi_blocked_on. If it has,
	 * we assume that it woke up and we return -EAGAIN.
	 * Otherwise, we set the task's pi_blocked_on to
	 * PI_REQUEUE_INPROGRESS, so that if the task is waking up
	 * it will know that we are in the process of requeuing it.
	 */
	raw_spin_lock(&task->pi_lock);
	if (task->pi_blocked_on) {
		raw_spin_unlock(&task->pi_lock);
		raw_spin_unlock_irq(&lock->wait_lock);
		return -EAGAIN;
	}
	task->pi_blocked_on = PI_REQUEUE_INPROGRESS;
	raw_spin_unlock(&task->pi_lock);
#endif

	/* We enforce deadlock detection for futexes */
	ret = task_blocks_on_rt_mutex(lock, waiter, task,
				      RT_MUTEX_FULL_CHAINWALK);

	if (ret && !rt_mutex_owner(lock)) {
		/*
		 * Reset the return value. We might have
		 * returned with -EDEADLK and the owner
		 * released the lock while we were walking the
		 * pi chain.  Let the waiter sort it out.
		 */
		ret = 0;
	}

	if (ret && rt_mutex_has_waiters(lock))
		remove_waiter(lock, waiter);

	raw_spin_unlock_irq(&lock->wait_lock);

	debug_rt_mutex_print_deadlock(waiter);

	return ret;
}

/**
 * rt_mutex_next_owner - return the next owner of the lock
 *
 * @lock: the rt lock query
 *
 * Returns the next owner of the lock or NULL
 *
 * Caller has to serialize against other accessors to the lock
 * itself.
 *
 * Special API call for PI-futex support
 */
struct task_struct *rt_mutex_next_owner(struct rt_mutex *lock)
{
	if (!rt_mutex_has_waiters(lock))
		return NULL;

	return rt_mutex_top_waiter(lock)->task;
}

/**
 * rt_mutex_wait_proxy_lock() - Wait for lock acquisition
 * @lock:		the rt_mutex we were woken on
 * @to:			the timeout, null if none. hrtimer should already have
 *			been started.
 * @waiter:		the pre-initialized rt_mutex_waiter
 *
 * Wait for the the lock acquisition started on our behalf by
 * rt_mutex_start_proxy_lock(). Upon failure, the caller must call
 * rt_mutex_cleanup_proxy_lock().
 *
 * Returns:
 *  0 - success
 * <0 - error, one of -EINTR, -ETIMEDOUT
 *
 * Special API call for PI-futex support
 */
int rt_mutex_wait_proxy_lock(struct rt_mutex *lock,
			       struct hrtimer_sleeper *to,
			       struct rt_mutex_waiter *waiter)
{
	int ret;

	raw_spin_lock_irq(&lock->wait_lock);

	set_current_state(TASK_INTERRUPTIBLE);

	/* sleep on the mutex */
	ret = __rt_mutex_slowlock(lock, TASK_INTERRUPTIBLE, to, waiter, NULL);

	/*
	 * try_to_take_rt_mutex() sets the waiter bit unconditionally. We might
	 * have to fix that up.
	 */
	fixup_rt_mutex_waiters(lock);

	raw_spin_unlock_irq(&lock->wait_lock);

	return ret;
}

static inline int
ww_mutex_deadlock_injection(struct ww_mutex *lock, struct ww_acquire_ctx *ctx)
{
#ifdef CONFIG_DEBUG_WW_MUTEX_SLOWPATH
	unsigned tmp;

	if (ctx->deadlock_inject_countdown-- == 0) {
		tmp = ctx->deadlock_inject_interval;
		if (tmp > UINT_MAX/4)
			tmp = UINT_MAX;
		else
			tmp = tmp*2 + tmp + tmp/2;

		ctx->deadlock_inject_interval = tmp;
		ctx->deadlock_inject_countdown = tmp;
		ctx->contending_lock = lock;

		ww_mutex_unlock(lock);

		return -EDEADLK;
	}
#endif

	return 0;
}

#ifdef CONFIG_PREEMPT_RT_FULL
int __sched
__ww_mutex_lock_interruptible(struct ww_mutex *lock, struct ww_acquire_ctx *ww_ctx)
{
	int ret;

	might_sleep();

	mutex_acquire_nest(&lock->base.dep_map, 0, 0, &ww_ctx->dep_map, _RET_IP_);
	ret = rt_mutex_slowlock(&lock->base.lock, TASK_INTERRUPTIBLE, NULL, 0, ww_ctx);
	if (ret)
		mutex_release(&lock->base.dep_map, 1, _RET_IP_);
	else if (!ret && ww_ctx->acquired > 1)
		return ww_mutex_deadlock_injection(lock, ww_ctx);

	return ret;
}
EXPORT_SYMBOL_GPL(__ww_mutex_lock_interruptible);

int __sched
__ww_mutex_lock(struct ww_mutex *lock, struct ww_acquire_ctx *ww_ctx)
{
	int ret;

	might_sleep();

	mutex_acquire_nest(&lock->base.dep_map, 0, 0, &ww_ctx->dep_map, _RET_IP_);
	ret = rt_mutex_slowlock(&lock->base.lock, TASK_UNINTERRUPTIBLE, NULL, 0, ww_ctx);
	if (ret)
		mutex_release(&lock->base.dep_map, 1, _RET_IP_);
	else if (!ret && ww_ctx->acquired > 1)
		return ww_mutex_deadlock_injection(lock, ww_ctx);

	return ret;
}
<<<<<<< HEAD
EXPORT_SYMBOL_GPL(__ww_mutex_lock);

void __sched ww_mutex_unlock(struct ww_mutex *lock)
{
	int nest = !!lock->ctx;

	/*
	 * The unlocking fastpath is the 0->1 transition from 'locked'
	 * into 'unlocked' state:
	 */
	if (nest) {
#ifdef CONFIG_DEBUG_MUTEXES
		DEBUG_LOCKS_WARN_ON(!lock->ctx->acquired);
#endif
		if (lock->ctx->acquired > 0)
			lock->ctx->acquired--;
		lock->ctx = NULL;
	}

	mutex_release(&lock->base.dep_map, nest, _RET_IP_);
	rt_mutex_unlock(&lock->base.lock);
}
EXPORT_SYMBOL(ww_mutex_unlock);
#endif
=======

/**
 * rt_mutex_cleanup_proxy_lock() - Cleanup failed lock acquisition
 * @lock:		the rt_mutex we were woken on
 * @waiter:		the pre-initialized rt_mutex_waiter
 *
 * Attempt to clean up after a failed rt_mutex_wait_proxy_lock().
 *
 * Unless we acquired the lock; we're still enqueued on the wait-list and can
 * in fact still be granted ownership until we're removed. Therefore we can
 * find we are in fact the owner and must disregard the
 * rt_mutex_wait_proxy_lock() failure.
 *
 * Returns:
 *  true  - did the cleanup, we done.
 *  false - we acquired the lock after rt_mutex_wait_proxy_lock() returned,
 *          caller should disregards its return value.
 *
 * Special API call for PI-futex support
 */
bool rt_mutex_cleanup_proxy_lock(struct rt_mutex *lock,
				 struct rt_mutex_waiter *waiter)
{
	bool cleanup = false;

	raw_spin_lock_irq(&lock->wait_lock);
	/*
	 * Unless we're the owner; we're still enqueued on the wait_list.
	 * So check if we became owner, if not, take us off the wait_list.
	 */
	if (rt_mutex_owner(lock) != current) {
		remove_waiter(lock, waiter);
		fixup_rt_mutex_waiters(lock);
		cleanup = true;
	}
	raw_spin_unlock_irq(&lock->wait_lock);

	return cleanup;
}
>>>>>>> 6b50202a
<|MERGE_RESOLUTION|>--- conflicted
+++ resolved
@@ -2423,6 +2423,45 @@
 	return ret;
 }
 
+/**
+ * rt_mutex_cleanup_proxy_lock() - Cleanup failed lock acquisition
+ * @lock:		the rt_mutex we were woken on
+ * @waiter:		the pre-initialized rt_mutex_waiter
+ *
+ * Attempt to clean up after a failed rt_mutex_wait_proxy_lock().
+ *
+ * Unless we acquired the lock; we're still enqueued on the wait-list and can
+ * in fact still be granted ownership until we're removed. Therefore we can
+ * find we are in fact the owner and must disregard the
+ * rt_mutex_wait_proxy_lock() failure.
+ *
+ * Returns:
+ *  true  - did the cleanup, we done.
+ *  false - we acquired the lock after rt_mutex_wait_proxy_lock() returned,
+ *          caller should disregards its return value.
+ *
+ * Special API call for PI-futex support
+ */
+bool rt_mutex_cleanup_proxy_lock(struct rt_mutex *lock,
+				 struct rt_mutex_waiter *waiter)
+{
+	bool cleanup = false;
+
+	raw_spin_lock_irq(&lock->wait_lock);
+	/*
+	 * Unless we're the owner; we're still enqueued on the wait_list.
+	 * So check if we became owner, if not, take us off the wait_list.
+	 */
+	if (rt_mutex_owner(lock) != current) {
+		remove_waiter(lock, waiter);
+		fixup_rt_mutex_waiters(lock);
+		cleanup = true;
+	}
+	raw_spin_unlock_irq(&lock->wait_lock);
+
+	return cleanup;
+}
+
 static inline int
 ww_mutex_deadlock_injection(struct ww_mutex *lock, struct ww_acquire_ctx *ctx)
 {
@@ -2484,7 +2523,6 @@
 
 	return ret;
 }
-<<<<<<< HEAD
 EXPORT_SYMBOL_GPL(__ww_mutex_lock);
 
 void __sched ww_mutex_unlock(struct ww_mutex *lock)
@@ -2508,45 +2546,4 @@
 	rt_mutex_unlock(&lock->base.lock);
 }
 EXPORT_SYMBOL(ww_mutex_unlock);
-#endif
-=======
-
-/**
- * rt_mutex_cleanup_proxy_lock() - Cleanup failed lock acquisition
- * @lock:		the rt_mutex we were woken on
- * @waiter:		the pre-initialized rt_mutex_waiter
- *
- * Attempt to clean up after a failed rt_mutex_wait_proxy_lock().
- *
- * Unless we acquired the lock; we're still enqueued on the wait-list and can
- * in fact still be granted ownership until we're removed. Therefore we can
- * find we are in fact the owner and must disregard the
- * rt_mutex_wait_proxy_lock() failure.
- *
- * Returns:
- *  true  - did the cleanup, we done.
- *  false - we acquired the lock after rt_mutex_wait_proxy_lock() returned,
- *          caller should disregards its return value.
- *
- * Special API call for PI-futex support
- */
-bool rt_mutex_cleanup_proxy_lock(struct rt_mutex *lock,
-				 struct rt_mutex_waiter *waiter)
-{
-	bool cleanup = false;
-
-	raw_spin_lock_irq(&lock->wait_lock);
-	/*
-	 * Unless we're the owner; we're still enqueued on the wait_list.
-	 * So check if we became owner, if not, take us off the wait_list.
-	 */
-	if (rt_mutex_owner(lock) != current) {
-		remove_waiter(lock, waiter);
-		fixup_rt_mutex_waiters(lock);
-		cleanup = true;
-	}
-	raw_spin_unlock_irq(&lock->wait_lock);
-
-	return cleanup;
-}
->>>>>>> 6b50202a
+#endif