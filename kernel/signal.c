/*
 *  linux/kernel/signal.c
 *
 *  Copyright (C) 1991, 1992  Linus Torvalds
 *
 *  1997-11-02  Modified for POSIX.1b signals by Richard Henderson
 *
 *  2003-06-02  Jim Houston - Concurrent Computer Corp.
 *		Changes to use preallocated sigqueue structures
 *		to allow signals to be sent reliably.
 */

#include <linux/slab.h>
#include <linux/module.h>
#include <linux/init.h>
#include <linux/sched.h>
#include <linux/fs.h>
#include <linux/tty.h>
#include <linux/binfmts.h>
#include <linux/security.h>
#include <linux/syscalls.h>
#include <linux/ptrace.h>
#include <linux/signal.h>
#include <linux/signalfd.h>
#include <linux/ratelimit.h>
#include <linux/tracehook.h>
#include <linux/capability.h>
#include <linux/freezer.h>
#include <linux/pid_namespace.h>
#include <linux/nsproxy.h>
#define CREATE_TRACE_POINTS
#include <trace/events/signal.h>

#include <asm/param.h>
#include <asm/uaccess.h>
#include <asm/unistd.h>
#include <asm/siginfo.h>
#include "audit.h"	/* audit_signal_info() */

/*
 * SLAB caches for signal bits.
 */

static struct kmem_cache *sigqueue_cachep;

int print_fatal_signals __read_mostly;

static void __user *sig_handler(struct task_struct *t, int sig)
{
	return t->sighand->action[sig - 1].sa.sa_handler;
}

static int sig_handler_ignored(void __user *handler, int sig)
{
	/* Is it explicitly or implicitly ignored? */
	return handler == SIG_IGN ||
		(handler == SIG_DFL && sig_kernel_ignore(sig));
}

static int sig_task_ignored(struct task_struct *t, int sig,
		int from_ancestor_ns)
{
	void __user *handler;

	handler = sig_handler(t, sig);

	if (unlikely(t->signal->flags & SIGNAL_UNKILLABLE) &&
			handler == SIG_DFL && !from_ancestor_ns)
		return 1;

	return sig_handler_ignored(handler, sig);
}

static int sig_ignored(struct task_struct *t, int sig, int from_ancestor_ns)
{
	/*
	 * Blocked signals are never ignored, since the
	 * signal handler may change by the time it is
	 * unblocked.
	 */
	if (sigismember(&t->blocked, sig) || sigismember(&t->real_blocked, sig))
		return 0;

	if (!sig_task_ignored(t, sig, from_ancestor_ns))
		return 0;

	/*
	 * Tracers may want to know about even ignored signals.
	 */
	return !tracehook_consider_ignored_signal(t, sig);
}

/*
 * Re-calculate pending state from the set of locally pending
 * signals, globally pending signals, and blocked signals.
 */
static inline int has_pending_signals(sigset_t *signal, sigset_t *blocked)
{
	unsigned long ready;
	long i;

	switch (_NSIG_WORDS) {
	default:
		for (i = _NSIG_WORDS, ready = 0; --i >= 0 ;)
			ready |= signal->sig[i] &~ blocked->sig[i];
		break;

	case 4: ready  = signal->sig[3] &~ blocked->sig[3];
		ready |= signal->sig[2] &~ blocked->sig[2];
		ready |= signal->sig[1] &~ blocked->sig[1];
		ready |= signal->sig[0] &~ blocked->sig[0];
		break;

	case 2: ready  = signal->sig[1] &~ blocked->sig[1];
		ready |= signal->sig[0] &~ blocked->sig[0];
		break;

	case 1: ready  = signal->sig[0] &~ blocked->sig[0];
	}
	return ready !=	0;
}

#define PENDING(p,b) has_pending_signals(&(p)->signal, (b))

static int recalc_sigpending_tsk(struct task_struct *t)
{
	if ((t->group_stop & GROUP_STOP_PENDING) ||
	    PENDING(&t->pending, &t->blocked) ||
	    PENDING(&t->signal->shared_pending, &t->blocked)) {
		set_tsk_thread_flag(t, TIF_SIGPENDING);
		return 1;
	}
	/*
	 * We must never clear the flag in another thread, or in current
	 * when it's possible the current syscall is returning -ERESTART*.
	 * So we don't clear it here, and only callers who know they should do.
	 */
	return 0;
}

/*
 * After recalculating TIF_SIGPENDING, we need to make sure the task wakes up.
 * This is superfluous when called on current, the wakeup is a harmless no-op.
 */
void recalc_sigpending_and_wake(struct task_struct *t)
{
	if (recalc_sigpending_tsk(t))
		signal_wake_up(t, 0);
}

void recalc_sigpending(void)
{
	if (unlikely(tracehook_force_sigpending()))
		set_thread_flag(TIF_SIGPENDING);
	else if (!recalc_sigpending_tsk(current) && !freezing(current))
		clear_thread_flag(TIF_SIGPENDING);

}

/* Given the mask, find the first available signal that should be serviced. */

#define SYNCHRONOUS_MASK \
	(sigmask(SIGSEGV) | sigmask(SIGBUS) | sigmask(SIGILL) | \
	 sigmask(SIGTRAP) | sigmask(SIGFPE))

int next_signal(struct sigpending *pending, sigset_t *mask)
{
	unsigned long i, *s, *m, x;
	int sig = 0;

	s = pending->signal.sig;
	m = mask->sig;

	/*
	 * Handle the first word specially: it contains the
	 * synchronous signals that need to be dequeued first.
	 */
	x = *s &~ *m;
	if (x) {
		if (x & SYNCHRONOUS_MASK)
			x &= SYNCHRONOUS_MASK;
		sig = ffz(~x) + 1;
		return sig;
	}

	switch (_NSIG_WORDS) {
	default:
		for (i = 1; i < _NSIG_WORDS; ++i) {
			x = *++s &~ *++m;
			if (!x)
				continue;
			sig = ffz(~x) + i*_NSIG_BPW + 1;
			break;
		}
		break;

	case 2:
		x = s[1] &~ m[1];
		if (!x)
			break;
		sig = ffz(~x) + _NSIG_BPW + 1;
		break;

	case 1:
		/* Nothing to do */
		break;
	}

	return sig;
}

static inline void print_dropped_signal(int sig)
{
	static DEFINE_RATELIMIT_STATE(ratelimit_state, 5 * HZ, 10);

	if (!print_fatal_signals)
		return;

	if (!__ratelimit(&ratelimit_state))
		return;

	printk(KERN_INFO "%s/%d: reached RLIMIT_SIGPENDING, dropped signal %d\n",
				current->comm, current->pid, sig);
}

/**
 * task_clear_group_stop_trapping - clear group stop trapping bit
 * @task: target task
 *
 * If GROUP_STOP_TRAPPING is set, a ptracer is waiting for us.  Clear it
 * and wake up the ptracer.  Note that we don't need any further locking.
 * @task->siglock guarantees that @task->parent points to the ptracer.
 *
 * CONTEXT:
 * Must be called with @task->sighand->siglock held.
 */
static void task_clear_group_stop_trapping(struct task_struct *task)
{
	if (unlikely(task->group_stop & GROUP_STOP_TRAPPING)) {
		task->group_stop &= ~GROUP_STOP_TRAPPING;
		__wake_up_sync_key(&task->parent->signal->wait_chldexit,
				   TASK_UNINTERRUPTIBLE, 1, task);
	}
}

/**
 * task_clear_group_stop_pending - clear pending group stop
 * @task: target task
 *
 * Clear group stop states for @task.
 *
 * CONTEXT:
 * Must be called with @task->sighand->siglock held.
 */
void task_clear_group_stop_pending(struct task_struct *task)
{
	task->group_stop &= ~(GROUP_STOP_PENDING | GROUP_STOP_CONSUME |
			      GROUP_STOP_DEQUEUED);
}

/**
 * task_participate_group_stop - participate in a group stop
 * @task: task participating in a group stop
 *
 * @task has GROUP_STOP_PENDING set and is participating in a group stop.
 * Group stop states are cleared and the group stop count is consumed if
 * %GROUP_STOP_CONSUME was set.  If the consumption completes the group
 * stop, the appropriate %SIGNAL_* flags are set.
 *
 * CONTEXT:
 * Must be called with @task->sighand->siglock held.
 *
 * RETURNS:
 * %true if group stop completion should be notified to the parent, %false
 * otherwise.
 */
static bool task_participate_group_stop(struct task_struct *task)
{
	struct signal_struct *sig = task->signal;
	bool consume = task->group_stop & GROUP_STOP_CONSUME;

	WARN_ON_ONCE(!(task->group_stop & GROUP_STOP_PENDING));

	task_clear_group_stop_pending(task);

	if (!consume)
		return false;

	if (!WARN_ON_ONCE(sig->group_stop_count == 0))
		sig->group_stop_count--;

	/*
	 * Tell the caller to notify completion iff we are entering into a
	 * fresh group stop.  Read comment in do_signal_stop() for details.
	 */
	if (!sig->group_stop_count && !(sig->flags & SIGNAL_STOP_STOPPED)) {
		sig->flags = SIGNAL_STOP_STOPPED;
		return true;
	}
	return false;
}

#ifdef __HAVE_ARCH_CMPXCHG
static inline struct sigqueue *get_task_cache(struct task_struct *t)
{
	struct sigqueue *q = t->sigqueue_cache;

	if (cmpxchg(&t->sigqueue_cache, q, NULL) != q)
		return NULL;
	return q;
}

static inline int put_task_cache(struct task_struct *t, struct sigqueue *q)
{
	if (cmpxchg(&t->sigqueue_cache, NULL, q) == NULL)
		return 0;
	return 1;
}

#else

static inline struct sigqueue *get_task_cache(struct task_struct *t)
{
	return NULL;
}

static inline int put_task_cache(struct task_struct *t, struct sigqueue *q)
{
	return 1;
}

#endif

/*
 * allocate a new signal queue record
 * - this may be called without locks if and only if t == current, otherwise an
 *   appropriate lock must be held to stop the target task from exiting
 */
static struct sigqueue *
__sigqueue_do_alloc(int sig, struct task_struct *t, gfp_t flags,
		    int override_rlimit, int fromslab)
{
	struct sigqueue *q = NULL;
	struct user_struct *user;

	/*
	 * Protect access to @t credentials. This can go away when all
	 * callers hold rcu read lock.
	 */
	rcu_read_lock();
	user = get_uid(__task_cred(t)->user);
	atomic_inc(&user->sigpending);
	rcu_read_unlock();

	if (override_rlimit ||
	    atomic_read(&user->sigpending) <=
			task_rlimit(t, RLIMIT_SIGPENDING)) {
		if (!fromslab)
			q = get_task_cache(t);
		if (!q)
			q = kmem_cache_alloc(sigqueue_cachep, flags);
	} else {
		print_dropped_signal(sig);
	}

	if (unlikely(q == NULL)) {
		atomic_dec(&user->sigpending);
		free_uid(user);
	} else {
		INIT_LIST_HEAD(&q->list);
		q->flags = 0;
		q->user = user;
	}

	return q;
}

static struct sigqueue *
__sigqueue_alloc(int sig, struct task_struct *t, gfp_t flags,
		 int override_rlimit)
{
	return __sigqueue_do_alloc(sig, t, flags, override_rlimit, 0);
}

static void __sigqueue_free(struct sigqueue *q)
{
	if (q->flags & SIGQUEUE_PREALLOC)
		return;
	atomic_dec(&q->user->sigpending);
	free_uid(q->user);
	kmem_cache_free(sigqueue_cachep, q);
}

static void sigqueue_free_current(struct sigqueue *q)
{
	struct user_struct *up;

	if (q->flags & SIGQUEUE_PREALLOC)
		return;

	up = q->user;
	if (rt_prio(current->normal_prio) && !put_task_cache(current, q)) {
		atomic_dec(&up->sigpending);
		free_uid(up);
	} else
		  __sigqueue_free(q);
}

void flush_sigqueue(struct sigpending *queue)
{
	struct sigqueue *q;

	sigemptyset(&queue->signal);
	while (!list_empty(&queue->list)) {
		q = list_entry(queue->list.next, struct sigqueue , list);
		list_del_init(&q->list);
		__sigqueue_free(q);
	}
}

/*
 * Called from __exit_signal. Flush tsk->pending and
 * tsk->sigqueue_cache
 */
void flush_task_sigqueue(struct task_struct *tsk)
{
	struct sigqueue *q;

	flush_sigqueue(&tsk->pending);

	q = get_task_cache(tsk);
	if (q)
		kmem_cache_free(sigqueue_cachep, q);
}

/*
 * Flush all pending signals for a task.
 */
void __flush_signals(struct task_struct *t)
{
	clear_tsk_thread_flag(t, TIF_SIGPENDING);
	flush_sigqueue(&t->pending);
	flush_sigqueue(&t->signal->shared_pending);
}

void flush_signals(struct task_struct *t)
{
	unsigned long flags;

	spin_lock_irqsave(&t->sighand->siglock, flags);
	__flush_signals(t);
	spin_unlock_irqrestore(&t->sighand->siglock, flags);
}

static void __flush_itimer_signals(struct sigpending *pending)
{
	sigset_t signal, retain;
	struct sigqueue *q, *n;

	signal = pending->signal;
	sigemptyset(&retain);

	list_for_each_entry_safe(q, n, &pending->list, list) {
		int sig = q->info.si_signo;

		if (likely(q->info.si_code != SI_TIMER)) {
			sigaddset(&retain, sig);
		} else {
			sigdelset(&signal, sig);
			list_del_init(&q->list);
			__sigqueue_free(q);
		}
	}

	sigorsets(&pending->signal, &signal, &retain);
}

void flush_itimer_signals(void)
{
	struct task_struct *tsk = current;
	unsigned long flags;

	spin_lock_irqsave(&tsk->sighand->siglock, flags);
	__flush_itimer_signals(&tsk->pending);
	__flush_itimer_signals(&tsk->signal->shared_pending);
	spin_unlock_irqrestore(&tsk->sighand->siglock, flags);
}

void ignore_signals(struct task_struct *t)
{
	int i;

	for (i = 0; i < _NSIG; ++i)
		t->sighand->action[i].sa.sa_handler = SIG_IGN;

	flush_signals(t);
}

/*
 * Flush all handlers for a task.
 */

void
flush_signal_handlers(struct task_struct *t, int force_default)
{
	int i;
	struct k_sigaction *ka = &t->sighand->action[0];
	for (i = _NSIG ; i != 0 ; i--) {
		if (force_default || ka->sa.sa_handler != SIG_IGN)
			ka->sa.sa_handler = SIG_DFL;
		ka->sa.sa_flags = 0;
		sigemptyset(&ka->sa.sa_mask);
		ka++;
	}
}

int unhandled_signal(struct task_struct *tsk, int sig)
{
	void __user *handler = tsk->sighand->action[sig-1].sa.sa_handler;
	if (is_global_init(tsk))
		return 1;
	if (handler != SIG_IGN && handler != SIG_DFL)
		return 0;
	return !tracehook_consider_fatal_signal(tsk, sig);
}

/*
 * Notify the system that a driver wants to block all signals for this
 * process, and wants to be notified if any signals at all were to be
 * sent/acted upon.  If the notifier routine returns non-zero, then the
 * signal will be acted upon after all.  If the notifier routine returns 0,
 * then then signal will be blocked.  Only one block per process is
 * allowed.  priv is a pointer to private data that the notifier routine
 * can use to determine if the signal should be blocked or not.
 */
void
block_all_signals(int (*notifier)(void *priv), void *priv, sigset_t *mask)
{
	unsigned long flags;

	spin_lock_irqsave(&current->sighand->siglock, flags);
	current->notifier_mask = mask;
	current->notifier_data = priv;
	current->notifier = notifier;
	spin_unlock_irqrestore(&current->sighand->siglock, flags);
}

/* Notify the system that blocking has ended. */

void
unblock_all_signals(void)
{
	unsigned long flags;

	spin_lock_irqsave(&current->sighand->siglock, flags);
	current->notifier = NULL;
	current->notifier_data = NULL;
	recalc_sigpending();
	spin_unlock_irqrestore(&current->sighand->siglock, flags);
}

static void collect_signal(int sig, struct sigpending *list, siginfo_t *info)
{
	struct sigqueue *q, *first = NULL;

	/*
	 * Collect the siginfo appropriate to this signal.  Check if
	 * there is another siginfo for the same signal.
	*/
	list_for_each_entry(q, &list->list, list) {
		if (q->info.si_signo == sig) {
			if (first)
				goto still_pending;
			first = q;
		}
	}

	sigdelset(&list->signal, sig);

	if (first) {
still_pending:
		list_del_init(&first->list);
		copy_siginfo(info, &first->info);
		sigqueue_free_current(first);
	} else {
		/*
		 * Ok, it wasn't in the queue.  This must be
		 * a fast-pathed signal or we must have been
		 * out of queue space.  So zero out the info.
		 */
		info->si_signo = sig;
		info->si_errno = 0;
		info->si_code = SI_USER;
		info->si_pid = 0;
		info->si_uid = 0;
	}
}

static int __dequeue_signal(struct sigpending *pending, sigset_t *mask,
			siginfo_t *info)
{
	int sig = next_signal(pending, mask);

	if (sig) {
		if (current->notifier) {
			if (sigismember(current->notifier_mask, sig)) {
				if (!(current->notifier)(current->notifier_data)) {
					clear_thread_flag(TIF_SIGPENDING);
					return 0;
				}
			}
		}

		collect_signal(sig, pending, info);
	}

	return sig;
}

/*
 * Dequeue a signal and return the element to the caller, which is
 * expected to free it.
 *
 * All callers have to hold the siglock.
 */
int dequeue_signal(struct task_struct *tsk, sigset_t *mask, siginfo_t *info)
{
	int signr;

	WARN_ON_ONCE(tsk != current);

	/* We only dequeue private signals from ourselves, we don't let
	 * signalfd steal them
	 */
	signr = __dequeue_signal(&tsk->pending, mask, info);
	if (!signr) {
		signr = __dequeue_signal(&tsk->signal->shared_pending,
					 mask, info);
		/*
		 * itimer signal ?
		 *
		 * itimers are process shared and we restart periodic
		 * itimers in the signal delivery path to prevent DoS
		 * attacks in the high resolution timer case. This is
		 * compliant with the old way of self-restarting
		 * itimers, as the SIGALRM is a legacy signal and only
		 * queued once. Changing the restart behaviour to
		 * restart the timer in the signal dequeue path is
		 * reducing the timer noise on heavy loaded !highres
		 * systems too.
		 */
		if (unlikely(signr == SIGALRM)) {
			struct hrtimer *tmr = &tsk->signal->real_timer;

			if (!hrtimer_is_queued(tmr) &&
			    tsk->signal->it_real_incr.tv64 != 0) {
				hrtimer_forward(tmr, tmr->base->get_time(),
						tsk->signal->it_real_incr);
				hrtimer_restart(tmr);
			}
		}
	}

	recalc_sigpending();
	if (!signr)
		return 0;

	if (unlikely(sig_kernel_stop(signr))) {
		/*
		 * Set a marker that we have dequeued a stop signal.  Our
		 * caller might release the siglock and then the pending
		 * stop signal it is about to process is no longer in the
		 * pending bitmasks, but must still be cleared by a SIGCONT
		 * (and overruled by a SIGKILL).  So those cases clear this
		 * shared flag after we've set it.  Note that this flag may
		 * remain set after the signal we return is ignored or
		 * handled.  That doesn't matter because its only purpose
		 * is to alert stop-signal processing code when another
		 * processor has come along and cleared the flag.
		 */
		current->group_stop |= GROUP_STOP_DEQUEUED;
	}
	if ((info->si_code & __SI_MASK) == __SI_TIMER && info->si_sys_private) {
		/*
		 * Release the siglock to ensure proper locking order
		 * of timer locks outside of siglocks.  Note, we leave
		 * irqs disabled here, since the posix-timers code is
		 * about to disable them again anyway.
		 */
		spin_unlock(&tsk->sighand->siglock);
		do_schedule_next_timer(info);
		spin_lock(&tsk->sighand->siglock);
	}
	return signr;
}

/*
 * Tell a process that it has a new active signal..
 *
 * NOTE! we rely on the previous spin_lock to
 * lock interrupts for us! We can only be called with
 * "siglock" held, and the local interrupt must
 * have been disabled when that got acquired!
 *
 * No need to set need_resched since signal event passing
 * goes through ->blocked
 */
void signal_wake_up_state(struct task_struct *t, unsigned int state)
{
	set_tsk_thread_flag(t, TIF_SIGPENDING);
<<<<<<< HEAD

	if (unlikely(t == current))
		return;

=======
>>>>>>> e28c3f2b
	/*
	 * TASK_WAKEKILL also means wake it up in the stopped/traced/killable
	 * case. We don't check t->state here because there is a race with it
	 * executing another processor and just now entering stopped state.
	 * By using wake_up_state, we ensure the process will wake up and
	 * handle its death signal.
	 */
	if (!wake_up_state(t, state | TASK_INTERRUPTIBLE))
		kick_process(t);
}

/*
 * Remove signals in mask from the pending set and queue.
 * Returns 1 if any signals were found.
 *
 * All callers must be holding the siglock.
 *
 * This version takes a sigset mask and looks at all signals,
 * not just those in the first mask word.
 */
static int rm_from_queue_full(sigset_t *mask, struct sigpending *s)
{
	struct sigqueue *q, *n;
	sigset_t m;

	sigandsets(&m, mask, &s->signal);
	if (sigisemptyset(&m))
		return 0;

	sigandnsets(&s->signal, &s->signal, mask);
	list_for_each_entry_safe(q, n, &s->list, list) {
		if (sigismember(mask, q->info.si_signo)) {
			list_del_init(&q->list);
			__sigqueue_free(q);
		}
	}
	return 1;
}
/*
 * Remove signals in mask from the pending set and queue.
 * Returns 1 if any signals were found.
 *
 * All callers must be holding the siglock.
 */
static int rm_from_queue(unsigned long mask, struct sigpending *s)
{
	struct sigqueue *q, *n;

	if (!sigtestsetmask(&s->signal, mask))
		return 0;

	sigdelsetmask(&s->signal, mask);
	list_for_each_entry_safe(q, n, &s->list, list) {
		if (q->info.si_signo < SIGRTMIN &&
		    (mask & sigmask(q->info.si_signo))) {
			list_del_init(&q->list);
			__sigqueue_free(q);
		}
	}
	return 1;
}

static inline int is_si_special(const struct siginfo *info)
{
	return info <= SEND_SIG_FORCED;
}

static inline bool si_fromuser(const struct siginfo *info)
{
	return info == SEND_SIG_NOINFO ||
		(!is_si_special(info) && SI_FROMUSER(info));
}

/*
 * called with RCU read lock from check_kill_permission()
 */
static int kill_ok_by_cred(struct task_struct *t)
{
	const struct cred *cred = current_cred();
	const struct cred *tcred = __task_cred(t);

	if (cred->user->user_ns == tcred->user->user_ns &&
	    (cred->euid == tcred->suid ||
	     cred->euid == tcred->uid ||
	     cred->uid  == tcred->suid ||
	     cred->uid  == tcred->uid))
		return 1;

	if (ns_capable(tcred->user->user_ns, CAP_KILL))
		return 1;

	return 0;
}

/*
 * Bad permissions for sending the signal
 * - the caller must hold the RCU read lock
 */
static int check_kill_permission(int sig, struct siginfo *info,
				 struct task_struct *t)
{
	struct pid *sid;
	int error;

	if (!valid_signal(sig))
		return -EINVAL;

	if (!si_fromuser(info))
		return 0;

	error = audit_signal_info(sig, t); /* Let audit system see the signal */
	if (error)
		return error;

	if (!same_thread_group(current, t) &&
	    !kill_ok_by_cred(t)) {
		switch (sig) {
		case SIGCONT:
			sid = task_session(t);
			/*
			 * We don't return the error if sid == NULL. The
			 * task was unhashed, the caller must notice this.
			 */
			if (!sid || sid == task_session(current))
				break;
		default:
			return -EPERM;
		}
	}

	return security_task_kill(t, info, sig, 0);
}

/*
 * Handle magic process-wide effects of stop/continue signals. Unlike
 * the signal actions, these happen immediately at signal-generation
 * time regardless of blocking, ignoring, or handling.  This does the
 * actual continuing for SIGCONT, but not the actual stopping for stop
 * signals. The process stop is done as a signal action for SIG_DFL.
 *
 * Returns true if the signal should be actually delivered, otherwise
 * it should be dropped.
 */
static int prepare_signal(int sig, struct task_struct *p, int from_ancestor_ns)
{
	struct signal_struct *signal = p->signal;
	struct task_struct *t;

	if (unlikely(signal->flags & SIGNAL_GROUP_EXIT)) {
		/*
		 * The process is in the middle of dying, nothing to do.
		 */
	} else if (sig_kernel_stop(sig)) {
		/*
		 * This is a stop signal.  Remove SIGCONT from all queues.
		 */
		rm_from_queue(sigmask(SIGCONT), &signal->shared_pending);
		t = p;
		do {
			rm_from_queue(sigmask(SIGCONT), &t->pending);
		} while_each_thread(p, t);
	} else if (sig == SIGCONT) {
		unsigned int why;
		/*
		 * Remove all stop signals from all queues, wake all threads.
		 */
		rm_from_queue(SIG_KERNEL_STOP_MASK, &signal->shared_pending);
		t = p;
		do {
			task_clear_group_stop_pending(t);
			rm_from_queue(SIG_KERNEL_STOP_MASK, &t->pending);
			wake_up_state(t, __TASK_STOPPED);
		} while_each_thread(p, t);

		/*
		 * Notify the parent with CLD_CONTINUED if we were stopped.
		 *
		 * If we were in the middle of a group stop, we pretend it
		 * was already finished, and then continued. Since SIGCHLD
		 * doesn't queue we report only CLD_STOPPED, as if the next
		 * CLD_CONTINUED was dropped.
		 */
		why = 0;
		if (signal->flags & SIGNAL_STOP_STOPPED)
			why |= SIGNAL_CLD_CONTINUED;
		else if (signal->group_stop_count)
			why |= SIGNAL_CLD_STOPPED;

		if (why) {
			/*
			 * The first thread which returns from do_signal_stop()
			 * will take ->siglock, notice SIGNAL_CLD_MASK, and
			 * notify its parent. See get_signal_to_deliver().
			 */
			signal->flags = why | SIGNAL_STOP_CONTINUED;
			signal->group_stop_count = 0;
			signal->group_exit_code = 0;
		}
	}

	return !sig_ignored(p, sig, from_ancestor_ns);
}

/*
 * Test if P wants to take SIG.  After we've checked all threads with this,
 * it's equivalent to finding no threads not blocking SIG.  Any threads not
 * blocking SIG were ruled out because they are not running and already
 * have pending signals.  Such threads will dequeue from the shared queue
 * as soon as they're available, so putting the signal on the shared queue
 * will be equivalent to sending it to one such thread.
 */
static inline int wants_signal(int sig, struct task_struct *p)
{
	if (sigismember(&p->blocked, sig))
		return 0;
	if (p->flags & PF_EXITING)
		return 0;
	if (sig == SIGKILL)
		return 1;
	if (task_is_stopped_or_traced(p))
		return 0;
	return task_curr(p) || !signal_pending(p);
}

static void complete_signal(int sig, struct task_struct *p, int group)
{
	struct signal_struct *signal = p->signal;
	struct task_struct *t;

	/*
	 * Now find a thread we can wake up to take the signal off the queue.
	 *
	 * If the main thread wants the signal, it gets first crack.
	 * Probably the least surprising to the average bear.
	 */
	if (wants_signal(sig, p))
		t = p;
	else if (!group || thread_group_empty(p))
		/*
		 * There is just one thread and it does not need to be woken.
		 * It will dequeue unblocked signals before it runs again.
		 */
		return;
	else {
		/*
		 * Otherwise try to find a suitable thread.
		 */
		t = signal->curr_target;
		while (!wants_signal(sig, t)) {
			t = next_thread(t);
			if (t == signal->curr_target)
				/*
				 * No thread needs to be woken.
				 * Any eligible threads will see
				 * the signal in the queue soon.
				 */
				return;
		}
		signal->curr_target = t;
	}

	/*
	 * Found a killable thread.  If the signal will be fatal,
	 * then start taking the whole group down immediately.
	 */
	if (sig_fatal(p, sig) &&
	    !(signal->flags & (SIGNAL_UNKILLABLE | SIGNAL_GROUP_EXIT)) &&
	    !sigismember(&t->real_blocked, sig) &&
	    (sig == SIGKILL ||
	     !tracehook_consider_fatal_signal(t, sig))) {
		/*
		 * This signal will be fatal to the whole group.
		 */
		if (!sig_kernel_coredump(sig)) {
			/*
			 * Start a group exit and wake everybody up.
			 * This way we don't have other threads
			 * running and doing things after a slower
			 * thread has the fatal signal pending.
			 */
			signal->flags = SIGNAL_GROUP_EXIT;
			signal->group_exit_code = sig;
			signal->group_stop_count = 0;
			t = p;
			do {
				task_clear_group_stop_pending(t);
				sigaddset(&t->pending.signal, SIGKILL);
				signal_wake_up(t, 1);
			} while_each_thread(p, t);
			return;
		}
	}

	/*
	 * The signal is already in the shared-pending queue.
	 * Tell the chosen thread to wake up and dequeue it.
	 */
	signal_wake_up(t, sig == SIGKILL);
	return;
}

static inline int legacy_queue(struct sigpending *signals, int sig)
{
	return (sig < SIGRTMIN) && sigismember(&signals->signal, sig);
}

static int __send_signal(int sig, struct siginfo *info, struct task_struct *t,
			int group, int from_ancestor_ns)
{
	struct sigpending *pending;
	struct sigqueue *q;
	int override_rlimit;

	trace_signal_generate(sig, info, t);

	assert_spin_locked(&t->sighand->siglock);

	if (!prepare_signal(sig, t, from_ancestor_ns))
		return 0;

	pending = group ? &t->signal->shared_pending : &t->pending;
	/*
	 * Short-circuit ignored signals and support queuing
	 * exactly one non-rt signal, so that we can get more
	 * detailed information about the cause of the signal.
	 */
	if (legacy_queue(pending, sig))
		return 0;
	/*
	 * fast-pathed signals for kernel-internal things like SIGSTOP
	 * or SIGKILL.
	 */
	if (info == SEND_SIG_FORCED)
		goto out_set;

	/*
	 * Real-time signals must be queued if sent by sigqueue, or
	 * some other real-time mechanism.  It is implementation
	 * defined whether kill() does so.  We attempt to do so, on
	 * the principle of least surprise, but since kill is not
	 * allowed to fail with EAGAIN when low on memory we just
	 * make sure at least one signal gets delivered and don't
	 * pass on the info struct.
	 */
	if (sig < SIGRTMIN)
		override_rlimit = (is_si_special(info) || info->si_code >= 0);
	else
		override_rlimit = 0;

	q = __sigqueue_alloc(sig, t, GFP_ATOMIC | __GFP_NOTRACK_FALSE_POSITIVE,
		override_rlimit);
	if (q) {
		list_add_tail(&q->list, &pending->list);
		switch ((unsigned long) info) {
		case (unsigned long) SEND_SIG_NOINFO:
			q->info.si_signo = sig;
			q->info.si_errno = 0;
			q->info.si_code = SI_USER;
			q->info.si_pid = task_tgid_nr_ns(current,
							task_active_pid_ns(t));
			q->info.si_uid = current_uid();
			break;
		case (unsigned long) SEND_SIG_PRIV:
			q->info.si_signo = sig;
			q->info.si_errno = 0;
			q->info.si_code = SI_KERNEL;
			q->info.si_pid = 0;
			q->info.si_uid = 0;
			break;
		default:
			copy_siginfo(&q->info, info);
			if (from_ancestor_ns)
				q->info.si_pid = 0;
			break;
		}
	} else if (!is_si_special(info)) {
		if (sig >= SIGRTMIN && info->si_code != SI_USER) {
			/*
			 * Queue overflow, abort.  We may abort if the
			 * signal was rt and sent by user using something
			 * other than kill().
			 */
			trace_signal_overflow_fail(sig, group, info);
			return -EAGAIN;
		} else {
			/*
			 * This is a silent loss of information.  We still
			 * send the signal, but the *info bits are lost.
			 */
			trace_signal_lose_info(sig, group, info);
		}
	}

out_set:
	signalfd_notify(t, sig);
	sigaddset(&pending->signal, sig);
	complete_signal(sig, t, group);
	return 0;
}

static int send_signal(int sig, struct siginfo *info, struct task_struct *t,
			int group)
{
	int from_ancestor_ns = 0;

#ifdef CONFIG_PID_NS
	from_ancestor_ns = si_fromuser(info) &&
			   !task_pid_nr_ns(current, task_active_pid_ns(t));
#endif

	return __send_signal(sig, info, t, group, from_ancestor_ns);
}

static void print_fatal_signal(struct pt_regs *regs, int signr)
{
	printk("%s/%d: potentially unexpected fatal signal %d.\n",
		current->comm, task_pid_nr(current), signr);

#if defined(__i386__) && !defined(__arch_um__)
	printk("code at %08lx: ", regs->ip);
	{
		int i;
		for (i = 0; i < 16; i++) {
			unsigned char insn;

			if (get_user(insn, (unsigned char *)(regs->ip + i)))
				break;
			printk("%02x ", insn);
		}
	}
#endif
	printk("\n");
	preempt_disable();
	show_regs(regs);
	preempt_enable();
}

static int __init setup_print_fatal_signals(char *str)
{
	get_option (&str, &print_fatal_signals);

	return 1;
}

__setup("print-fatal-signals=", setup_print_fatal_signals);

int
__group_send_sig_info(int sig, struct siginfo *info, struct task_struct *p)
{
	return send_signal(sig, info, p, 1);
}

static int
specific_send_sig_info(int sig, struct siginfo *info, struct task_struct *t)
{
	return send_signal(sig, info, t, 0);
}

int do_send_sig_info(int sig, struct siginfo *info, struct task_struct *p,
			bool group)
{
	unsigned long flags;
	int ret = -ESRCH;

	if (lock_task_sighand(p, &flags)) {
		ret = send_signal(sig, info, p, group);
		unlock_task_sighand(p, &flags);
	}

	return ret;
}

/*
 * Force a signal that the process can't ignore: if necessary
 * we unblock the signal and change any SIG_IGN to SIG_DFL.
 *
 * Note: If we unblock the signal, we always reset it to SIG_DFL,
 * since we do not want to have a signal handler that was blocked
 * be invoked when user space had explicitly blocked it.
 *
 * We don't want to have recursive SIGSEGV's etc, for example,
 * that is why we also clear SIGNAL_UNKILLABLE.
 */
static int
do_force_sig_info(int sig, struct siginfo *info, struct task_struct *t)
{
	unsigned long int flags;
	int ret, blocked, ignored;
	struct k_sigaction *action;

	spin_lock_irqsave(&t->sighand->siglock, flags);
	action = &t->sighand->action[sig-1];
	ignored = action->sa.sa_handler == SIG_IGN;
	blocked = sigismember(&t->blocked, sig);
	if (blocked || ignored) {
		action->sa.sa_handler = SIG_DFL;
		if (blocked) {
			sigdelset(&t->blocked, sig);
			recalc_sigpending_and_wake(t);
		}
	}
	if (action->sa.sa_handler == SIG_DFL)
		t->signal->flags &= ~SIGNAL_UNKILLABLE;
	ret = specific_send_sig_info(sig, info, t);
	spin_unlock_irqrestore(&t->sighand->siglock, flags);

	return ret;
}

int force_sig_info(int sig, struct siginfo *info, struct task_struct *t)
{
/*
 * On some archs, PREEMPT_RT has to delay sending a signal from a trap
 * since it can not enable preemption, and the signal code's spin_locks
 * turn into mutexes. Instead, it must set TIF_NOTIFY_RESUME which will
 * send the signal on exit of the trap.
 */
#ifdef ARCH_RT_DELAYS_SIGNAL_SEND
	if (in_atomic()) {
		if (WARN_ON_ONCE(t != current))
			return 0;
		if (WARN_ON_ONCE(t->forced_info.si_signo))
			return 0;

		if (is_si_special(info)) {
			WARN_ON_ONCE(info != SEND_SIG_PRIV);
			t->forced_info.si_signo = sig;
			t->forced_info.si_errno = 0;
			t->forced_info.si_code = SI_KERNEL;
			t->forced_info.si_pid = 0;
			t->forced_info.si_uid = 0;
		} else {
			t->forced_info = *info;
		}

		set_tsk_thread_flag(t, TIF_NOTIFY_RESUME);
		return 0;
	}
#endif
	return do_force_sig_info(sig, info, t);
}

/*
 * Nuke all other threads in the group.
 */
int zap_other_threads(struct task_struct *p)
{
	struct task_struct *t = p;
	int count = 0;

	p->signal->group_stop_count = 0;

	while_each_thread(p, t) {
		task_clear_group_stop_pending(t);
		count++;

		/* Don't bother with already dead threads */
		if (t->exit_state)
			continue;
		sigaddset(&t->pending.signal, SIGKILL);
		signal_wake_up(t, 1);
	}

	return count;
}

struct sighand_struct *__lock_task_sighand(struct task_struct *tsk,
					   unsigned long *flags)
{
	struct sighand_struct *sighand;

	for (;;) {
		local_irq_save_nort(*flags);
		rcu_read_lock();
		sighand = rcu_dereference(tsk->sighand);
		if (unlikely(sighand == NULL)) {
			rcu_read_unlock();
			local_irq_restore_nort(*flags);
			break;
		}

		spin_lock(&sighand->siglock);
		if (likely(sighand == tsk->sighand)) {
			rcu_read_unlock();
			break;
		}
		spin_unlock(&sighand->siglock);
		rcu_read_unlock();
		local_irq_restore_nort(*flags);
	}

	return sighand;
}

/*
 * send signal info to all the members of a group
 */
int group_send_sig_info(int sig, struct siginfo *info, struct task_struct *p)
{
	int ret;

	rcu_read_lock();
	ret = check_kill_permission(sig, info, p);
	rcu_read_unlock();

	if (!ret && sig)
		ret = do_send_sig_info(sig, info, p, true);

	return ret;
}

/*
 * __kill_pgrp_info() sends a signal to a process group: this is what the tty
 * control characters do (^C, ^Z etc)
 * - the caller must hold at least a readlock on tasklist_lock
 */
int __kill_pgrp_info(int sig, struct siginfo *info, struct pid *pgrp)
{
	struct task_struct *p = NULL;
	int retval, success;

	success = 0;
	retval = -ESRCH;
	do_each_pid_task(pgrp, PIDTYPE_PGID, p) {
		int err = group_send_sig_info(sig, info, p);
		success |= !err;
		retval = err;
	} while_each_pid_task(pgrp, PIDTYPE_PGID, p);
	return success ? 0 : retval;
}

int kill_pid_info(int sig, struct siginfo *info, struct pid *pid)
{
	int error = -ESRCH;
	struct task_struct *p;

	rcu_read_lock();
retry:
	p = pid_task(pid, PIDTYPE_PID);
	if (p) {
		error = group_send_sig_info(sig, info, p);
		if (unlikely(error == -ESRCH))
			/*
			 * The task was unhashed in between, try again.
			 * If it is dead, pid_task() will return NULL,
			 * if we race with de_thread() it will find the
			 * new leader.
			 */
			goto retry;
	}
	rcu_read_unlock();

	return error;
}

int kill_proc_info(int sig, struct siginfo *info, pid_t pid)
{
	int error;
	rcu_read_lock();
	error = kill_pid_info(sig, info, find_vpid(pid));
	rcu_read_unlock();
	return error;
}

/* like kill_pid_info(), but doesn't use uid/euid of "current" */
int kill_pid_info_as_uid(int sig, struct siginfo *info, struct pid *pid,
		      uid_t uid, uid_t euid, u32 secid)
{
	int ret = -EINVAL;
	struct task_struct *p;
	const struct cred *pcred;
	unsigned long flags;

	if (!valid_signal(sig))
		return ret;

	rcu_read_lock();
	p = pid_task(pid, PIDTYPE_PID);
	if (!p) {
		ret = -ESRCH;
		goto out_unlock;
	}
	pcred = __task_cred(p);
	if (si_fromuser(info) &&
	    euid != pcred->suid && euid != pcred->uid &&
	    uid  != pcred->suid && uid  != pcred->uid) {
		ret = -EPERM;
		goto out_unlock;
	}
	ret = security_task_kill(p, info, sig, secid);
	if (ret)
		goto out_unlock;

	if (sig) {
		if (lock_task_sighand(p, &flags)) {
			ret = __send_signal(sig, info, p, 1, 0);
			unlock_task_sighand(p, &flags);
		} else
			ret = -ESRCH;
	}
out_unlock:
	rcu_read_unlock();
	return ret;
}
EXPORT_SYMBOL_GPL(kill_pid_info_as_uid);

/*
 * kill_something_info() interprets pid in interesting ways just like kill(2).
 *
 * POSIX specifies that kill(-1,sig) is unspecified, but what we have
 * is probably wrong.  Should make it like BSD or SYSV.
 */

static int kill_something_info(int sig, struct siginfo *info, pid_t pid)
{
	int ret;

	if (pid > 0) {
		rcu_read_lock();
		ret = kill_pid_info(sig, info, find_vpid(pid));
		rcu_read_unlock();
		return ret;
	}

	read_lock(&tasklist_lock);
	if (pid != -1) {
		ret = __kill_pgrp_info(sig, info,
				pid ? find_vpid(-pid) : task_pgrp(current));
	} else {
		int retval = 0, count = 0;
		struct task_struct * p;

		for_each_process(p) {
			if (task_pid_vnr(p) > 1 &&
					!same_thread_group(p, current)) {
				int err = group_send_sig_info(sig, info, p);
				++count;
				if (err != -EPERM)
					retval = err;
			}
		}
		ret = count ? retval : -ESRCH;
	}
	read_unlock(&tasklist_lock);

	return ret;
}

/*
 * These are for backward compatibility with the rest of the kernel source.
 */

int send_sig_info(int sig, struct siginfo *info, struct task_struct *p)
{
	/*
	 * Make sure legacy kernel users don't send in bad values
	 * (normal paths check this in check_kill_permission).
	 */
	if (!valid_signal(sig))
		return -EINVAL;

	return do_send_sig_info(sig, info, p, false);
}

#define __si_special(priv) \
	((priv) ? SEND_SIG_PRIV : SEND_SIG_NOINFO)

int
send_sig(int sig, struct task_struct *p, int priv)
{
	return send_sig_info(sig, __si_special(priv), p);
}

void
force_sig(int sig, struct task_struct *p)
{
	force_sig_info(sig, SEND_SIG_PRIV, p);
}

/*
 * When things go south during signal handling, we
 * will force a SIGSEGV. And if the signal that caused
 * the problem was already a SIGSEGV, we'll want to
 * make sure we don't even try to deliver the signal..
 */
int
force_sigsegv(int sig, struct task_struct *p)
{
	if (sig == SIGSEGV) {
		unsigned long flags;
		spin_lock_irqsave(&p->sighand->siglock, flags);
		p->sighand->action[sig - 1].sa.sa_handler = SIG_DFL;
		spin_unlock_irqrestore(&p->sighand->siglock, flags);
	}
	force_sig(SIGSEGV, p);
	return 0;
}

int kill_pgrp(struct pid *pid, int sig, int priv)
{
	int ret;

	read_lock(&tasklist_lock);
	ret = __kill_pgrp_info(sig, __si_special(priv), pid);
	read_unlock(&tasklist_lock);

	return ret;
}
EXPORT_SYMBOL(kill_pgrp);

int kill_pid(struct pid *pid, int sig, int priv)
{
	return kill_pid_info(sig, __si_special(priv), pid);
}
EXPORT_SYMBOL(kill_pid);

/*
 * These functions support sending signals using preallocated sigqueue
 * structures.  This is needed "because realtime applications cannot
 * afford to lose notifications of asynchronous events, like timer
 * expirations or I/O completions".  In the case of POSIX Timers
 * we allocate the sigqueue structure from the timer_create.  If this
 * allocation fails we are able to report the failure to the application
 * with an EAGAIN error.
 */
struct sigqueue *sigqueue_alloc(void)
{
	/* Preallocated sigqueue objects always from the slabcache ! */
	struct sigqueue *q = __sigqueue_do_alloc(-1, current, GFP_KERNEL, 0, 1);

	if (q)
		q->flags |= SIGQUEUE_PREALLOC;

	return q;
}

void sigqueue_free(struct sigqueue *q)
{
	unsigned long flags;
	spinlock_t *lock = &current->sighand->siglock;

	BUG_ON(!(q->flags & SIGQUEUE_PREALLOC));
	/*
	 * We must hold ->siglock while testing q->list
	 * to serialize with collect_signal() or with
	 * __exit_signal()->flush_sigqueue().
	 */
	spin_lock_irqsave(lock, flags);
	q->flags &= ~SIGQUEUE_PREALLOC;
	/*
	 * If it is queued it will be freed when dequeued,
	 * like the "regular" sigqueue.
	 */
	if (!list_empty(&q->list))
		q = NULL;
	spin_unlock_irqrestore(lock, flags);

	if (q)
		__sigqueue_free(q);
}

int send_sigqueue(struct sigqueue *q, struct task_struct *t, int group)
{
	int sig = q->info.si_signo;
	struct sigpending *pending;
	unsigned long flags;
	int ret;

	BUG_ON(!(q->flags & SIGQUEUE_PREALLOC));

	ret = -1;
	if (!likely(lock_task_sighand(t, &flags)))
		goto ret;

	ret = 1; /* the signal is ignored */
	if (!prepare_signal(sig, t, 0))
		goto out;

	ret = 0;
	if (unlikely(!list_empty(&q->list))) {
		/*
		 * If an SI_TIMER entry is already queue just increment
		 * the overrun count.
		 */
		BUG_ON(q->info.si_code != SI_TIMER);
		q->info.si_overrun++;
		goto out;
	}
	q->info.si_overrun = 0;

	signalfd_notify(t, sig);
	pending = group ? &t->signal->shared_pending : &t->pending;
	list_add_tail(&q->list, &pending->list);
	sigaddset(&pending->signal, sig);
	complete_signal(sig, t, group);
out:
	unlock_task_sighand(t, &flags);
ret:
	return ret;
}

/*
 * Let a parent know about the death of a child.
 * For a stopped/continued status change, use do_notify_parent_cldstop instead.
 *
 * Returns -1 if our parent ignored us and so we've switched to
 * self-reaping, or else @sig.
 */
int do_notify_parent(struct task_struct *tsk, int sig)
{
	struct siginfo info;
	unsigned long flags;
	struct sighand_struct *psig;
	int ret = sig;

	BUG_ON(sig == -1);

 	/* do_notify_parent_cldstop should have been called instead.  */
 	BUG_ON(task_is_stopped_or_traced(tsk));

	BUG_ON(!task_ptrace(tsk) &&
	       (tsk->group_leader != tsk || !thread_group_empty(tsk)));

	info.si_signo = sig;
	info.si_errno = 0;
	/*
	 * we are under tasklist_lock here so our parent is tied to
	 * us and cannot exit and release its namespace.
	 *
	 * the only it can is to switch its nsproxy with sys_unshare,
	 * bu uncharing pid namespaces is not allowed, so we'll always
	 * see relevant namespace
	 *
	 * write_lock() currently calls preempt_disable() which is the
	 * same as rcu_read_lock(), but according to Oleg, this is not
	 * correct to rely on this
	 */
	rcu_read_lock();
	info.si_pid = task_pid_nr_ns(tsk, tsk->parent->nsproxy->pid_ns);
	info.si_uid = __task_cred(tsk)->uid;
	rcu_read_unlock();

	info.si_utime = cputime_to_clock_t(cputime_add(tsk->utime,
				tsk->signal->utime));
	info.si_stime = cputime_to_clock_t(cputime_add(tsk->stime,
				tsk->signal->stime));

	info.si_status = tsk->exit_code & 0x7f;
	if (tsk->exit_code & 0x80)
		info.si_code = CLD_DUMPED;
	else if (tsk->exit_code & 0x7f)
		info.si_code = CLD_KILLED;
	else {
		info.si_code = CLD_EXITED;
		info.si_status = tsk->exit_code >> 8;
	}

	psig = tsk->parent->sighand;
	spin_lock_irqsave(&psig->siglock, flags);
	if (!task_ptrace(tsk) && sig == SIGCHLD &&
	    (psig->action[SIGCHLD-1].sa.sa_handler == SIG_IGN ||
	     (psig->action[SIGCHLD-1].sa.sa_flags & SA_NOCLDWAIT))) {
		/*
		 * We are exiting and our parent doesn't care.  POSIX.1
		 * defines special semantics for setting SIGCHLD to SIG_IGN
		 * or setting the SA_NOCLDWAIT flag: we should be reaped
		 * automatically and not left for our parent's wait4 call.
		 * Rather than having the parent do it as a magic kind of
		 * signal handler, we just set this to tell do_exit that we
		 * can be cleaned up without becoming a zombie.  Note that
		 * we still call __wake_up_parent in this case, because a
		 * blocked sys_wait4 might now return -ECHILD.
		 *
		 * Whether we send SIGCHLD or not for SA_NOCLDWAIT
		 * is implementation-defined: we do (if you don't want
		 * it, just use SIG_IGN instead).
		 */
		ret = tsk->exit_signal = -1;
		if (psig->action[SIGCHLD-1].sa.sa_handler == SIG_IGN)
			sig = -1;
	}
	if (valid_signal(sig) && sig > 0)
		__group_send_sig_info(sig, &info, tsk->parent);
	__wake_up_parent(tsk, tsk->parent);
	spin_unlock_irqrestore(&psig->siglock, flags);

	return ret;
}

/**
 * do_notify_parent_cldstop - notify parent of stopped/continued state change
 * @tsk: task reporting the state change
 * @for_ptracer: the notification is for ptracer
 * @why: CLD_{CONTINUED|STOPPED|TRAPPED} to report
 *
 * Notify @tsk's parent that the stopped/continued state has changed.  If
 * @for_ptracer is %false, @tsk's group leader notifies to its real parent.
 * If %true, @tsk reports to @tsk->parent which should be the ptracer.
 *
 * CONTEXT:
 * Must be called with tasklist_lock at least read locked.
 */
static void do_notify_parent_cldstop(struct task_struct *tsk,
				     bool for_ptracer, int why)
{
	struct siginfo info;
	unsigned long flags;
	struct task_struct *parent;
	struct sighand_struct *sighand;

	if (for_ptracer) {
		parent = tsk->parent;
	} else {
		tsk = tsk->group_leader;
		parent = tsk->real_parent;
	}

	info.si_signo = SIGCHLD;
	info.si_errno = 0;
	/*
	 * see comment in do_notify_parent() about the following 4 lines
	 */
	rcu_read_lock();
	info.si_pid = task_pid_nr_ns(tsk, parent->nsproxy->pid_ns);
	info.si_uid = __task_cred(tsk)->uid;
	rcu_read_unlock();

	info.si_utime = cputime_to_clock_t(tsk->utime);
	info.si_stime = cputime_to_clock_t(tsk->stime);

 	info.si_code = why;
 	switch (why) {
 	case CLD_CONTINUED:
 		info.si_status = SIGCONT;
 		break;
 	case CLD_STOPPED:
 		info.si_status = tsk->signal->group_exit_code & 0x7f;
 		break;
 	case CLD_TRAPPED:
 		info.si_status = tsk->exit_code & 0x7f;
 		break;
 	default:
 		BUG();
 	}

	sighand = parent->sighand;
	spin_lock_irqsave(&sighand->siglock, flags);
	if (sighand->action[SIGCHLD-1].sa.sa_handler != SIG_IGN &&
	    !(sighand->action[SIGCHLD-1].sa.sa_flags & SA_NOCLDSTOP))
		__group_send_sig_info(SIGCHLD, &info, parent);
	/*
	 * Even if SIGCHLD is not generated, we must wake up wait4 calls.
	 */
	__wake_up_parent(tsk, parent);
	spin_unlock_irqrestore(&sighand->siglock, flags);
}

static inline int may_ptrace_stop(void)
{
	if (!likely(task_ptrace(current)))
		return 0;
	/*
	 * Are we in the middle of do_coredump?
	 * If so and our tracer is also part of the coredump stopping
	 * is a deadlock situation, and pointless because our tracer
	 * is dead so don't allow us to stop.
	 * If SIGKILL was already sent before the caller unlocked
	 * ->siglock we must see ->core_state != NULL. Otherwise it
	 * is safe to enter schedule().
	 *
	 * This is almost outdated, a task with the pending SIGKILL can't
	 * block in TASK_TRACED. But PTRACE_EVENT_EXIT can be reported
	 * after SIGKILL was already dequeued.
	 */
	if (unlikely(current->mm->core_state) &&
	    unlikely(current->mm == current->parent->mm))
		return 0;

	return 1;
}

/*
 * Return non-zero if there is a SIGKILL that should be waking us up.
 * Called with the siglock held.
 */
static int sigkill_pending(struct task_struct *tsk)
{
	return	sigismember(&tsk->pending.signal, SIGKILL) ||
		sigismember(&tsk->signal->shared_pending.signal, SIGKILL);
}

/*
 * Test whether the target task of the usual cldstop notification - the
 * real_parent of @child - is in the same group as the ptracer.
 */
static bool real_parent_is_ptracer(struct task_struct *child)
{
	return same_thread_group(child->parent, child->real_parent);
}

/*
 * This must be called with current->sighand->siglock held.
 *
 * This should be the path for all ptrace stops.
 * We always set current->last_siginfo while stopped here.
 * That makes it a way to test a stopped process for
 * being ptrace-stopped vs being job-control-stopped.
 *
 * If we actually decide not to stop at all because the tracer
 * is gone, we keep current->exit_code unless clear_code.
 */
static void ptrace_stop(int exit_code, int why, int clear_code, siginfo_t *info)
	__releases(&current->sighand->siglock)
	__acquires(&current->sighand->siglock)
{
	bool gstop_done = false;

	if (arch_ptrace_stop_needed(exit_code, info)) {
		/*
		 * The arch code has something special to do before a
		 * ptrace stop.  This is allowed to block, e.g. for faults
		 * on user stack pages.  We can't keep the siglock while
		 * calling arch_ptrace_stop, so we must release it now.
		 * To preserve proper semantics, we must do this before
		 * any signal bookkeeping like checking group_stop_count.
		 * Meanwhile, a SIGKILL could come in before we retake the
		 * siglock.  That must prevent us from sleeping in TASK_TRACED.
		 * So after regaining the lock, we must check for SIGKILL.
		 */
		spin_unlock_irq(&current->sighand->siglock);
		arch_ptrace_stop(exit_code, info);
		spin_lock_irq(&current->sighand->siglock);
		if (sigkill_pending(current))
			return;
	}

	/*
	 * If @why is CLD_STOPPED, we're trapping to participate in a group
	 * stop.  Do the bookkeeping.  Note that if SIGCONT was delievered
	 * while siglock was released for the arch hook, PENDING could be
	 * clear now.  We act as if SIGCONT is received after TASK_TRACED
	 * is entered - ignore it.
	 */
	if (why == CLD_STOPPED && (current->group_stop & GROUP_STOP_PENDING))
		gstop_done = task_participate_group_stop(current);

	current->last_siginfo = info;
	current->exit_code = exit_code;

	/*
	 * TRACED should be visible before TRAPPING is cleared; otherwise,
	 * the tracer might fail do_wait().
	 */
	set_current_state(TASK_TRACED);

	/*
	 * We're committing to trapping.  Clearing GROUP_STOP_TRAPPING and
	 * transition to TASK_TRACED should be atomic with respect to
	 * siglock.  This hsould be done after the arch hook as siglock is
	 * released and regrabbed across it.
	 */
	task_clear_group_stop_trapping(current);

	spin_unlock_irq(&current->sighand->siglock);
	read_lock(&tasklist_lock);
	if (may_ptrace_stop()) {
		/*
		 * Notify parents of the stop.
		 *
		 * While ptraced, there are two parents - the ptracer and
		 * the real_parent of the group_leader.  The ptracer should
		 * know about every stop while the real parent is only
		 * interested in the completion of group stop.  The states
		 * for the two don't interact with each other.  Notify
		 * separately unless they're gonna be duplicates.
		 */
		do_notify_parent_cldstop(current, true, why);
		if (gstop_done && !real_parent_is_ptracer(current))
			do_notify_parent_cldstop(current, false, why);

		read_unlock(&tasklist_lock);
		schedule();
	} else {
		/*
		 * By the time we got the lock, our tracer went away.
		 * Don't drop the lock yet, another tracer may come.
		 *
		 * If @gstop_done, the ptracer went away between group stop
		 * completion and here.  During detach, it would have set
		 * GROUP_STOP_PENDING on us and we'll re-enter TASK_STOPPED
		 * in do_signal_stop() on return, so notifying the real
		 * parent of the group stop completion is enough.
		 */
		if (gstop_done)
			do_notify_parent_cldstop(current, false, why);

		/* tasklist protects us from ptrace_freeze_traced() */
		__set_current_state(TASK_RUNNING);
		if (clear_code)
			current->exit_code = 0;
		read_unlock(&tasklist_lock);
	}

	/*
	 * While in TASK_TRACED, we were considered "frozen enough".
	 * Now that we woke up, it's crucial if we're supposed to be
	 * frozen that we freeze now before running anything substantial.
	 */
	try_to_freeze();

	/*
	 * We are back.  Now reacquire the siglock before touching
	 * last_siginfo, so that we are sure to have synchronized with
	 * any signal-sending on another CPU that wants to examine it.
	 */
	spin_lock_irq(&current->sighand->siglock);
	current->last_siginfo = NULL;

	/*
	 * Queued signals ignored us while we were stopped for tracing.
	 * So check for any that we should take before resuming user mode.
	 * This sets TIF_SIGPENDING, but never clears it.
	 */
	recalc_sigpending_tsk(current);
}

void ptrace_notify(int exit_code)
{
	siginfo_t info;

	BUG_ON((exit_code & (0x7f | ~0xffff)) != SIGTRAP);

	memset(&info, 0, sizeof info);
	info.si_signo = SIGTRAP;
	info.si_code = exit_code;
	info.si_pid = task_pid_vnr(current);
	info.si_uid = current_uid();

	/* Let the debugger run.  */
	spin_lock_irq(&current->sighand->siglock);
	ptrace_stop(exit_code, CLD_TRAPPED, 1, &info);
	spin_unlock_irq(&current->sighand->siglock);
}

/*
 * This performs the stopping for SIGSTOP and other stop signals.
 * We have to stop all threads in the thread group.
 * Returns non-zero if we've actually stopped and released the siglock.
 * Returns zero if we didn't stop and still hold the siglock.
 */
static int do_signal_stop(int signr)
{
	struct signal_struct *sig = current->signal;

	if (!(current->group_stop & GROUP_STOP_PENDING)) {
		unsigned int gstop = GROUP_STOP_PENDING | GROUP_STOP_CONSUME;
		struct task_struct *t;

		/* signr will be recorded in task->group_stop for retries */
		WARN_ON_ONCE(signr & ~GROUP_STOP_SIGMASK);

		if (!likely(current->group_stop & GROUP_STOP_DEQUEUED) ||
		    unlikely(signal_group_exit(sig)))
			return 0;
		/*
		 * There is no group stop already in progress.  We must
		 * initiate one now.
		 *
		 * While ptraced, a task may be resumed while group stop is
		 * still in effect and then receive a stop signal and
		 * initiate another group stop.  This deviates from the
		 * usual behavior as two consecutive stop signals can't
		 * cause two group stops when !ptraced.  That is why we
		 * also check !task_is_stopped(t) below.
		 *
		 * The condition can be distinguished by testing whether
		 * SIGNAL_STOP_STOPPED is already set.  Don't generate
		 * group_exit_code in such case.
		 *
		 * This is not necessary for SIGNAL_STOP_CONTINUED because
		 * an intervening stop signal is required to cause two
		 * continued events regardless of ptrace.
		 */
		if (!(sig->flags & SIGNAL_STOP_STOPPED))
			sig->group_exit_code = signr;

		current->group_stop &= ~GROUP_STOP_SIGMASK;
		current->group_stop |= signr | gstop;
		sig->group_stop_count = 1;
		for (t = next_thread(current); t != current;
		     t = next_thread(t)) {
			/*
			 * Setting state to TASK_STOPPED for a group
			 * stop is always done with the siglock held,
			 * so this check has no races.
			 */
			if (!(t->flags & PF_EXITING) && !task_is_stopped(t)) {
				t->group_stop &= ~GROUP_STOP_SIGMASK;
				t->group_stop |= signr | gstop;
				sig->group_stop_count++;
				signal_wake_up(t, 0);
			}
		}
	}
retry:
	if (likely(!task_ptrace(current))) {
		int notify = 0;

		/*
		 * If there are no other threads in the group, or if there
		 * is a group stop in progress and we are the last to stop,
		 * report to the parent.
		 */
		if (task_participate_group_stop(current))
			notify = CLD_STOPPED;

		__set_current_state(TASK_STOPPED);
		spin_unlock_irq(&current->sighand->siglock);

		/*
		 * Notify the parent of the group stop completion.  Because
		 * we're not holding either the siglock or tasklist_lock
		 * here, ptracer may attach inbetween; however, this is for
		 * group stop and should always be delivered to the real
		 * parent of the group leader.  The new ptracer will get
		 * its notification when this task transitions into
		 * TASK_TRACED.
		 */
		if (notify) {
			read_lock(&tasklist_lock);
			do_notify_parent_cldstop(current, false, notify);
			read_unlock(&tasklist_lock);
		}

		/* Now we don't run again until woken by SIGCONT or SIGKILL */
		schedule();

		spin_lock_irq(&current->sighand->siglock);
	} else {
		ptrace_stop(current->group_stop & GROUP_STOP_SIGMASK,
			    CLD_STOPPED, 0, NULL);
		current->exit_code = 0;
	}

	/*
	 * GROUP_STOP_PENDING could be set if another group stop has
	 * started since being woken up or ptrace wants us to transit
	 * between TASK_STOPPED and TRACED.  Retry group stop.
	 */
	if (current->group_stop & GROUP_STOP_PENDING) {
		WARN_ON_ONCE(!(current->group_stop & GROUP_STOP_SIGMASK));
		goto retry;
	}

	/* PTRACE_ATTACH might have raced with task killing, clear trapping */
	task_clear_group_stop_trapping(current);

	spin_unlock_irq(&current->sighand->siglock);

	tracehook_finish_jctl();

	return 1;
}

static int ptrace_signal(int signr, siginfo_t *info,
			 struct pt_regs *regs, void *cookie)
{
	if (!task_ptrace(current))
		return signr;

	ptrace_signal_deliver(regs, cookie);

	/* Let the debugger run.  */
	ptrace_stop(signr, CLD_TRAPPED, 0, info);

	/* We're back.  Did the debugger cancel the sig?  */
	signr = current->exit_code;
	if (signr == 0)
		return signr;

	current->exit_code = 0;

	/*
	 * Update the siginfo structure if the signal has
	 * changed.  If the debugger wanted something
	 * specific in the siginfo structure then it should
	 * have updated *info via PTRACE_SETSIGINFO.
	 */
	if (signr != info->si_signo) {
		info->si_signo = signr;
		info->si_errno = 0;
		info->si_code = SI_USER;
		info->si_pid = task_pid_vnr(current->parent);
		info->si_uid = task_uid(current->parent);
	}

	/* If the (new) signal is now blocked, requeue it.  */
	if (sigismember(&current->blocked, signr)) {
		specific_send_sig_info(signr, info, current);
		signr = 0;
	}

	return signr;
}

int get_signal_to_deliver(siginfo_t *info, struct k_sigaction *return_ka,
			  struct pt_regs *regs, void *cookie)
{
	struct sighand_struct *sighand = current->sighand;
	struct signal_struct *signal = current->signal;
	int signr;

relock:
	/*
	 * We'll jump back here after any time we were stopped in TASK_STOPPED.
	 * While in TASK_STOPPED, we were considered "frozen enough".
	 * Now that we woke up, it's crucial if we're supposed to be
	 * frozen that we freeze now before running anything substantial.
	 */
	try_to_freeze();

	spin_lock_irq(&sighand->siglock);
	/*
	 * Every stopped thread goes here after wakeup. Check to see if
	 * we should notify the parent, prepare_signal(SIGCONT) encodes
	 * the CLD_ si_code into SIGNAL_CLD_MASK bits.
	 */
	if (unlikely(signal->flags & SIGNAL_CLD_MASK)) {
		struct task_struct *leader;
		int why;

		if (signal->flags & SIGNAL_CLD_CONTINUED)
			why = CLD_CONTINUED;
		else
			why = CLD_STOPPED;

		signal->flags &= ~SIGNAL_CLD_MASK;

		spin_unlock_irq(&sighand->siglock);

		/*
		 * Notify the parent that we're continuing.  This event is
		 * always per-process and doesn't make whole lot of sense
		 * for ptracers, who shouldn't consume the state via
		 * wait(2) either, but, for backward compatibility, notify
		 * the ptracer of the group leader too unless it's gonna be
		 * a duplicate.
		 */
		read_lock(&tasklist_lock);

		do_notify_parent_cldstop(current, false, why);

		leader = current->group_leader;
		if (task_ptrace(leader) && !real_parent_is_ptracer(leader))
			do_notify_parent_cldstop(leader, true, why);

		read_unlock(&tasklist_lock);

		goto relock;
	}

	for (;;) {
		struct k_sigaction *ka;
		/*
		 * Tracing can induce an artificial signal and choose sigaction.
		 * The return value in @signr determines the default action,
		 * but @info->si_signo is the signal number we will report.
		 */
		signr = tracehook_get_signal(current, regs, info, return_ka);
		if (unlikely(signr < 0))
			goto relock;
		if (unlikely(signr != 0))
			ka = return_ka;
		else {
			if (unlikely(current->group_stop &
				     GROUP_STOP_PENDING) && do_signal_stop(0))
				goto relock;

			signr = dequeue_signal(current, &current->blocked,
					       info);

			if (!signr)
				break; /* will return 0 */

			if (signr != SIGKILL) {
				signr = ptrace_signal(signr, info,
						      regs, cookie);
				if (!signr)
					continue;
			}

			ka = &sighand->action[signr-1];
		}

		/* Trace actually delivered signals. */
		trace_signal_deliver(signr, info, ka);

		if (ka->sa.sa_handler == SIG_IGN) /* Do nothing.  */
			continue;
		if (ka->sa.sa_handler != SIG_DFL) {
			/* Run the handler.  */
			*return_ka = *ka;

			if (ka->sa.sa_flags & SA_ONESHOT)
				ka->sa.sa_handler = SIG_DFL;

			break; /* will return non-zero "signr" value */
		}

		/*
		 * Now we are doing the default action for this signal.
		 */
		if (sig_kernel_ignore(signr)) /* Default is nothing. */
			continue;

		/*
		 * Global init gets no signals it doesn't want.
		 * Container-init gets no signals it doesn't want from same
		 * container.
		 *
		 * Note that if global/container-init sees a sig_kernel_only()
		 * signal here, the signal must have been generated internally
		 * or must have come from an ancestor namespace. In either
		 * case, the signal cannot be dropped.
		 */
		if (unlikely(signal->flags & SIGNAL_UNKILLABLE) &&
				!sig_kernel_only(signr))
			continue;

		if (sig_kernel_stop(signr)) {
			/*
			 * The default action is to stop all threads in
			 * the thread group.  The job control signals
			 * do nothing in an orphaned pgrp, but SIGSTOP
			 * always works.  Note that siglock needs to be
			 * dropped during the call to is_orphaned_pgrp()
			 * because of lock ordering with tasklist_lock.
			 * This allows an intervening SIGCONT to be posted.
			 * We need to check for that and bail out if necessary.
			 */
			if (signr != SIGSTOP) {
				spin_unlock_irq(&sighand->siglock);

				/* signals can be posted during this window */

				if (is_current_pgrp_orphaned())
					goto relock;

				spin_lock_irq(&sighand->siglock);
			}

			if (likely(do_signal_stop(info->si_signo))) {
				/* It released the siglock.  */
				goto relock;
			}

			/*
			 * We didn't actually stop, due to a race
			 * with SIGCONT or something like that.
			 */
			continue;
		}

		spin_unlock_irq(&sighand->siglock);

		/*
		 * Anything else is fatal, maybe with a core dump.
		 */
		current->flags |= PF_SIGNALED;

		if (sig_kernel_coredump(signr)) {
			if (print_fatal_signals)
				print_fatal_signal(regs, info->si_signo);
			/*
			 * If it was able to dump core, this kills all
			 * other threads in the group and synchronizes with
			 * their demise.  If we lost the race with another
			 * thread getting here, it set group_exit_code
			 * first and our do_group_exit call below will use
			 * that value and ignore the one we pass it.
			 */
			do_coredump(info->si_signo, info->si_signo, regs);
		}

		/*
		 * Death signals, no core dump.
		 */
		do_group_exit(info->si_signo);
		/* NOTREACHED */
	}
	spin_unlock_irq(&sighand->siglock);
	return signr;
}

/*
 * It could be that complete_signal() picked us to notify about the
 * group-wide signal. Other threads should be notified now to take
 * the shared signals in @which since we will not.
 */
static void retarget_shared_pending(struct task_struct *tsk, sigset_t *which)
{
	sigset_t retarget;
	struct task_struct *t;

	sigandsets(&retarget, &tsk->signal->shared_pending.signal, which);
	if (sigisemptyset(&retarget))
		return;

	t = tsk;
	while_each_thread(tsk, t) {
		if (t->flags & PF_EXITING)
			continue;

		if (!has_pending_signals(&retarget, &t->blocked))
			continue;
		/* Remove the signals this thread can handle. */
		sigandsets(&retarget, &retarget, &t->blocked);

		if (!signal_pending(t))
			signal_wake_up(t, 0);

		if (sigisemptyset(&retarget))
			break;
	}
}

void exit_signals(struct task_struct *tsk)
{
	int group_stop = 0;
	sigset_t unblocked;

	if (thread_group_empty(tsk) || signal_group_exit(tsk->signal)) {
		tsk->flags |= PF_EXITING;
		return;
	}

	spin_lock_irq(&tsk->sighand->siglock);
	/*
	 * From now this task is not visible for group-wide signals,
	 * see wants_signal(), do_signal_stop().
	 */
	tsk->flags |= PF_EXITING;
	if (!signal_pending(tsk))
		goto out;

	unblocked = tsk->blocked;
	signotset(&unblocked);
	retarget_shared_pending(tsk, &unblocked);

	if (unlikely(tsk->group_stop & GROUP_STOP_PENDING) &&
	    task_participate_group_stop(tsk))
		group_stop = CLD_STOPPED;
out:
	spin_unlock_irq(&tsk->sighand->siglock);

	/*
	 * If group stop has completed, deliver the notification.  This
	 * should always go to the real parent of the group leader.
	 */
	if (unlikely(group_stop)) {
		read_lock(&tasklist_lock);
		do_notify_parent_cldstop(tsk, false, group_stop);
		read_unlock(&tasklist_lock);
	}
}

EXPORT_SYMBOL(recalc_sigpending);
EXPORT_SYMBOL_GPL(dequeue_signal);
EXPORT_SYMBOL(flush_signals);
EXPORT_SYMBOL(force_sig);
EXPORT_SYMBOL(send_sig);
EXPORT_SYMBOL(send_sig_info);
EXPORT_SYMBOL(sigprocmask);
EXPORT_SYMBOL(block_all_signals);
EXPORT_SYMBOL(unblock_all_signals);


/*
 * System call entry points.
 */

/**
 *  sys_restart_syscall - restart a system call
 */
SYSCALL_DEFINE0(restart_syscall)
{
	struct restart_block *restart = &current_thread_info()->restart_block;
	return restart->fn(restart);
}

long do_no_restart_syscall(struct restart_block *param)
{
	return -EINTR;
}

static void __set_task_blocked(struct task_struct *tsk, const sigset_t *newset)
{
	if (signal_pending(tsk) && !thread_group_empty(tsk)) {
		sigset_t newblocked;
		/* A set of now blocked but previously unblocked signals. */
		sigandnsets(&newblocked, newset, &current->blocked);
		retarget_shared_pending(tsk, &newblocked);
	}
	tsk->blocked = *newset;
	recalc_sigpending();
}

/**
 * set_current_blocked - change current->blocked mask
 * @newset: new mask
 *
 * It is wrong to change ->blocked directly, this helper should be used
 * to ensure the process can't miss a shared signal we are going to block.
 */
void set_current_blocked(const sigset_t *newset)
{
	struct task_struct *tsk = current;

	spin_lock_irq(&tsk->sighand->siglock);
	__set_task_blocked(tsk, newset);
	spin_unlock_irq(&tsk->sighand->siglock);
}

/*
 * This is also useful for kernel threads that want to temporarily
 * (or permanently) block certain signals.
 *
 * NOTE! Unlike the user-mode sys_sigprocmask(), the kernel
 * interface happily blocks "unblockable" signals like SIGKILL
 * and friends.
 */
int sigprocmask(int how, sigset_t *set, sigset_t *oldset)
{
	struct task_struct *tsk = current;
	sigset_t newset;

	/* Lockless, only current can change ->blocked, never from irq */
	if (oldset)
		*oldset = tsk->blocked;

	switch (how) {
	case SIG_BLOCK:
		sigorsets(&newset, &tsk->blocked, set);
		break;
	case SIG_UNBLOCK:
		sigandnsets(&newset, &tsk->blocked, set);
		break;
	case SIG_SETMASK:
		newset = *set;
		break;
	default:
		return -EINVAL;
	}

	set_current_blocked(&newset);
	return 0;
}

/**
 *  sys_rt_sigprocmask - change the list of currently blocked signals
 *  @how: whether to add, remove, or set signals
 *  @nset: stores pending signals
 *  @oset: previous value of signal mask if non-null
 *  @sigsetsize: size of sigset_t type
 */
SYSCALL_DEFINE4(rt_sigprocmask, int, how, sigset_t __user *, nset,
		sigset_t __user *, oset, size_t, sigsetsize)
{
	sigset_t old_set, new_set;
	int error;

	/* XXX: Don't preclude handling different sized sigset_t's.  */
	if (sigsetsize != sizeof(sigset_t))
		return -EINVAL;

	old_set = current->blocked;

	if (nset) {
		if (copy_from_user(&new_set, nset, sizeof(sigset_t)))
			return -EFAULT;
		sigdelsetmask(&new_set, sigmask(SIGKILL)|sigmask(SIGSTOP));

		error = sigprocmask(how, &new_set, NULL);
		if (error)
			return error;
	}

	if (oset) {
		if (copy_to_user(oset, &old_set, sizeof(sigset_t)))
			return -EFAULT;
	}

	return 0;
}

long do_sigpending(void __user *set, unsigned long sigsetsize)
{
	long error = -EINVAL;
	sigset_t pending;

	if (sigsetsize > sizeof(sigset_t))
		goto out;

	spin_lock_irq(&current->sighand->siglock);
	sigorsets(&pending, &current->pending.signal,
		  &current->signal->shared_pending.signal);
	spin_unlock_irq(&current->sighand->siglock);

	/* Outside the lock because only this thread touches it.  */
	sigandsets(&pending, &current->blocked, &pending);

	error = -EFAULT;
	if (!copy_to_user(set, &pending, sigsetsize))
		error = 0;

out:
	return error;
}

/**
 *  sys_rt_sigpending - examine a pending signal that has been raised
 *			while blocked
 *  @set: stores pending signals
 *  @sigsetsize: size of sigset_t type or larger
 */
SYSCALL_DEFINE2(rt_sigpending, sigset_t __user *, set, size_t, sigsetsize)
{
	return do_sigpending(set, sigsetsize);
}

#ifndef HAVE_ARCH_COPY_SIGINFO_TO_USER

int copy_siginfo_to_user(siginfo_t __user *to, siginfo_t *from)
{
	int err;

	if (!access_ok (VERIFY_WRITE, to, sizeof(siginfo_t)))
		return -EFAULT;
	if (from->si_code < 0)
		return __copy_to_user(to, from, sizeof(siginfo_t))
			? -EFAULT : 0;
	/*
	 * If you change siginfo_t structure, please be sure
	 * this code is fixed accordingly.
	 * Please remember to update the signalfd_copyinfo() function
	 * inside fs/signalfd.c too, in case siginfo_t changes.
	 * It should never copy any pad contained in the structure
	 * to avoid security leaks, but must copy the generic
	 * 3 ints plus the relevant union member.
	 */
	err = __put_user(from->si_signo, &to->si_signo);
	err |= __put_user(from->si_errno, &to->si_errno);
	err |= __put_user((short)from->si_code, &to->si_code);
	switch (from->si_code & __SI_MASK) {
	case __SI_KILL:
		err |= __put_user(from->si_pid, &to->si_pid);
		err |= __put_user(from->si_uid, &to->si_uid);
		break;
	case __SI_TIMER:
		 err |= __put_user(from->si_tid, &to->si_tid);
		 err |= __put_user(from->si_overrun, &to->si_overrun);
		 err |= __put_user(from->si_ptr, &to->si_ptr);
		break;
	case __SI_POLL:
		err |= __put_user(from->si_band, &to->si_band);
		err |= __put_user(from->si_fd, &to->si_fd);
		break;
	case __SI_FAULT:
		err |= __put_user(from->si_addr, &to->si_addr);
#ifdef __ARCH_SI_TRAPNO
		err |= __put_user(from->si_trapno, &to->si_trapno);
#endif
#ifdef BUS_MCEERR_AO
		/*
		 * Other callers might not initialize the si_lsb field,
		 * so check explicitly for the right codes here.
		 */
		if (from->si_code == BUS_MCEERR_AR || from->si_code == BUS_MCEERR_AO)
			err |= __put_user(from->si_addr_lsb, &to->si_addr_lsb);
#endif
		break;
	case __SI_CHLD:
		err |= __put_user(from->si_pid, &to->si_pid);
		err |= __put_user(from->si_uid, &to->si_uid);
		err |= __put_user(from->si_status, &to->si_status);
		err |= __put_user(from->si_utime, &to->si_utime);
		err |= __put_user(from->si_stime, &to->si_stime);
		break;
	case __SI_RT: /* This is not generated by the kernel as of now. */
	case __SI_MESGQ: /* But this is */
		err |= __put_user(from->si_pid, &to->si_pid);
		err |= __put_user(from->si_uid, &to->si_uid);
		err |= __put_user(from->si_ptr, &to->si_ptr);
		break;
	default: /* this is just in case for now ... */
		err |= __put_user(from->si_pid, &to->si_pid);
		err |= __put_user(from->si_uid, &to->si_uid);
		break;
	}
	return err;
}

#endif

/**
 *  do_sigtimedwait - wait for queued signals specified in @which
 *  @which: queued signals to wait for
 *  @info: if non-null, the signal's siginfo is returned here
 *  @ts: upper bound on process time suspension
 */
int do_sigtimedwait(const sigset_t *which, siginfo_t *info,
			const struct timespec *ts)
{
	struct task_struct *tsk = current;
	long timeout = MAX_SCHEDULE_TIMEOUT;
	sigset_t mask = *which;
	int sig;

	if (ts) {
		if (!timespec_valid(ts))
			return -EINVAL;
		timeout = timespec_to_jiffies(ts);
		/*
		 * We can be close to the next tick, add another one
		 * to ensure we will wait at least the time asked for.
		 */
		if (ts->tv_sec || ts->tv_nsec)
			timeout++;
	}

	/*
	 * Invert the set of allowed signals to get those we want to block.
	 */
	sigdelsetmask(&mask, sigmask(SIGKILL) | sigmask(SIGSTOP));
	signotset(&mask);

	spin_lock_irq(&tsk->sighand->siglock);
	sig = dequeue_signal(tsk, &mask, info);
	if (!sig && timeout) {
		/*
		 * None ready, temporarily unblock those we're interested
		 * while we are sleeping in so that we'll be awakened when
		 * they arrive. Unblocking is always fine, we can avoid
		 * set_current_blocked().
		 */
		tsk->real_blocked = tsk->blocked;
		sigandsets(&tsk->blocked, &tsk->blocked, &mask);
		recalc_sigpending();
		spin_unlock_irq(&tsk->sighand->siglock);

		timeout = schedule_timeout_interruptible(timeout);

		spin_lock_irq(&tsk->sighand->siglock);
		__set_task_blocked(tsk, &tsk->real_blocked);
		siginitset(&tsk->real_blocked, 0);
		sig = dequeue_signal(tsk, &mask, info);
	}
	spin_unlock_irq(&tsk->sighand->siglock);

	if (sig)
		return sig;
	return timeout ? -EINTR : -EAGAIN;
}

/**
 *  sys_rt_sigtimedwait - synchronously wait for queued signals specified
 *			in @uthese
 *  @uthese: queued signals to wait for
 *  @uinfo: if non-null, the signal's siginfo is returned here
 *  @uts: upper bound on process time suspension
 *  @sigsetsize: size of sigset_t type
 */
SYSCALL_DEFINE4(rt_sigtimedwait, const sigset_t __user *, uthese,
		siginfo_t __user *, uinfo, const struct timespec __user *, uts,
		size_t, sigsetsize)
{
	sigset_t these;
	struct timespec ts;
	siginfo_t info;
	int ret;

	/* XXX: Don't preclude handling different sized sigset_t's.  */
	if (sigsetsize != sizeof(sigset_t))
		return -EINVAL;

	if (copy_from_user(&these, uthese, sizeof(these)))
		return -EFAULT;

	if (uts) {
		if (copy_from_user(&ts, uts, sizeof(ts)))
			return -EFAULT;
	}

	ret = do_sigtimedwait(&these, &info, uts ? &ts : NULL);

	if (ret > 0 && uinfo) {
		if (copy_siginfo_to_user(uinfo, &info))
			ret = -EFAULT;
	}

	return ret;
}

/**
 *  sys_kill - send a signal to a process
 *  @pid: the PID of the process
 *  @sig: signal to be sent
 */
SYSCALL_DEFINE2(kill, pid_t, pid, int, sig)
{
	struct siginfo info;

	info.si_signo = sig;
	info.si_errno = 0;
	info.si_code = SI_USER;
	info.si_pid = task_tgid_vnr(current);
	info.si_uid = current_uid();

	return kill_something_info(sig, &info, pid);
}

static int
do_send_specific(pid_t tgid, pid_t pid, int sig, struct siginfo *info)
{
	struct task_struct *p;
	int error = -ESRCH;

	rcu_read_lock();
	p = find_task_by_vpid(pid);
	if (p && (tgid <= 0 || task_tgid_vnr(p) == tgid)) {
		error = check_kill_permission(sig, info, p);
		/*
		 * The null signal is a permissions and process existence
		 * probe.  No signal is actually delivered.
		 */
		if (!error && sig) {
			error = do_send_sig_info(sig, info, p, false);
			/*
			 * If lock_task_sighand() failed we pretend the task
			 * dies after receiving the signal. The window is tiny,
			 * and the signal is private anyway.
			 */
			if (unlikely(error == -ESRCH))
				error = 0;
		}
	}
	rcu_read_unlock();

	return error;
}

static int do_tkill(pid_t tgid, pid_t pid, int sig)
{
	struct siginfo info;

	info.si_signo = sig;
	info.si_errno = 0;
	info.si_code = SI_TKILL;
	info.si_pid = task_tgid_vnr(current);
	info.si_uid = current_uid();

	return do_send_specific(tgid, pid, sig, &info);
}

/**
 *  sys_tgkill - send signal to one specific thread
 *  @tgid: the thread group ID of the thread
 *  @pid: the PID of the thread
 *  @sig: signal to be sent
 *
 *  This syscall also checks the @tgid and returns -ESRCH even if the PID
 *  exists but it's not belonging to the target process anymore. This
 *  method solves the problem of threads exiting and PIDs getting reused.
 */
SYSCALL_DEFINE3(tgkill, pid_t, tgid, pid_t, pid, int, sig)
{
	/* This is only valid for single tasks */
	if (pid <= 0 || tgid <= 0)
		return -EINVAL;

	return do_tkill(tgid, pid, sig);
}

/**
 *  sys_tkill - send signal to one specific task
 *  @pid: the PID of the task
 *  @sig: signal to be sent
 *
 *  Send a signal to only one task, even if it's a CLONE_THREAD task.
 */
SYSCALL_DEFINE2(tkill, pid_t, pid, int, sig)
{
	/* This is only valid for single tasks */
	if (pid <= 0)
		return -EINVAL;

	return do_tkill(0, pid, sig);
}

/**
 *  sys_rt_sigqueueinfo - send signal information to a signal
 *  @pid: the PID of the thread
 *  @sig: signal to be sent
 *  @uinfo: signal info to be sent
 */
SYSCALL_DEFINE3(rt_sigqueueinfo, pid_t, pid, int, sig,
		siginfo_t __user *, uinfo)
{
	siginfo_t info;

	if (copy_from_user(&info, uinfo, sizeof(siginfo_t)))
		return -EFAULT;

	/* Not even root can pretend to send signals from the kernel.
	 * Nor can they impersonate a kill()/tgkill(), which adds source info.
	 */
	if (info.si_code >= 0 || info.si_code == SI_TKILL) {
		/* We used to allow any < 0 si_code */
		WARN_ON_ONCE(info.si_code < 0);
		return -EPERM;
	}
	info.si_signo = sig;

	/* POSIX.1b doesn't mention process groups.  */
	return kill_proc_info(sig, &info, pid);
}

long do_rt_tgsigqueueinfo(pid_t tgid, pid_t pid, int sig, siginfo_t *info)
{
	/* This is only valid for single tasks */
	if (pid <= 0 || tgid <= 0)
		return -EINVAL;

	/* Not even root can pretend to send signals from the kernel.
	 * Nor can they impersonate a kill()/tgkill(), which adds source info.
	 */
	if (info->si_code >= 0 || info->si_code == SI_TKILL) {
		/* We used to allow any < 0 si_code */
		WARN_ON_ONCE(info->si_code < 0);
		return -EPERM;
	}
	info->si_signo = sig;

	return do_send_specific(tgid, pid, sig, info);
}

SYSCALL_DEFINE4(rt_tgsigqueueinfo, pid_t, tgid, pid_t, pid, int, sig,
		siginfo_t __user *, uinfo)
{
	siginfo_t info;

	if (copy_from_user(&info, uinfo, sizeof(siginfo_t)))
		return -EFAULT;

	return do_rt_tgsigqueueinfo(tgid, pid, sig, &info);
}

int do_sigaction(int sig, struct k_sigaction *act, struct k_sigaction *oact)
{
	struct task_struct *t = current;
	struct k_sigaction *k;
	sigset_t mask;

	if (!valid_signal(sig) || sig < 1 || (act && sig_kernel_only(sig)))
		return -EINVAL;

	k = &t->sighand->action[sig-1];

	spin_lock_irq(&current->sighand->siglock);
	if (oact)
		*oact = *k;

	if (act) {
		sigdelsetmask(&act->sa.sa_mask,
			      sigmask(SIGKILL) | sigmask(SIGSTOP));
		*k = *act;
		/*
		 * POSIX 3.3.1.3:
		 *  "Setting a signal action to SIG_IGN for a signal that is
		 *   pending shall cause the pending signal to be discarded,
		 *   whether or not it is blocked."
		 *
		 *  "Setting a signal action to SIG_DFL for a signal that is
		 *   pending and whose default action is to ignore the signal
		 *   (for example, SIGCHLD), shall cause the pending signal to
		 *   be discarded, whether or not it is blocked"
		 */
		if (sig_handler_ignored(sig_handler(t, sig), sig)) {
			sigemptyset(&mask);
			sigaddset(&mask, sig);
			rm_from_queue_full(&mask, &t->signal->shared_pending);
			do {
				rm_from_queue_full(&mask, &t->pending);
				t = next_thread(t);
			} while (t != current);
		}
	}

	spin_unlock_irq(&current->sighand->siglock);
	return 0;
}

int 
do_sigaltstack (const stack_t __user *uss, stack_t __user *uoss, unsigned long sp)
{
	stack_t oss;
	int error;

	oss.ss_sp = (void __user *) current->sas_ss_sp;
	oss.ss_size = current->sas_ss_size;
	oss.ss_flags = sas_ss_flags(sp);

	if (uss) {
		void __user *ss_sp;
		size_t ss_size;
		int ss_flags;

		error = -EFAULT;
		if (!access_ok(VERIFY_READ, uss, sizeof(*uss)))
			goto out;
		error = __get_user(ss_sp, &uss->ss_sp) |
			__get_user(ss_flags, &uss->ss_flags) |
			__get_user(ss_size, &uss->ss_size);
		if (error)
			goto out;

		error = -EPERM;
		if (on_sig_stack(sp))
			goto out;

		error = -EINVAL;
		/*
		 * Note - this code used to test ss_flags incorrectly:
		 *  	  old code may have been written using ss_flags==0
		 *	  to mean ss_flags==SS_ONSTACK (as this was the only
		 *	  way that worked) - this fix preserves that older
		 *	  mechanism.
		 */
		if (ss_flags != SS_DISABLE && ss_flags != SS_ONSTACK && ss_flags != 0)
			goto out;

		if (ss_flags == SS_DISABLE) {
			ss_size = 0;
			ss_sp = NULL;
		} else {
			error = -ENOMEM;
			if (ss_size < MINSIGSTKSZ)
				goto out;
		}

		current->sas_ss_sp = (unsigned long) ss_sp;
		current->sas_ss_size = ss_size;
	}

	error = 0;
	if (uoss) {
		error = -EFAULT;
		if (!access_ok(VERIFY_WRITE, uoss, sizeof(*uoss)))
			goto out;
		error = __put_user(oss.ss_sp, &uoss->ss_sp) |
			__put_user(oss.ss_size, &uoss->ss_size) |
			__put_user(oss.ss_flags, &uoss->ss_flags);
	}

out:
	return error;
}

#ifdef __ARCH_WANT_SYS_SIGPENDING

/**
 *  sys_sigpending - examine pending signals
 *  @set: where mask of pending signal is returned
 */
SYSCALL_DEFINE1(sigpending, old_sigset_t __user *, set)
{
	return do_sigpending(set, sizeof(*set));
}

#endif

#ifdef __ARCH_WANT_SYS_SIGPROCMASK
/**
 *  sys_sigprocmask - examine and change blocked signals
 *  @how: whether to add, remove, or set signals
 *  @nset: signals to add or remove (if non-null)
 *  @oset: previous value of signal mask if non-null
 *
 * Some platforms have their own version with special arguments;
 * others support only sys_rt_sigprocmask.
 */

SYSCALL_DEFINE3(sigprocmask, int, how, old_sigset_t __user *, nset,
		old_sigset_t __user *, oset)
{
	old_sigset_t old_set, new_set;
	sigset_t new_blocked;

	old_set = current->blocked.sig[0];

	if (nset) {
		if (copy_from_user(&new_set, nset, sizeof(*nset)))
			return -EFAULT;
		new_set &= ~(sigmask(SIGKILL) | sigmask(SIGSTOP));

		new_blocked = current->blocked;

		switch (how) {
		case SIG_BLOCK:
			sigaddsetmask(&new_blocked, new_set);
			break;
		case SIG_UNBLOCK:
			sigdelsetmask(&new_blocked, new_set);
			break;
		case SIG_SETMASK:
			new_blocked.sig[0] = new_set;
			break;
		default:
			return -EINVAL;
		}

		set_current_blocked(&new_blocked);
	}

	if (oset) {
		if (copy_to_user(oset, &old_set, sizeof(*oset)))
			return -EFAULT;
	}

	return 0;
}
#endif /* __ARCH_WANT_SYS_SIGPROCMASK */

#ifdef __ARCH_WANT_SYS_RT_SIGACTION
/**
 *  sys_rt_sigaction - alter an action taken by a process
 *  @sig: signal to be sent
 *  @act: new sigaction
 *  @oact: used to save the previous sigaction
 *  @sigsetsize: size of sigset_t type
 */
SYSCALL_DEFINE4(rt_sigaction, int, sig,
		const struct sigaction __user *, act,
		struct sigaction __user *, oact,
		size_t, sigsetsize)
{
	struct k_sigaction new_sa, old_sa;
	int ret = -EINVAL;

	/* XXX: Don't preclude handling different sized sigset_t's.  */
	if (sigsetsize != sizeof(sigset_t))
		goto out;

	if (act) {
		if (copy_from_user(&new_sa.sa, act, sizeof(new_sa.sa)))
			return -EFAULT;
	}

	ret = do_sigaction(sig, act ? &new_sa : NULL, oact ? &old_sa : NULL);

	if (!ret && oact) {
		if (copy_to_user(oact, &old_sa.sa, sizeof(old_sa.sa)))
			return -EFAULT;
	}
out:
	return ret;
}
#endif /* __ARCH_WANT_SYS_RT_SIGACTION */

#ifdef __ARCH_WANT_SYS_SGETMASK

/*
 * For backwards compatibility.  Functionality superseded by sigprocmask.
 */
SYSCALL_DEFINE0(sgetmask)
{
	/* SMP safe */
	return current->blocked.sig[0];
}

SYSCALL_DEFINE1(ssetmask, int, newmask)
{
	int old;

	spin_lock_irq(&current->sighand->siglock);
	old = current->blocked.sig[0];

	siginitset(&current->blocked, newmask & ~(sigmask(SIGKILL)|
						  sigmask(SIGSTOP)));
	recalc_sigpending();
	spin_unlock_irq(&current->sighand->siglock);

	return old;
}
#endif /* __ARCH_WANT_SGETMASK */

#ifdef __ARCH_WANT_SYS_SIGNAL
/*
 * For backwards compatibility.  Functionality superseded by sigaction.
 */
SYSCALL_DEFINE2(signal, int, sig, __sighandler_t, handler)
{
	struct k_sigaction new_sa, old_sa;
	int ret;

	new_sa.sa.sa_handler = handler;
	new_sa.sa.sa_flags = SA_ONESHOT | SA_NOMASK;
	sigemptyset(&new_sa.sa.sa_mask);

	ret = do_sigaction(sig, &new_sa, &old_sa);

	return ret ? ret : (unsigned long)old_sa.sa.sa_handler;
}
#endif /* __ARCH_WANT_SYS_SIGNAL */

#ifdef __ARCH_WANT_SYS_PAUSE

SYSCALL_DEFINE0(pause)
{
	while (!signal_pending(current)) {
		current->state = TASK_INTERRUPTIBLE;
		schedule();
	}
	return -ERESTARTNOHAND;
}

#endif

#ifdef __ARCH_WANT_SYS_RT_SIGSUSPEND
/**
 *  sys_rt_sigsuspend - replace the signal mask for a value with the
 *	@unewset value until a signal is received
 *  @unewset: new signal mask value
 *  @sigsetsize: size of sigset_t type
 */
SYSCALL_DEFINE2(rt_sigsuspend, sigset_t __user *, unewset, size_t, sigsetsize)
{
	sigset_t newset;

	/* XXX: Don't preclude handling different sized sigset_t's.  */
	if (sigsetsize != sizeof(sigset_t))
		return -EINVAL;

	if (copy_from_user(&newset, unewset, sizeof(newset)))
		return -EFAULT;
	sigdelsetmask(&newset, sigmask(SIGKILL)|sigmask(SIGSTOP));

	spin_lock_irq(&current->sighand->siglock);
	current->saved_sigmask = current->blocked;
	current->blocked = newset;
	recalc_sigpending();
	spin_unlock_irq(&current->sighand->siglock);

	current->state = TASK_INTERRUPTIBLE;
	schedule();
	set_restore_sigmask();
	return -ERESTARTNOHAND;
}
#endif /* __ARCH_WANT_SYS_RT_SIGSUSPEND */

__attribute__((weak)) const char *arch_vma_name(struct vm_area_struct *vma)
{
	return NULL;
}

void __init signals_init(void)
{
	sigqueue_cachep = KMEM_CACHE(sigqueue, SLAB_PANIC);
}

#ifdef CONFIG_KGDB_KDB
#include <linux/kdb.h>
/*
 * kdb_send_sig_info - Allows kdb to send signals without exposing
 * signal internals.  This function checks if the required locks are
 * available before calling the main signal code, to avoid kdb
 * deadlocks.
 */
void
kdb_send_sig_info(struct task_struct *t, struct siginfo *info)
{
	static struct task_struct *kdb_prev_t;
	int sig, new_t;
	if (!spin_trylock(&t->sighand->siglock)) {
		kdb_printf("Can't do kill command now.\n"
			   "The sigmask lock is held somewhere else in "
			   "kernel, try again later\n");
		return;
	}
	spin_unlock(&t->sighand->siglock);
	new_t = kdb_prev_t != t;
	kdb_prev_t = t;
	if (t->state != TASK_RUNNING && new_t) {
		kdb_printf("Process is not RUNNING, sending a signal from "
			   "kdb risks deadlock\n"
			   "on the run queue locks. "
			   "The signal has _not_ been sent.\n"
			   "Reissue the kill command if you want to risk "
			   "the deadlock.\n");
		return;
	}
	sig = info->si_signo;
	if (send_sig_info(sig, info, t))
		kdb_printf("Fail to deliver Signal %d to process %d.\n",
			   sig, t->pid);
	else
		kdb_printf("Signal %d is sent to process %d.\n", sig, t->pid);
}
#endif	/* CONFIG_KGDB_KDB */<|MERGE_RESOLUTION|>--- conflicted
+++ resolved
@@ -708,13 +708,10 @@
 void signal_wake_up_state(struct task_struct *t, unsigned int state)
 {
 	set_tsk_thread_flag(t, TIF_SIGPENDING);
-<<<<<<< HEAD
 
 	if (unlikely(t == current))
 		return;
 
-=======
->>>>>>> e28c3f2b
 	/*
 	 * TASK_WAKEKILL also means wake it up in the stopped/traced/killable
 	 * case. We don't check t->state here because there is a race with it
