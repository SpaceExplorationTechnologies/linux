--- conflicted
+++ resolved
@@ -212,11 +212,15 @@
 static void run_ksoftirqd(unsigned int cpu)
 {
 	local_irq_disable();
-	if (ksoftirqd_softirq_pending()) {
+	if (local_softirq_pending()) {
 		__do_softirq();
-		rcu_note_context_switch(cpu);
 		local_irq_enable();
 		cond_resched();
+
+		preempt_disable();
+		rcu_note_context_switch(cpu);
+		preempt_enable();
+
 		return;
 	}
 	local_irq_enable();
@@ -1248,23 +1252,7 @@
 
 static int ksoftirqd_should_run(unsigned int cpu)
 {
-<<<<<<< HEAD
 	return ksoftirqd_softirq_pending();
-=======
-	local_irq_disable();
-	if (local_softirq_pending()) {
-		__do_softirq();
-		local_irq_enable();
-		cond_resched();
-
-		preempt_disable();
-		rcu_note_context_switch(cpu);
-		preempt_enable();
-
-		return;
-	}
-	local_irq_enable();
->>>>>>> 9182148a
 }
 
 #ifdef CONFIG_HOTPLUG_CPU
