--- conflicted
+++ resolved
@@ -227,9 +227,12 @@
 	local_irq_disable();
 	if (ksoftirqd_softirq_pending()) {
 		__do_softirq();
-		rcu_note_context_switch(cpu);
 		local_irq_enable();
 		cond_resched();
+
+		preempt_disable();
+		rcu_note_context_switch(cpu);
+		preempt_enable();
 		return;
 	}
 	local_irq_enable();
@@ -1111,23 +1114,11 @@
 		/*
 		 * Hack for now to avoid this busy-loop:
 		 */
-<<<<<<< HEAD
 #ifdef CONFIG_PREEMPT_RT_FULL
 		msleep(1);
 #else
 		barrier();
 #endif
-=======
-		__do_softirq();
-		local_irq_enable();
-		cond_resched();
-
-		preempt_disable();
-		rcu_note_context_switch(cpu);
-		preempt_enable();
-
-		return;
->>>>>>> 866cebe2
 	}
 }
 EXPORT_SYMBOL(tasklet_unlock_wait);
