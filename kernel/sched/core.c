/*
 *  kernel/sched/core.c
 *
 *  Kernel scheduler and related syscalls
 *
 *  Copyright (C) 1991-2002  Linus Torvalds
 *
 *  1996-12-23  Modified by Dave Grothe to fix bugs in semaphores and
 *		make semaphores SMP safe
 *  1998-11-19	Implemented schedule_timeout() and related stuff
 *		by Andrea Arcangeli
 *  2002-01-04	New ultra-scalable O(1) scheduler by Ingo Molnar:
 *		hybrid priority-list and round-robin design with
 *		an array-switch method of distributing timeslices
 *		and per-CPU runqueues.  Cleanups and useful suggestions
 *		by Davide Libenzi, preemptible kernel bits by Robert Love.
 *  2003-09-03	Interactivity tuning by Con Kolivas.
 *  2004-04-02	Scheduler domains code by Nick Piggin
 *  2007-04-15  Work begun on replacing all interactivity tuning with a
 *              fair scheduling design by Con Kolivas.
 *  2007-05-05  Load balancing (smp-nice) and other improvements
 *              by Peter Williams
 *  2007-05-06  Interactivity improvements to CFS by Mike Galbraith
 *  2007-07-01  Group scheduling enhancements by Srivatsa Vaddagiri
 *  2007-11-29  RT balancing improvements by Steven Rostedt, Gregory Haskins,
 *              Thomas Gleixner, Mike Kravetz
 */

#include <linux/mm.h>
#include <linux/module.h>
#include <linux/nmi.h>
#include <linux/init.h>
#include <linux/uaccess.h>
#include <linux/highmem.h>
#include <asm/mmu_context.h>
#include <linux/interrupt.h>
#include <linux/capability.h>
#include <linux/completion.h>
#include <linux/kernel_stat.h>
#include <linux/debug_locks.h>
#include <linux/perf_event.h>
#include <linux/security.h>
#include <linux/notifier.h>
#include <linux/profile.h>
#include <linux/freezer.h>
#include <linux/vmalloc.h>
#include <linux/blkdev.h>
#include <linux/delay.h>
#include <linux/pid_namespace.h>
#include <linux/smp.h>
#include <linux/threads.h>
#include <linux/timer.h>
#include <linux/rcupdate.h>
#include <linux/cpu.h>
#include <linux/cpuset.h>
#include <linux/percpu.h>
#include <linux/proc_fs.h>
#include <linux/seq_file.h>
#include <linux/sysctl.h>
#include <linux/syscalls.h>
#include <linux/times.h>
#include <linux/tsacct_kern.h>
#include <linux/kprobes.h>
#include <linux/delayacct.h>
#include <linux/unistd.h>
#include <linux/pagemap.h>
#include <linux/hrtimer.h>
#include <linux/tick.h>
#include <linux/debugfs.h>
#include <linux/ctype.h>
#include <linux/ftrace.h>
#include <linux/slab.h>
#include <linux/init_task.h>
#include <linux/binfmts.h>

#include <asm/switch_to.h>
#include <asm/tlb.h>
#include <asm/irq_regs.h>
#include <asm/mutex.h>
#ifdef CONFIG_PARAVIRT
#include <asm/paravirt.h>
#endif

#include "sched.h"
#include "../workqueue_sched.h"

#define CREATE_TRACE_POINTS
#include <trace/events/sched.h>

void start_bandwidth_timer(struct hrtimer *period_timer, ktime_t period)
{
	unsigned long delta;
	ktime_t soft, hard, now;

	for (;;) {
		if (hrtimer_active(period_timer))
			break;

		now = hrtimer_cb_get_time(period_timer);
		hrtimer_forward(period_timer, now, period);

		soft = hrtimer_get_softexpires(period_timer);
		hard = hrtimer_get_expires(period_timer);
		delta = ktime_to_ns(ktime_sub(hard, soft));
		__hrtimer_start_range_ns(period_timer, soft, delta,
					 HRTIMER_MODE_ABS_PINNED, 0);
	}
}

DEFINE_MUTEX(sched_domains_mutex);
DEFINE_PER_CPU_SHARED_ALIGNED(struct rq, runqueues);

static void update_rq_clock_task(struct rq *rq, s64 delta);

void update_rq_clock(struct rq *rq)
{
	s64 delta;

	if (rq->skip_clock_update > 0)
		return;

	delta = sched_clock_cpu(cpu_of(rq)) - rq->clock;
	rq->clock += delta;
	update_rq_clock_task(rq, delta);
}

/*
 * Debugging: various feature bits
 */

#define SCHED_FEAT(name, enabled)	\
	(1UL << __SCHED_FEAT_##name) * enabled |

const_debug unsigned int sysctl_sched_features =
#include "features.h"
	0;

#undef SCHED_FEAT

#ifdef CONFIG_SCHED_DEBUG
#define SCHED_FEAT(name, enabled)	\
	#name ,

static __read_mostly char *sched_feat_names[] = {
#include "features.h"
	NULL
};

#undef SCHED_FEAT

static int sched_feat_show(struct seq_file *m, void *v)
{
	int i;

	for (i = 0; i < __SCHED_FEAT_NR; i++) {
		if (!(sysctl_sched_features & (1UL << i)))
			seq_puts(m, "NO_");
		seq_printf(m, "%s ", sched_feat_names[i]);
	}
	seq_puts(m, "\n");

	return 0;
}

#ifdef HAVE_JUMP_LABEL

#define jump_label_key__true  STATIC_KEY_INIT_TRUE
#define jump_label_key__false STATIC_KEY_INIT_FALSE

#define SCHED_FEAT(name, enabled)	\
	jump_label_key__##enabled ,

struct static_key sched_feat_keys[__SCHED_FEAT_NR] = {
#include "features.h"
};

#undef SCHED_FEAT

static void sched_feat_disable(int i)
{
	if (static_key_enabled(&sched_feat_keys[i]))
		static_key_slow_dec(&sched_feat_keys[i]);
}

static void sched_feat_enable(int i)
{
	if (!static_key_enabled(&sched_feat_keys[i]))
		static_key_slow_inc(&sched_feat_keys[i]);
}
#else
static void sched_feat_disable(int i) { };
static void sched_feat_enable(int i) { };
#endif /* HAVE_JUMP_LABEL */

static ssize_t
sched_feat_write(struct file *filp, const char __user *ubuf,
		size_t cnt, loff_t *ppos)
{
	char buf[64];
	char *cmp;
	int neg = 0;
	int i;

	if (cnt > 63)
		cnt = 63;

	if (copy_from_user(&buf, ubuf, cnt))
		return -EFAULT;

	buf[cnt] = 0;
	cmp = strstrip(buf);

	if (strncmp(cmp, "NO_", 3) == 0) {
		neg = 1;
		cmp += 3;
	}

	for (i = 0; i < __SCHED_FEAT_NR; i++) {
		if (strcmp(cmp, sched_feat_names[i]) == 0) {
			if (neg) {
				sysctl_sched_features &= ~(1UL << i);
				sched_feat_disable(i);
			} else {
				sysctl_sched_features |= (1UL << i);
				sched_feat_enable(i);
			}
			break;
		}
	}

	if (i == __SCHED_FEAT_NR)
		return -EINVAL;

	*ppos += cnt;

	return cnt;
}

static int sched_feat_open(struct inode *inode, struct file *filp)
{
	return single_open(filp, sched_feat_show, NULL);
}

static const struct file_operations sched_feat_fops = {
	.open		= sched_feat_open,
	.write		= sched_feat_write,
	.read		= seq_read,
	.llseek		= seq_lseek,
	.release	= single_release,
};

static __init int sched_init_debug(void)
{
	debugfs_create_file("sched_features", 0644, NULL, NULL,
			&sched_feat_fops);

	return 0;
}
late_initcall(sched_init_debug);
#endif /* CONFIG_SCHED_DEBUG */

/*
 * Number of tasks to iterate in a single balance run.
 * Limited because this is done with IRQs disabled.
 */
#ifndef CONFIG_PREEMPT_RT_FULL
const_debug unsigned int sysctl_sched_nr_migrate = 32;
#else
const_debug unsigned int sysctl_sched_nr_migrate = 8;
#endif

/*
 * period over which we average the RT time consumption, measured
 * in ms.
 *
 * default: 1s
 */
const_debug unsigned int sysctl_sched_time_avg = MSEC_PER_SEC;

/*
 * period over which we measure -rt task cpu usage in us.
 * default: 1s
 */
unsigned int sysctl_sched_rt_period = 1000000;

__read_mostly int scheduler_running;

/*
 * part of the period that we allow rt tasks to run in us.
 * default: 0.95s
 */
int sysctl_sched_rt_runtime = 950000;



/*
 * __task_rq_lock - lock the rq @p resides on.
 */
static inline struct rq *__task_rq_lock(struct task_struct *p)
	__acquires(rq->lock)
{
	struct rq *rq;

	lockdep_assert_held(&p->pi_lock);

	for (;;) {
		rq = task_rq(p);
		raw_spin_lock(&rq->lock);
		if (likely(rq == task_rq(p)))
			return rq;
		raw_spin_unlock(&rq->lock);
	}
}

/*
 * task_rq_lock - lock p->pi_lock and lock the rq @p resides on.
 */
static struct rq *task_rq_lock(struct task_struct *p, unsigned long *flags)
	__acquires(p->pi_lock)
	__acquires(rq->lock)
{
	struct rq *rq;

	for (;;) {
		raw_spin_lock_irqsave(&p->pi_lock, *flags);
		rq = task_rq(p);
		raw_spin_lock(&rq->lock);
		if (likely(rq == task_rq(p)))
			return rq;
		raw_spin_unlock(&rq->lock);
		raw_spin_unlock_irqrestore(&p->pi_lock, *flags);
	}
}

static void __task_rq_unlock(struct rq *rq)
	__releases(rq->lock)
{
	raw_spin_unlock(&rq->lock);
}

static inline void
task_rq_unlock(struct rq *rq, struct task_struct *p, unsigned long *flags)
	__releases(rq->lock)
	__releases(p->pi_lock)
{
	raw_spin_unlock(&rq->lock);
	raw_spin_unlock_irqrestore(&p->pi_lock, *flags);
}

/*
 * this_rq_lock - lock this runqueue and disable interrupts.
 */
static struct rq *this_rq_lock(void)
	__acquires(rq->lock)
{
	struct rq *rq;

	local_irq_disable();
	rq = this_rq();
	raw_spin_lock(&rq->lock);

	return rq;
}

#ifdef CONFIG_SCHED_HRTICK
/*
 * Use HR-timers to deliver accurate preemption points.
 *
 * Its all a bit involved since we cannot program an hrt while holding the
 * rq->lock. So what we do is store a state in in rq->hrtick_* and ask for a
 * reschedule event.
 *
 * When we get rescheduled we reprogram the hrtick_timer outside of the
 * rq->lock.
 */

static void hrtick_clear(struct rq *rq)
{
	if (hrtimer_active(&rq->hrtick_timer))
		hrtimer_cancel(&rq->hrtick_timer);
}

/*
 * High-resolution timer tick.
 * Runs from hardirq context with interrupts disabled.
 */
static enum hrtimer_restart hrtick(struct hrtimer *timer)
{
	struct rq *rq = container_of(timer, struct rq, hrtick_timer);

	WARN_ON_ONCE(cpu_of(rq) != smp_processor_id());

	raw_spin_lock(&rq->lock);
	update_rq_clock(rq);
	rq->curr->sched_class->task_tick(rq, rq->curr, 1);
	raw_spin_unlock(&rq->lock);

	return HRTIMER_NORESTART;
}

#ifdef CONFIG_SMP
/*
 * called from hardirq (IPI) context
 */
static void __hrtick_start(void *arg)
{
	struct rq *rq = arg;

	raw_spin_lock(&rq->lock);
	hrtimer_restart(&rq->hrtick_timer);
	rq->hrtick_csd_pending = 0;
	raw_spin_unlock(&rq->lock);
}

/*
 * Called to set the hrtick timer state.
 *
 * called with rq->lock held and irqs disabled
 */
void hrtick_start(struct rq *rq, u64 delay)
{
	struct hrtimer *timer = &rq->hrtick_timer;
	ktime_t time = ktime_add_ns(timer->base->get_time(), delay);

	hrtimer_set_expires(timer, time);

	if (rq == this_rq()) {
		hrtimer_restart(timer);
	} else if (!rq->hrtick_csd_pending) {
		__smp_call_function_single(cpu_of(rq), &rq->hrtick_csd, 0);
		rq->hrtick_csd_pending = 1;
	}
}

static int
hotplug_hrtick(struct notifier_block *nfb, unsigned long action, void *hcpu)
{
	int cpu = (int)(long)hcpu;

	switch (action) {
	case CPU_UP_CANCELED:
	case CPU_UP_CANCELED_FROZEN:
	case CPU_DOWN_PREPARE:
	case CPU_DOWN_PREPARE_FROZEN:
	case CPU_DEAD:
	case CPU_DEAD_FROZEN:
		hrtick_clear(cpu_rq(cpu));
		return NOTIFY_OK;
	}

	return NOTIFY_DONE;
}

static __init void init_hrtick(void)
{
	hotcpu_notifier(hotplug_hrtick, 0);
}
#else
/*
 * Called to set the hrtick timer state.
 *
 * called with rq->lock held and irqs disabled
 */
void hrtick_start(struct rq *rq, u64 delay)
{
	__hrtimer_start_range_ns(&rq->hrtick_timer, ns_to_ktime(delay), 0,
			HRTIMER_MODE_REL_PINNED, 0);
}

static inline void init_hrtick(void)
{
}
#endif /* CONFIG_SMP */

static void init_rq_hrtick(struct rq *rq)
{
#ifdef CONFIG_SMP
	rq->hrtick_csd_pending = 0;

	rq->hrtick_csd.flags = 0;
	rq->hrtick_csd.func = __hrtick_start;
	rq->hrtick_csd.info = rq;
#endif

	hrtimer_init(&rq->hrtick_timer, CLOCK_MONOTONIC, HRTIMER_MODE_REL);
	rq->hrtick_timer.function = hrtick;
	rq->hrtick_timer.irqsafe = 1;
}
#else	/* CONFIG_SCHED_HRTICK */
static inline void hrtick_clear(struct rq *rq)
{
}

static inline void init_rq_hrtick(struct rq *rq)
{
}

static inline void init_hrtick(void)
{
}
#endif	/* CONFIG_SCHED_HRTICK */

/*
 * resched_task - mark a task 'to be rescheduled now'.
 *
 * On UP this means the setting of the need_resched flag, on SMP it
 * might also involve a cross-CPU call to trigger the scheduler on
 * the target CPU.
 */
#ifdef CONFIG_SMP

#ifndef tsk_is_polling
#define tsk_is_polling(t) test_tsk_thread_flag(t, TIF_POLLING_NRFLAG)
#endif

void resched_task(struct task_struct *p)
{
	int cpu;

	assert_raw_spin_locked(&task_rq(p)->lock);

	if (test_tsk_need_resched(p))
		return;

	set_tsk_need_resched(p);

	cpu = task_cpu(p);
	if (cpu == smp_processor_id())
		return;

	/* NEED_RESCHED must be visible before we test polling */
	smp_mb();
	if (!tsk_is_polling(p))
		smp_send_reschedule(cpu);
}

void resched_cpu(int cpu)
{
	struct rq *rq = cpu_rq(cpu);
	unsigned long flags;

	if (!raw_spin_trylock_irqsave(&rq->lock, flags))
		return;
	resched_task(cpu_curr(cpu));
	raw_spin_unlock_irqrestore(&rq->lock, flags);
}

#ifdef CONFIG_NO_HZ
/*
 * In the semi idle case, use the nearest busy cpu for migrating timers
 * from an idle cpu.  This is good for power-savings.
 *
 * We don't do similar optimization for completely idle system, as
 * selecting an idle cpu will add more delays to the timers than intended
 * (as that cpu's timer base may not be uptodate wrt jiffies etc).
 */
int get_nohz_timer_target(void)
{
	int cpu = smp_processor_id();
	int i;
	struct sched_domain *sd;

	rcu_read_lock();
	for_each_domain(cpu, sd) {
		for_each_cpu(i, sched_domain_span(sd)) {
			if (!idle_cpu(i)) {
				cpu = i;
				goto unlock;
			}
		}
	}
unlock:
	rcu_read_unlock();
	return cpu;
}
/*
 * When add_timer_on() enqueues a timer into the timer wheel of an
 * idle CPU then this timer might expire before the next timer event
 * which is scheduled to wake up that CPU. In case of a completely
 * idle system the next event might even be infinite time into the
 * future. wake_up_idle_cpu() ensures that the CPU is woken up and
 * leaves the inner idle loop so the newly added timer is taken into
 * account when the CPU goes back to idle and evaluates the timer
 * wheel for the next timer event.
 */
void wake_up_idle_cpu(int cpu)
{
	struct rq *rq = cpu_rq(cpu);

	if (cpu == smp_processor_id())
		return;

	/*
	 * This is safe, as this function is called with the timer
	 * wheel base lock of (cpu) held. When the CPU is on the way
	 * to idle and has not yet set rq->curr to idle then it will
	 * be serialized on the timer wheel base lock and take the new
	 * timer into account automatically.
	 */
	if (rq->curr != rq->idle)
		return;

	/*
	 * We can set TIF_RESCHED on the idle task of the other CPU
	 * lockless. The worst case is that the other CPU runs the
	 * idle task through an additional NOOP schedule()
	 */
	set_tsk_need_resched(rq->idle);

	/* NEED_RESCHED must be visible before we test polling */
	smp_mb();
	if (!tsk_is_polling(rq->idle))
		smp_send_reschedule(cpu);
}

static inline bool got_nohz_idle_kick(void)
{
	int cpu = smp_processor_id();
	return idle_cpu(cpu) && test_bit(NOHZ_BALANCE_KICK, nohz_flags(cpu));
}

#else /* CONFIG_NO_HZ */

static inline bool got_nohz_idle_kick(void)
{
	return false;
}

#endif /* CONFIG_NO_HZ */

void sched_avg_update(struct rq *rq)
{
	s64 period = sched_avg_period();

	while ((s64)(rq->clock - rq->age_stamp) > period) {
		/*
		 * Inline assembly required to prevent the compiler
		 * optimising this loop into a divmod call.
		 * See __iter_div_u64_rem() for another example of this.
		 */
		asm("" : "+rm" (rq->age_stamp));
		rq->age_stamp += period;
		rq->rt_avg /= 2;
	}
}

#else /* !CONFIG_SMP */
void resched_task(struct task_struct *p)
{
	assert_raw_spin_locked(&task_rq(p)->lock);
	set_tsk_need_resched(p);
}
#endif /* CONFIG_SMP */

#if defined(CONFIG_RT_GROUP_SCHED) || (defined(CONFIG_FAIR_GROUP_SCHED) && \
			(defined(CONFIG_SMP) || defined(CONFIG_CFS_BANDWIDTH)))
/*
 * Iterate task_group tree rooted at *from, calling @down when first entering a
 * node and @up when leaving it for the final time.
 *
 * Caller must hold rcu_lock or sufficient equivalent.
 */
int walk_tg_tree_from(struct task_group *from,
			     tg_visitor down, tg_visitor up, void *data)
{
	struct task_group *parent, *child;
	int ret;

	parent = from;

down:
	ret = (*down)(parent, data);
	if (ret)
		goto out;
	list_for_each_entry_rcu(child, &parent->children, siblings) {
		parent = child;
		goto down;

up:
		continue;
	}
	ret = (*up)(parent, data);
	if (ret || parent == from)
		goto out;

	child = parent;
	parent = parent->parent;
	if (parent)
		goto up;
out:
	return ret;
}

int tg_nop(struct task_group *tg, void *data)
{
	return 0;
}
#endif

static void set_load_weight(struct task_struct *p)
{
	int prio = p->static_prio - MAX_RT_PRIO;
	struct load_weight *load = &p->se.load;

	/*
	 * SCHED_IDLE tasks get minimal weight:
	 */
	if (p->policy == SCHED_IDLE) {
		load->weight = scale_load(WEIGHT_IDLEPRIO);
		load->inv_weight = WMULT_IDLEPRIO;
		return;
	}

	load->weight = scale_load(prio_to_weight[prio]);
	load->inv_weight = prio_to_wmult[prio];
}

static void enqueue_task(struct rq *rq, struct task_struct *p, int flags)
{
	update_rq_clock(rq);
	sched_info_queued(p);
	p->sched_class->enqueue_task(rq, p, flags);
}

static void dequeue_task(struct rq *rq, struct task_struct *p, int flags)
{
	update_rq_clock(rq);
	sched_info_dequeued(p);
	p->sched_class->dequeue_task(rq, p, flags);
}

void activate_task(struct rq *rq, struct task_struct *p, int flags)
{
	if (task_contributes_to_load(p))
		rq->nr_uninterruptible--;

	enqueue_task(rq, p, flags);
}

void deactivate_task(struct rq *rq, struct task_struct *p, int flags)
{
	if (task_contributes_to_load(p))
		rq->nr_uninterruptible++;

	dequeue_task(rq, p, flags);
}

#ifdef CONFIG_IRQ_TIME_ACCOUNTING

/*
 * There are no locks covering percpu hardirq/softirq time.
 * They are only modified in account_system_vtime, on corresponding CPU
 * with interrupts disabled. So, writes are safe.
 * They are read and saved off onto struct rq in update_rq_clock().
 * This may result in other CPU reading this CPU's irq time and can
 * race with irq/account_system_vtime on this CPU. We would either get old
 * or new value with a side effect of accounting a slice of irq time to wrong
 * task when irq is in progress while we read rq->clock. That is a worthy
 * compromise in place of having locks on each irq in account_system_time.
 */
static DEFINE_PER_CPU(u64, cpu_hardirq_time);
static DEFINE_PER_CPU(u64, cpu_softirq_time);

static DEFINE_PER_CPU(u64, irq_start_time);
static int sched_clock_irqtime;

void enable_sched_clock_irqtime(void)
{
	sched_clock_irqtime = 1;
}

void disable_sched_clock_irqtime(void)
{
	sched_clock_irqtime = 0;
}

#ifndef CONFIG_64BIT
static DEFINE_PER_CPU(seqcount_t, irq_time_seq);

static inline void irq_time_write_begin(void)
{
	__this_cpu_inc(irq_time_seq.sequence);
	smp_wmb();
}

static inline void irq_time_write_end(void)
{
	smp_wmb();
	__this_cpu_inc(irq_time_seq.sequence);
}

static inline u64 irq_time_read(int cpu)
{
	u64 irq_time;
	unsigned seq;

	do {
		seq = read_seqcount_begin(&per_cpu(irq_time_seq, cpu));
		irq_time = per_cpu(cpu_softirq_time, cpu) +
			   per_cpu(cpu_hardirq_time, cpu);
	} while (read_seqcount_retry(&per_cpu(irq_time_seq, cpu), seq));

	return irq_time;
}
#else /* CONFIG_64BIT */
static inline void irq_time_write_begin(void)
{
}

static inline void irq_time_write_end(void)
{
}

static inline u64 irq_time_read(int cpu)
{
	return per_cpu(cpu_softirq_time, cpu) + per_cpu(cpu_hardirq_time, cpu);
}
#endif /* CONFIG_64BIT */

/*
 * Called before incrementing preempt_count on {soft,}irq_enter
 * and before decrementing preempt_count on {soft,}irq_exit.
 */
void account_system_vtime(struct task_struct *curr)
{
	unsigned long flags;
	s64 delta;
	int cpu;

	if (!sched_clock_irqtime)
		return;

	local_irq_save(flags);

	cpu = smp_processor_id();
	delta = sched_clock_cpu(cpu) - __this_cpu_read(irq_start_time);
	__this_cpu_add(irq_start_time, delta);

	irq_time_write_begin();
	/*
	 * We do not account for softirq time from ksoftirqd here.
	 * We want to continue accounting softirq time to ksoftirqd thread
	 * in that case, so as not to confuse scheduler with a special task
	 * that do not consume any time, but still wants to run.
	 */
	if (hardirq_count())
		__this_cpu_add(cpu_hardirq_time, delta);
	else if (in_serving_softirq() && curr != this_cpu_ksoftirqd())
		__this_cpu_add(cpu_softirq_time, delta);

	irq_time_write_end();
	local_irq_restore(flags);
}
EXPORT_SYMBOL_GPL(account_system_vtime);

#endif /* CONFIG_IRQ_TIME_ACCOUNTING */

#ifdef CONFIG_PARAVIRT
static inline u64 steal_ticks(u64 steal)
{
	if (unlikely(steal > NSEC_PER_SEC))
		return div_u64(steal, TICK_NSEC);

	return __iter_div_u64_rem(steal, TICK_NSEC, &steal);
}
#endif

static void update_rq_clock_task(struct rq *rq, s64 delta)
{
/*
 * In theory, the compile should just see 0 here, and optimize out the call
 * to sched_rt_avg_update. But I don't trust it...
 */
#if defined(CONFIG_IRQ_TIME_ACCOUNTING) || defined(CONFIG_PARAVIRT_TIME_ACCOUNTING)
	s64 steal = 0, irq_delta = 0;
#endif
#ifdef CONFIG_IRQ_TIME_ACCOUNTING
	irq_delta = irq_time_read(cpu_of(rq)) - rq->prev_irq_time;

	/*
	 * Since irq_time is only updated on {soft,}irq_exit, we might run into
	 * this case when a previous update_rq_clock() happened inside a
	 * {soft,}irq region.
	 *
	 * When this happens, we stop ->clock_task and only update the
	 * prev_irq_time stamp to account for the part that fit, so that a next
	 * update will consume the rest. This ensures ->clock_task is
	 * monotonic.
	 *
	 * It does however cause some slight miss-attribution of {soft,}irq
	 * time, a more accurate solution would be to update the irq_time using
	 * the current rq->clock timestamp, except that would require using
	 * atomic ops.
	 */
	if (irq_delta > delta)
		irq_delta = delta;

	rq->prev_irq_time += irq_delta;
	delta -= irq_delta;
#endif
#ifdef CONFIG_PARAVIRT_TIME_ACCOUNTING
	if (static_key_false((&paravirt_steal_rq_enabled))) {
		u64 st;

		steal = paravirt_steal_clock(cpu_of(rq));
		steal -= rq->prev_steal_time_rq;

		if (unlikely(steal > delta))
			steal = delta;

		st = steal_ticks(steal);
		steal = st * TICK_NSEC;

		rq->prev_steal_time_rq += steal;

		delta -= steal;
	}
#endif

	rq->clock_task += delta;

#if defined(CONFIG_IRQ_TIME_ACCOUNTING) || defined(CONFIG_PARAVIRT_TIME_ACCOUNTING)
	if ((irq_delta + steal) && sched_feat(NONTASK_POWER))
		sched_rt_avg_update(rq, irq_delta + steal);
#endif
}

#ifdef CONFIG_IRQ_TIME_ACCOUNTING
static int irqtime_account_hi_update(void)
{
	u64 *cpustat = kcpustat_this_cpu->cpustat;
	unsigned long flags;
	u64 latest_ns;
	int ret = 0;

	local_irq_save(flags);
	latest_ns = this_cpu_read(cpu_hardirq_time);
	if (nsecs_to_cputime64(latest_ns) > cpustat[CPUTIME_IRQ])
		ret = 1;
	local_irq_restore(flags);
	return ret;
}

static int irqtime_account_si_update(void)
{
	u64 *cpustat = kcpustat_this_cpu->cpustat;
	unsigned long flags;
	u64 latest_ns;
	int ret = 0;

	local_irq_save(flags);
	latest_ns = this_cpu_read(cpu_softirq_time);
	if (nsecs_to_cputime64(latest_ns) > cpustat[CPUTIME_SOFTIRQ])
		ret = 1;
	local_irq_restore(flags);
	return ret;
}

#else /* CONFIG_IRQ_TIME_ACCOUNTING */

#define sched_clock_irqtime	(0)

#endif

void sched_set_stop_task(int cpu, struct task_struct *stop)
{
	struct sched_param param = { .sched_priority = MAX_RT_PRIO - 1 };
	struct task_struct *old_stop = cpu_rq(cpu)->stop;

	if (stop) {
		/*
		 * Make it appear like a SCHED_FIFO task, its something
		 * userspace knows about and won't get confused about.
		 *
		 * Also, it will make PI more or less work without too
		 * much confusion -- but then, stop work should not
		 * rely on PI working anyway.
		 */
		sched_setscheduler_nocheck(stop, SCHED_FIFO, &param);

		stop->sched_class = &stop_sched_class;
	}

	cpu_rq(cpu)->stop = stop;

	if (old_stop) {
		/*
		 * Reset it back to a normal scheduling class so that
		 * it can die in pieces.
		 */
		old_stop->sched_class = &rt_sched_class;
	}
}

/*
 * __normal_prio - return the priority that is based on the static prio
 */
static inline int __normal_prio(struct task_struct *p)
{
	return p->static_prio;
}

/*
 * Calculate the expected normal priority: i.e. priority
 * without taking RT-inheritance into account. Might be
 * boosted by interactivity modifiers. Changes upon fork,
 * setprio syscalls, and whenever the interactivity
 * estimator recalculates.
 */
static inline int normal_prio(struct task_struct *p)
{
	int prio;

	if (task_has_rt_policy(p))
		prio = MAX_RT_PRIO-1 - p->rt_priority;
	else
		prio = __normal_prio(p);
	return prio;
}

/*
 * Calculate the current priority, i.e. the priority
 * taken into account by the scheduler. This value might
 * be boosted by RT tasks, or might be boosted by
 * interactivity modifiers. Will be RT if the task got
 * RT-boosted. If not then it returns p->normal_prio.
 */
static int effective_prio(struct task_struct *p)
{
	p->normal_prio = normal_prio(p);
	/*
	 * If we are RT tasks or we were boosted to RT priority,
	 * keep the priority unchanged. Otherwise, update priority
	 * to the normal priority:
	 */
	if (!rt_prio(p->prio))
		return p->normal_prio;
	return p->prio;
}

/**
 * task_curr - is this task currently executing on a CPU?
 * @p: the task in question.
 */
inline int task_curr(const struct task_struct *p)
{
	return cpu_curr(task_cpu(p)) == p;
}

static inline void check_class_changed(struct rq *rq, struct task_struct *p,
				       const struct sched_class *prev_class,
				       int oldprio)
{
	if (prev_class != p->sched_class) {
		if (prev_class->switched_from)
			prev_class->switched_from(rq, p);
		p->sched_class->switched_to(rq, p);
	} else if (oldprio != p->prio)
		p->sched_class->prio_changed(rq, p, oldprio);
}

void check_preempt_curr(struct rq *rq, struct task_struct *p, int flags)
{
	const struct sched_class *class;

	if (p->sched_class == rq->curr->sched_class) {
		rq->curr->sched_class->check_preempt_curr(rq, p, flags);
	} else {
		for_each_class(class) {
			if (class == rq->curr->sched_class)
				break;
			if (class == p->sched_class) {
				resched_task(rq->curr);
				break;
			}
		}
	}

	/*
	 * A queue event has occurred, and we're going to schedule.  In
	 * this case, we can save a useless back to back clock update.
	 */
	if (rq->curr->on_rq && test_tsk_need_resched(rq->curr))
		rq->skip_clock_update = 1;
}

#ifdef CONFIG_SMP
void set_task_cpu(struct task_struct *p, unsigned int new_cpu)
{
#ifdef CONFIG_SCHED_DEBUG
	/*
	 * We should never call set_task_cpu() on a blocked task,
	 * ttwu() will sort out the placement.
	 */
	WARN_ON_ONCE(p->state != TASK_RUNNING && p->state != TASK_WAKING &&
			!(task_thread_info(p)->preempt_count & PREEMPT_ACTIVE));

#ifdef CONFIG_LOCKDEP
	/*
	 * The caller should hold either p->pi_lock or rq->lock, when changing
	 * a task's CPU. ->pi_lock for waking tasks, rq->lock for runnable tasks.
	 *
	 * sched_move_task() holds both and thus holding either pins the cgroup,
	 * see task_group().
	 *
	 * Furthermore, all task_rq users should acquire both locks, see
	 * task_rq_lock().
	 */
	WARN_ON_ONCE(debug_locks && !(lockdep_is_held(&p->pi_lock) ||
				      lockdep_is_held(&task_rq(p)->lock)));
#endif
#endif

	trace_sched_migrate_task(p, new_cpu);

	if (task_cpu(p) != new_cpu) {
		p->se.nr_migrations++;
		perf_sw_event(PERF_COUNT_SW_CPU_MIGRATIONS, 1, NULL, 0);
	}

	__set_task_cpu(p, new_cpu);
}

struct migration_arg {
	struct task_struct *task;
	int dest_cpu;
};

static int migration_cpu_stop(void *data);

/*
 * wait_task_inactive - wait for a thread to unschedule.
 *
 * If @match_state is nonzero, it's the @p->state value just checked and
 * not expected to change.  If it changes, i.e. @p might have woken up,
 * then return zero.  When we succeed in waiting for @p to be off its CPU,
 * we return a positive number (its total switch count).  If a second call
 * a short while later returns the same number, the caller can be sure that
 * @p has remained unscheduled the whole time.
 *
 * The caller must ensure that the task *will* unschedule sometime soon,
 * else this function might spin for a *long* time. This function can't
 * be called with interrupts off, or it may introduce deadlock with
 * smp_call_function() if an IPI is sent by the same process we are
 * waiting to become inactive.
 */
unsigned long wait_task_inactive(struct task_struct *p, long match_state)
{
	unsigned long flags;
	int running, on_rq;
	unsigned long ncsw;
	struct rq *rq;

	for (;;) {
		/*
		 * We do the initial early heuristics without holding
		 * any task-queue locks at all. We'll only try to get
		 * the runqueue lock when things look like they will
		 * work out!
		 */
		rq = task_rq(p);

		/*
		 * If the task is actively running on another CPU
		 * still, just relax and busy-wait without holding
		 * any locks.
		 *
		 * NOTE! Since we don't hold any locks, it's not
		 * even sure that "rq" stays as the right runqueue!
		 * But we don't care, since "task_running()" will
		 * return false if the runqueue has changed and p
		 * is actually now running somewhere else!
		 */
		while (task_running(rq, p)) {
			if (match_state && unlikely(p->state != match_state)
			    && unlikely(p->saved_state != match_state))
				return 0;
			cpu_relax();
		}

		/*
		 * Ok, time to look more closely! We need the rq
		 * lock now, to be *sure*. If we're wrong, we'll
		 * just go back and repeat.
		 */
		rq = task_rq_lock(p, &flags);
		trace_sched_wait_task(p);
		running = task_running(rq, p);
		on_rq = p->on_rq;
		ncsw = 0;
		if (!match_state || p->state == match_state
		    || p->saved_state == match_state)
			ncsw = p->nvcsw | LONG_MIN; /* sets MSB */
		task_rq_unlock(rq, p, &flags);

		/*
		 * If it changed from the expected state, bail out now.
		 */
		if (unlikely(!ncsw))
			break;

		/*
		 * Was it really running after all now that we
		 * checked with the proper locks actually held?
		 *
		 * Oops. Go back and try again..
		 */
		if (unlikely(running)) {
			cpu_relax();
			continue;
		}

		/*
		 * It's not enough that it's not actively running,
		 * it must be off the runqueue _entirely_, and not
		 * preempted!
		 *
		 * So if it was still runnable (but just not actively
		 * running right now), it's preempted, and we should
		 * yield - it could be a while.
		 */
		if (unlikely(on_rq)) {
			ktime_t to = ktime_set(0, NSEC_PER_SEC/HZ);

			set_current_state(TASK_UNINTERRUPTIBLE);
			schedule_hrtimeout(&to, HRTIMER_MODE_REL);
			continue;
		}

		/*
		 * Ahh, all good. It wasn't running, and it wasn't
		 * runnable, which means that it will never become
		 * running in the future either. We're all done!
		 */
		break;
	}

	return ncsw;
}

/***
 * kick_process - kick a running thread to enter/exit the kernel
 * @p: the to-be-kicked thread
 *
 * Cause a process which is running on another CPU to enter
 * kernel-mode, without any delay. (to get signals handled.)
 *
 * NOTE: this function doesn't have to take the runqueue lock,
 * because all it wants to ensure is that the remote task enters
 * the kernel. If the IPI races and the task has been migrated
 * to another CPU then no harm is done and the purpose has been
 * achieved as well.
 */
void kick_process(struct task_struct *p)
{
	int cpu;

	preempt_disable();
	cpu = task_cpu(p);
	if ((cpu != smp_processor_id()) && task_curr(p))
		smp_send_reschedule(cpu);
	preempt_enable();
}
EXPORT_SYMBOL_GPL(kick_process);
#endif /* CONFIG_SMP */

#ifdef CONFIG_SMP
/*
 * ->cpus_allowed is protected by both rq->lock and p->pi_lock
 */
static int select_fallback_rq(int cpu, struct task_struct *p)
{
	const struct cpumask *nodemask = cpumask_of_node(cpu_to_node(cpu));
	enum { cpuset, possible, fail } state = cpuset;
	int dest_cpu;

	/* Look for allowed, online CPU in same node. */
	for_each_cpu(dest_cpu, nodemask) {
		if (!cpu_online(dest_cpu))
			continue;
		if (!cpu_active(dest_cpu))
			continue;
		if (cpumask_test_cpu(dest_cpu, tsk_cpus_allowed(p)))
			return dest_cpu;
	}

	for (;;) {
		/* Any allowed, online CPU? */
		for_each_cpu(dest_cpu, tsk_cpus_allowed(p)) {
			if (!cpu_online(dest_cpu))
				continue;
			if (!cpu_active(dest_cpu))
				continue;
			goto out;
		}

		switch (state) {
		case cpuset:
			/* No more Mr. Nice Guy. */
			cpuset_cpus_allowed_fallback(p);
			state = possible;
			break;

		case possible:
			do_set_cpus_allowed(p, cpu_possible_mask);
			state = fail;
			break;

		case fail:
			BUG();
			break;
		}
	}

out:
	if (state != cpuset) {
		/*
		 * Don't tell them about moving exiting tasks or
		 * kernel threads (both mm NULL), since they never
		 * leave kernel.
		 */
		if (p->mm && printk_ratelimit()) {
			printk_deferred("process %d (%s) no longer affine to cpu%d\n",
					task_pid_nr(p), p->comm, cpu);
		}
	}

	return dest_cpu;
}

/*
 * The caller (fork, wakeup) owns p->pi_lock, ->cpus_allowed is stable.
 */
static inline
int select_task_rq(struct task_struct *p, int sd_flags, int wake_flags)
{
	int cpu = p->sched_class->select_task_rq(p, sd_flags, wake_flags);

	/*
	 * In order not to call set_task_cpu() on a blocking task we need
	 * to rely on ttwu() to place the task on a valid ->cpus_allowed
	 * cpu.
	 *
	 * Since this is common to all placement strategies, this lives here.
	 *
	 * [ this allows ->select_task() to simply return task_cpu(p) and
	 *   not worry about this generic constraint ]
	 */
	if (unlikely(!cpumask_test_cpu(cpu, tsk_cpus_allowed(p)) ||
		     !cpu_online(cpu)))
		cpu = select_fallback_rq(task_cpu(p), p);

	return cpu;
}

static void update_avg(u64 *avg, u64 sample)
{
	s64 diff = sample - *avg;
	*avg += diff >> 3;
}
#endif

static void
ttwu_stat(struct task_struct *p, int cpu, int wake_flags)
{
#ifdef CONFIG_SCHEDSTATS
	struct rq *rq = this_rq();

#ifdef CONFIG_SMP
	int this_cpu = smp_processor_id();

	if (cpu == this_cpu) {
		schedstat_inc(rq, ttwu_local);
		schedstat_inc(p, se.statistics.nr_wakeups_local);
	} else {
		struct sched_domain *sd;

		schedstat_inc(p, se.statistics.nr_wakeups_remote);
		rcu_read_lock();
		for_each_domain(this_cpu, sd) {
			if (cpumask_test_cpu(cpu, sched_domain_span(sd))) {
				schedstat_inc(sd, ttwu_wake_remote);
				break;
			}
		}
		rcu_read_unlock();
	}

	if (wake_flags & WF_MIGRATED)
		schedstat_inc(p, se.statistics.nr_wakeups_migrate);

#endif /* CONFIG_SMP */

	schedstat_inc(rq, ttwu_count);
	schedstat_inc(p, se.statistics.nr_wakeups);

	if (wake_flags & WF_SYNC)
		schedstat_inc(p, se.statistics.nr_wakeups_sync);

#endif /* CONFIG_SCHEDSTATS */
}

static void ttwu_activate(struct rq *rq, struct task_struct *p, int en_flags)
{
	activate_task(rq, p, en_flags);
	p->on_rq = 1;
}

/*
 * Mark the task runnable and perform wakeup-preemption.
 */
static void
ttwu_do_wakeup(struct rq *rq, struct task_struct *p, int wake_flags)
{
	trace_sched_wakeup(p, true);
	check_preempt_curr(rq, p, wake_flags);

	p->state = TASK_RUNNING;
#ifdef CONFIG_SMP
	if (p->sched_class->task_woken)
		p->sched_class->task_woken(rq, p);

	if (rq->idle_stamp) {
		u64 delta = rq->clock - rq->idle_stamp;
		u64 max = 2*sysctl_sched_migration_cost;

		if (delta > max)
			rq->avg_idle = max;
		else
			update_avg(&rq->avg_idle, delta);
		rq->idle_stamp = 0;
	}
#endif
}

static void
ttwu_do_activate(struct rq *rq, struct task_struct *p, int wake_flags)
{
#ifdef CONFIG_SMP
	if (p->sched_contributes_to_load)
		rq->nr_uninterruptible--;
#endif

	ttwu_activate(rq, p, ENQUEUE_WAKEUP | ENQUEUE_WAKING);
	ttwu_do_wakeup(rq, p, wake_flags);
}

/*
 * Called in case the task @p isn't fully descheduled from its runqueue,
 * in this case we must do a remote wakeup. Its a 'light' wakeup though,
 * since all we need to do is flip p->state to TASK_RUNNING, since
 * the task is still ->on_rq.
 */
static int ttwu_remote(struct task_struct *p, int wake_flags)
{
	struct rq *rq;
	int ret = 0;

	rq = __task_rq_lock(p);
	if (p->on_rq) {
		ttwu_do_wakeup(rq, p, wake_flags);
		ret = 1;
	}
	__task_rq_unlock(rq);

	return ret;
}

#ifdef CONFIG_SMP
static void sched_ttwu_pending(void)
{
	struct rq *rq = this_rq();
	struct llist_node *llist = llist_del_all(&rq->wake_list);
	struct task_struct *p;

	raw_spin_lock(&rq->lock);

	while (llist) {
		p = llist_entry(llist, struct task_struct, wake_entry);
		llist = llist_next(llist);
		ttwu_do_activate(rq, p, 0);
	}

	raw_spin_unlock(&rq->lock);
}

void scheduler_ipi(void)
{
	if (llist_empty(&this_rq()->wake_list) && !got_nohz_idle_kick())
		return;

	/*
	 * Not all reschedule IPI handlers call irq_enter/irq_exit, since
	 * traditionally all their work was done from the interrupt return
	 * path. Now that we actually do some work, we need to make sure
	 * we do call them.
	 *
	 * Some archs already do call them, luckily irq_enter/exit nest
	 * properly.
	 *
	 * Arguably we should visit all archs and update all handlers,
	 * however a fair share of IPIs are still resched only so this would
	 * somewhat pessimize the simple resched case.
	 */
	irq_enter();
	sched_ttwu_pending();

	/*
	 * Check if someone kicked us for doing the nohz idle load balance.
	 */
	if (unlikely(got_nohz_idle_kick() && !need_resched())) {
		this_rq()->idle_balance = 1;
		raise_softirq_irqoff(SCHED_SOFTIRQ);
	}
	irq_exit();
}

static void ttwu_queue_remote(struct task_struct *p, int cpu)
{
	if (llist_add(&p->wake_entry, &cpu_rq(cpu)->wake_list))
		smp_send_reschedule(cpu);
}

#ifdef __ARCH_WANT_INTERRUPTS_ON_CTXSW
static int ttwu_activate_remote(struct task_struct *p, int wake_flags)
{
	struct rq *rq;
	int ret = 0;

	rq = __task_rq_lock(p);
	if (p->on_cpu) {
		ttwu_activate(rq, p, ENQUEUE_WAKEUP);
		ttwu_do_wakeup(rq, p, wake_flags);
		ret = 1;
	}
	__task_rq_unlock(rq);

	return ret;

}
#endif /* __ARCH_WANT_INTERRUPTS_ON_CTXSW */

bool cpus_share_cache(int this_cpu, int that_cpu)
{
	return per_cpu(sd_llc_id, this_cpu) == per_cpu(sd_llc_id, that_cpu);
}
#endif /* CONFIG_SMP */

static void ttwu_queue(struct task_struct *p, int cpu)
{
	struct rq *rq = cpu_rq(cpu);

#if defined(CONFIG_SMP)
	if (sched_feat(TTWU_QUEUE) && !cpus_share_cache(smp_processor_id(), cpu)) {
		sched_clock_cpu(cpu); /* sync clocks x-cpu */
		ttwu_queue_remote(p, cpu);
		return;
	}
#endif

	raw_spin_lock(&rq->lock);
	ttwu_do_activate(rq, p, 0);
	raw_spin_unlock(&rq->lock);
}

/**
 * try_to_wake_up - wake up a thread
 * @p: the thread to be awakened
 * @state: the mask of task states that can be woken
 * @wake_flags: wake modifier flags (WF_*)
 *
 * Put it on the run-queue if it's not already there. The "current"
 * thread is always on the run-queue (except when the actual
 * re-schedule is in progress), and as such you're allowed to do
 * the simpler "current->state = TASK_RUNNING" to mark yourself
 * runnable without the overhead of this.
 *
 * Returns %true if @p was woken up, %false if it was already running
 * or @state didn't match @p's state.
 */
static int
try_to_wake_up(struct task_struct *p, unsigned int state, int wake_flags)
{
	unsigned long flags;
	int cpu, success = 0;

	smp_wmb();
	raw_spin_lock_irqsave(&p->pi_lock, flags);
	if (!(p->state & state)) {
		/*
		 * The task might be running due to a spinlock sleeper
		 * wakeup. Check the saved state and set it to running
		 * if the wakeup condition is true.
		 */
		if (!(wake_flags & WF_LOCK_SLEEPER)) {
			if (p->saved_state & state) {
				p->saved_state = TASK_RUNNING;
				success = 1;
			}
		}
		goto out;
	}

	/*
	 * If this is a regular wakeup, then we can unconditionally
	 * clear the saved state of a "lock sleeper".
	 */
	if (!(wake_flags & WF_LOCK_SLEEPER))
		p->saved_state = TASK_RUNNING;

	success = 1; /* we're going to change ->state */
	cpu = task_cpu(p);

	if (p->on_rq && ttwu_remote(p, wake_flags))
		goto stat;

#ifdef CONFIG_SMP
	/*
	 * If the owning (remote) cpu is still in the middle of schedule() with
	 * this task as prev, wait until its done referencing the task.
	 */
	while (p->on_cpu) {
#ifdef __ARCH_WANT_INTERRUPTS_ON_CTXSW
		/*
		 * In case the architecture enables interrupts in
		 * context_switch(), we cannot busy wait, since that
		 * would lead to deadlocks when an interrupt hits and
		 * tries to wake up @prev. So bail and do a complete
		 * remote wakeup.
		 */
		if (ttwu_activate_remote(p, wake_flags))
			goto stat;
#else
		cpu_relax();
#endif
	}
	/*
	 * Pairs with the smp_wmb() in finish_lock_switch().
	 */
	smp_rmb();

	p->sched_contributes_to_load = !!task_contributes_to_load(p);
	p->state = TASK_WAKING;

	if (p->sched_class->task_waking)
		p->sched_class->task_waking(p);

	cpu = select_task_rq(p, SD_BALANCE_WAKE, wake_flags);
	if (task_cpu(p) != cpu) {
		wake_flags |= WF_MIGRATED;
		set_task_cpu(p, cpu);
	}
#endif /* CONFIG_SMP */

	ttwu_queue(p, cpu);
stat:
	ttwu_stat(p, cpu, wake_flags);
out:
	raw_spin_unlock_irqrestore(&p->pi_lock, flags);

	return success;
}

/**
 * wake_up_process - Wake up a specific process
 * @p: The process to be woken up.
 *
 * Attempt to wake up the nominated process and move it to the set of runnable
 * processes.  Returns 1 if the process was woken up, 0 if it was already
 * running.
 *
 * It may be assumed that this function implies a write memory barrier before
 * changing the task state if and only if any tasks are woken up.
 */
int wake_up_process(struct task_struct *p)
{
	WARN_ON(task_is_stopped_or_traced(p));
	return try_to_wake_up(p, TASK_NORMAL, 0);
}
EXPORT_SYMBOL(wake_up_process);

/**
 * wake_up_lock_sleeper - Wake up a specific process blocked on a "sleeping lock"
 * @p: The process to be woken up.
 *
 * Same as wake_up_process() above, but wake_flags=WF_LOCK_SLEEPER to indicate
 * the nature of the wakeup.
 */
int wake_up_lock_sleeper(struct task_struct *p)
{
	return try_to_wake_up(p, TASK_ALL, WF_LOCK_SLEEPER);
}

int wake_up_state(struct task_struct *p, unsigned int state)
{
	return try_to_wake_up(p, state, 0);
}

/*
 * Perform scheduler related setup for a newly forked process p.
 * p is forked by current.
 *
 * __sched_fork() is basic setup used by init_idle() too:
 */
static void __sched_fork(struct task_struct *p)
{
	p->on_rq			= 0;

	p->se.on_rq			= 0;
	p->se.exec_start		= 0;
	p->se.sum_exec_runtime		= 0;
	p->se.prev_sum_exec_runtime	= 0;
	p->se.nr_migrations		= 0;
	p->se.vruntime			= 0;
	INIT_LIST_HEAD(&p->se.group_node);

#ifdef CONFIG_SCHEDSTATS
	memset(&p->se.statistics, 0, sizeof(p->se.statistics));
#endif

	INIT_LIST_HEAD(&p->rt.run_list);

#ifdef CONFIG_PREEMPT_NOTIFIERS
	INIT_HLIST_HEAD(&p->preempt_notifiers);
#endif
}

/*
 * fork()/clone()-time setup:
 */
void sched_fork(struct task_struct *p)
{
	unsigned long flags;
	int cpu = get_cpu();

	__sched_fork(p);
	/*
	 * We mark the process as running here. This guarantees that
	 * nobody will actually run it, and a signal or other external
	 * event cannot wake it up and insert it on the runqueue either.
	 */
	p->state = TASK_RUNNING;

	/*
	 * Make sure we do not leak PI boosting priority to the child.
	 */
	p->prio = current->normal_prio;

	/*
	 * Revert to default priority/policy on fork if requested.
	 */
	if (unlikely(p->sched_reset_on_fork)) {
		if (task_has_rt_policy(p)) {
			p->policy = SCHED_NORMAL;
			p->static_prio = NICE_TO_PRIO(0);
			p->rt_priority = 0;
		} else if (PRIO_TO_NICE(p->static_prio) < 0)
			p->static_prio = NICE_TO_PRIO(0);

		p->prio = p->normal_prio = __normal_prio(p);
		set_load_weight(p);

		/*
		 * We don't need the reset flag anymore after the fork. It has
		 * fulfilled its duty:
		 */
		p->sched_reset_on_fork = 0;
	}

	if (!rt_prio(p->prio))
		p->sched_class = &fair_sched_class;

	if (p->sched_class->task_fork)
		p->sched_class->task_fork(p);

	/*
	 * The child is not yet in the pid-hash so no cgroup attach races,
	 * and the cgroup is pinned to this child due to cgroup_fork()
	 * is ran before sched_fork().
	 *
	 * Silence PROVE_RCU.
	 */
	raw_spin_lock_irqsave(&p->pi_lock, flags);
	set_task_cpu(p, cpu);
	raw_spin_unlock_irqrestore(&p->pi_lock, flags);

#if defined(CONFIG_SCHEDSTATS) || defined(CONFIG_TASK_DELAY_ACCT)
	if (likely(sched_info_on()))
		memset(&p->sched_info, 0, sizeof(p->sched_info));
#endif
#if defined(CONFIG_SMP)
	p->on_cpu = 0;
#endif
#ifdef CONFIG_PREEMPT_COUNT
	/* Want to start with kernel preemption disabled. */
	task_thread_info(p)->preempt_count = 1;
#endif
#ifdef CONFIG_SMP
	plist_node_init(&p->pushable_tasks, MAX_PRIO);
#endif

	put_cpu();
}

/*
 * wake_up_new_task - wake up a newly created task for the first time.
 *
 * This function will do some initial scheduler statistics housekeeping
 * that must be done for every newly created context, then puts the task
 * on the runqueue and wakes it.
 */
void wake_up_new_task(struct task_struct *p)
{
	unsigned long flags;
	struct rq *rq;

	raw_spin_lock_irqsave(&p->pi_lock, flags);
#ifdef CONFIG_SMP
	/*
	 * Fork balancing, do it here and not earlier because:
	 *  - cpus_allowed can change in the fork path
	 *  - any previously selected cpu might disappear through hotplug
	 */
	set_task_cpu(p, select_task_rq(p, SD_BALANCE_FORK, 0));
#endif

	rq = __task_rq_lock(p);
	activate_task(rq, p, 0);
	p->on_rq = 1;
	trace_sched_wakeup_new(p, true);
	check_preempt_curr(rq, p, WF_FORK);
#ifdef CONFIG_SMP
	if (p->sched_class->task_woken)
		p->sched_class->task_woken(rq, p);
#endif
	task_rq_unlock(rq, p, &flags);
}

#ifdef CONFIG_PREEMPT_NOTIFIERS

/**
 * preempt_notifier_register - tell me when current is being preempted & rescheduled
 * @notifier: notifier struct to register
 */
void preempt_notifier_register(struct preempt_notifier *notifier)
{
	hlist_add_head(&notifier->link, &current->preempt_notifiers);
}
EXPORT_SYMBOL_GPL(preempt_notifier_register);

/**
 * preempt_notifier_unregister - no longer interested in preemption notifications
 * @notifier: notifier struct to unregister
 *
 * This is safe to call from within a preemption notifier.
 */
void preempt_notifier_unregister(struct preempt_notifier *notifier)
{
	hlist_del(&notifier->link);
}
EXPORT_SYMBOL_GPL(preempt_notifier_unregister);

static void fire_sched_in_preempt_notifiers(struct task_struct *curr)
{
	struct preempt_notifier *notifier;
	struct hlist_node *node;

	hlist_for_each_entry(notifier, node, &curr->preempt_notifiers, link)
		notifier->ops->sched_in(notifier, raw_smp_processor_id());
}

static void
fire_sched_out_preempt_notifiers(struct task_struct *curr,
				 struct task_struct *next)
{
	struct preempt_notifier *notifier;
	struct hlist_node *node;

	hlist_for_each_entry(notifier, node, &curr->preempt_notifiers, link)
		notifier->ops->sched_out(notifier, next);
}

#else /* !CONFIG_PREEMPT_NOTIFIERS */

static void fire_sched_in_preempt_notifiers(struct task_struct *curr)
{
}

static void
fire_sched_out_preempt_notifiers(struct task_struct *curr,
				 struct task_struct *next)
{
}

#endif /* CONFIG_PREEMPT_NOTIFIERS */

/**
 * prepare_task_switch - prepare to switch tasks
 * @rq: the runqueue preparing to switch
 * @prev: the current task that is being switched out
 * @next: the task we are going to switch to.
 *
 * This is called with the rq lock held and interrupts off. It must
 * be paired with a subsequent finish_task_switch after the context
 * switch.
 *
 * prepare_task_switch sets up locking and calls architecture specific
 * hooks.
 */
static inline void
prepare_task_switch(struct rq *rq, struct task_struct *prev,
		    struct task_struct *next)
{
	sched_info_switch(prev, next);
	perf_event_task_sched_out(prev, next);
	fire_sched_out_preempt_notifiers(prev, next);
	prepare_lock_switch(rq, next);
	prepare_arch_switch(next);
	trace_sched_switch(prev, next);
}

/**
 * finish_task_switch - clean up after a task-switch
 * @rq: runqueue associated with task-switch
 * @prev: the thread we just switched away from.
 *
 * finish_task_switch must be called after the context switch, paired
 * with a prepare_task_switch call before the context switch.
 * finish_task_switch will reconcile locking set up by prepare_task_switch,
 * and do any other architecture-specific cleanup actions.
 *
 * Note that we may have delayed dropping an mm in context_switch(). If
 * so, we finish that here outside of the runqueue lock. (Doing it
 * with the lock held can cause deadlocks; see schedule() for
 * details.)
 */
static void finish_task_switch(struct rq *rq, struct task_struct *prev)
	__releases(rq->lock)
{
	struct mm_struct *mm = rq->prev_mm;
	long prev_state;

	rq->prev_mm = NULL;

	/*
	 * A task struct has one reference for the use as "current".
	 * If a task dies, then it sets TASK_DEAD in tsk->state and calls
	 * schedule one last time. The schedule call will never return, and
	 * the scheduled task must drop that reference.
	 * The test for TASK_DEAD must occur while the runqueue locks are
	 * still held, otherwise prev could be scheduled on another cpu, die
	 * there before we look at prev->state, and then the reference would
	 * be dropped twice.
	 *		Manfred Spraul <manfred@colorfullife.com>
	 */
	prev_state = prev->state;
	finish_arch_switch(prev);
#ifdef __ARCH_WANT_INTERRUPTS_ON_CTXSW
	local_irq_disable();
#endif /* __ARCH_WANT_INTERRUPTS_ON_CTXSW */
	perf_event_task_sched_in(prev, current);
#ifdef __ARCH_WANT_INTERRUPTS_ON_CTXSW
	local_irq_enable();
#endif /* __ARCH_WANT_INTERRUPTS_ON_CTXSW */
	finish_lock_switch(rq, prev);
	finish_arch_post_lock_switch();

	fire_sched_in_preempt_notifiers(current);
	/*
	 * We use mmdrop_delayed() here so we don't have to do the
	 * full __mmdrop() when we are the last user.
	 */
	if (mm)
		mmdrop_delayed(mm);
	if (unlikely(prev_state == TASK_DEAD)) {
		/*
		 * Remove function-return probe instances associated with this
		 * task and put them back on the free list.
		 */
		kprobe_flush_task(prev);
		put_task_struct(prev);
	}
}

#ifdef CONFIG_SMP

/* assumes rq->lock is held */
static inline void pre_schedule(struct rq *rq, struct task_struct *prev)
{
	if (prev->sched_class->pre_schedule)
		prev->sched_class->pre_schedule(rq, prev);
}

/* rq->lock is NOT held, but preemption is disabled */
static inline void post_schedule(struct rq *rq)
{
	if (rq->post_schedule) {
		unsigned long flags;

		raw_spin_lock_irqsave(&rq->lock, flags);
		if (rq->curr->sched_class->post_schedule)
			rq->curr->sched_class->post_schedule(rq);
		raw_spin_unlock_irqrestore(&rq->lock, flags);

		rq->post_schedule = 0;
	}
}

#else

static inline void pre_schedule(struct rq *rq, struct task_struct *p)
{
}

static inline void post_schedule(struct rq *rq)
{
}

#endif

/**
 * schedule_tail - first thing a freshly forked thread must call.
 * @prev: the thread we just switched away from.
 */
asmlinkage void schedule_tail(struct task_struct *prev)
	__releases(rq->lock)
{
	struct rq *rq = this_rq();

	finish_task_switch(rq, prev);

	/*
	 * FIXME: do we need to worry about rq being invalidated by the
	 * task_switch?
	 */
	post_schedule(rq);

#ifdef __ARCH_WANT_UNLOCKED_CTXSW
	/* In this case, finish_task_switch does not reenable preemption */
	preempt_enable();
#endif
	if (current->set_child_tid)
		put_user(task_pid_vnr(current), current->set_child_tid);
}

/*
 * context_switch - switch to the new MM and the new
 * thread's register state.
 */
static inline void
context_switch(struct rq *rq, struct task_struct *prev,
	       struct task_struct *next)
{
	struct mm_struct *mm, *oldmm;

	prepare_task_switch(rq, prev, next);

	mm = next->mm;
	oldmm = prev->active_mm;
	/*
	 * For paravirt, this is coupled with an exit in switch_to to
	 * combine the page table reload and the switch backend into
	 * one hypercall.
	 */
	arch_start_context_switch(prev);

	if (!mm) {
		next->active_mm = oldmm;
		atomic_inc(&oldmm->mm_count);
		enter_lazy_tlb(oldmm, next);
	} else
		switch_mm(oldmm, mm, next);

	if (!prev->mm) {
		prev->active_mm = NULL;
		rq->prev_mm = oldmm;
	}
	/*
	 * Since the runqueue lock will be released by the next
	 * task (which is an invalid locking op but in the case
	 * of the scheduler it's an obvious special-case), so we
	 * do an early lockdep release here:
	 */
#ifndef __ARCH_WANT_UNLOCKED_CTXSW
	spin_release(&rq->lock.dep_map, 1, _THIS_IP_);
#endif

	/* Here we just switch the register state and the stack. */
	switch_to(prev, next, prev);

	barrier();
	/*
	 * this_rq must be evaluated again because prev may have moved
	 * CPUs since it called schedule(), thus the 'rq' on its stack
	 * frame will be invalid.
	 */
	finish_task_switch(this_rq(), prev);
}

/*
 * nr_running, nr_uninterruptible and nr_context_switches:
 *
 * externally visible scheduler statistics: current number of runnable
 * threads, current number of uninterruptible-sleeping threads, total
 * number of context switches performed since bootup.
 */
unsigned long nr_running(void)
{
	unsigned long i, sum = 0;

	for_each_online_cpu(i)
		sum += cpu_rq(i)->nr_running;

	return sum;
}

unsigned long nr_uninterruptible(void)
{
	unsigned long i, sum = 0;

	for_each_possible_cpu(i)
		sum += cpu_rq(i)->nr_uninterruptible;

	/*
	 * Since we read the counters lockless, it might be slightly
	 * inaccurate. Do not allow it to go below zero though:
	 */
	if (unlikely((long)sum < 0))
		sum = 0;

	return sum;
}

unsigned long long nr_context_switches(void)
{
	int i;
	unsigned long long sum = 0;

	for_each_possible_cpu(i)
		sum += cpu_rq(i)->nr_switches;

	return sum;
}

unsigned long nr_iowait(void)
{
	unsigned long i, sum = 0;

	for_each_possible_cpu(i)
		sum += atomic_read(&cpu_rq(i)->nr_iowait);

	return sum;
}

unsigned long nr_iowait_cpu(int cpu)
{
	struct rq *this = cpu_rq(cpu);
	return atomic_read(&this->nr_iowait);
}

unsigned long this_cpu_load(void)
{
	struct rq *this = this_rq();
	return this->cpu_load[0];
}


/*
 * Global load-average calculations
 *
 * We take a distributed and async approach to calculating the global load-avg
 * in order to minimize overhead.
 *
 * The global load average is an exponentially decaying average of nr_running +
 * nr_uninterruptible.
 *
 * Once every LOAD_FREQ:
 *
 *   nr_active = 0;
 *   for_each_possible_cpu(cpu)
 *   	nr_active += cpu_of(cpu)->nr_running + cpu_of(cpu)->nr_uninterruptible;
 *
 *   avenrun[n] = avenrun[0] * exp_n + nr_active * (1 - exp_n)
 *
 * Due to a number of reasons the above turns in the mess below:
 *
 *  - for_each_possible_cpu() is prohibitively expensive on machines with
 *    serious number of cpus, therefore we need to take a distributed approach
 *    to calculating nr_active.
 *
 *        \Sum_i x_i(t) = \Sum_i x_i(t) - x_i(t_0) | x_i(t_0) := 0
 *                      = \Sum_i { \Sum_j=1 x_i(t_j) - x_i(t_j-1) }
 *
 *    So assuming nr_active := 0 when we start out -- true per definition, we
 *    can simply take per-cpu deltas and fold those into a global accumulate
 *    to obtain the same result. See calc_load_fold_active().
 *
 *    Furthermore, in order to avoid synchronizing all per-cpu delta folding
 *    across the machine, we assume 10 ticks is sufficient time for every
 *    cpu to have completed this task.
 *
 *    This places an upper-bound on the IRQ-off latency of the machine. Then
 *    again, being late doesn't loose the delta, just wrecks the sample.
 *
 *  - cpu_rq()->nr_uninterruptible isn't accurately tracked per-cpu because
 *    this would add another cross-cpu cacheline miss and atomic operation
 *    to the wakeup path. Instead we increment on whatever cpu the task ran
 *    when it went into uninterruptible state and decrement on whatever cpu
 *    did the wakeup. This means that only the sum of nr_uninterruptible over
 *    all cpus yields the correct result.
 *
 *  This covers the NO_HZ=n code, for extra head-aches, see the comment below.
 */

/* Variables and functions for calc_load */
static atomic_long_t calc_load_tasks;
static unsigned long calc_load_update;
unsigned long avenrun[3];
EXPORT_SYMBOL(avenrun); /* should be removed */

/**
 * get_avenrun - get the load average array
 * @loads:	pointer to dest load array
 * @offset:	offset to add
 * @shift:	shift count to shift the result left
 *
 * These values are estimates at best, so no need for locking.
 */
void get_avenrun(unsigned long *loads, unsigned long offset, int shift)
{
	loads[0] = (avenrun[0] + offset) << shift;
	loads[1] = (avenrun[1] + offset) << shift;
	loads[2] = (avenrun[2] + offset) << shift;
}

static long calc_load_fold_active(struct rq *this_rq)
{
	long nr_active, delta = 0;

	nr_active = this_rq->nr_running;
	nr_active += (long) this_rq->nr_uninterruptible;

	if (nr_active != this_rq->calc_load_active) {
		delta = nr_active - this_rq->calc_load_active;
		this_rq->calc_load_active = nr_active;
	}

	return delta;
}

/*
 * a1 = a0 * e + a * (1 - e)
 */
static unsigned long
calc_load(unsigned long load, unsigned long exp, unsigned long active)
{
	load *= exp;
	load += active * (FIXED_1 - exp);
	load += 1UL << (FSHIFT - 1);
	return load >> FSHIFT;
}

#ifdef CONFIG_NO_HZ
/*
 * Handle NO_HZ for the global load-average.
 *
 * Since the above described distributed algorithm to compute the global
 * load-average relies on per-cpu sampling from the tick, it is affected by
 * NO_HZ.
 *
 * The basic idea is to fold the nr_active delta into a global idle-delta upon
 * entering NO_HZ state such that we can include this as an 'extra' cpu delta
 * when we read the global state.
 *
 * Obviously reality has to ruin such a delightfully simple scheme:
 *
 *  - When we go NO_HZ idle during the window, we can negate our sample
 *    contribution, causing under-accounting.
 *
 *    We avoid this by keeping two idle-delta counters and flipping them
 *    when the window starts, thus separating old and new NO_HZ load.
 *
 *    The only trick is the slight shift in index flip for read vs write.
 *
 *        0s            5s            10s           15s
 *          +10           +10           +10           +10
 *        |-|-----------|-|-----------|-|-----------|-|
 *    r:0 0 1           1 0           0 1           1 0
 *    w:0 1 1           0 0           1 1           0 0
 *
 *    This ensures we'll fold the old idle contribution in this window while
 *    accumlating the new one.
 *
 *  - When we wake up from NO_HZ idle during the window, we push up our
 *    contribution, since we effectively move our sample point to a known
 *    busy state.
 *
 *    This is solved by pushing the window forward, and thus skipping the
 *    sample, for this cpu (effectively using the idle-delta for this cpu which
 *    was in effect at the time the window opened). This also solves the issue
 *    of having to deal with a cpu having been in NOHZ idle for multiple
 *    LOAD_FREQ intervals.
 *
 * When making the ILB scale, we should try to pull this in as well.
 */
static atomic_long_t calc_load_idle[2];
static int calc_load_idx;

static inline int calc_load_write_idx(void)
{
	int idx = calc_load_idx;

	/*
	 * See calc_global_nohz(), if we observe the new index, we also
	 * need to observe the new update time.
	 */
	smp_rmb();

	/*
	 * If the folding window started, make sure we start writing in the
	 * next idle-delta.
	 */
	if (!time_before(jiffies, calc_load_update))
		idx++;

	return idx & 1;
}

static inline int calc_load_read_idx(void)
{
	return calc_load_idx & 1;
}

void calc_load_enter_idle(void)
{
	struct rq *this_rq = this_rq();
	long delta;

	/*
	 * We're going into NOHZ mode, if there's any pending delta, fold it
	 * into the pending idle delta.
	 */
	delta = calc_load_fold_active(this_rq);
	if (delta) {
		int idx = calc_load_write_idx();
		atomic_long_add(delta, &calc_load_idle[idx]);
	}
}

void calc_load_exit_idle(void)
{
	struct rq *this_rq = this_rq();

	/*
	 * If we're still before the sample window, we're done.
	 */
	if (time_before(jiffies, this_rq->calc_load_update))
		return;

	/*
	 * We woke inside or after the sample window, this means we're already
	 * accounted through the nohz accounting, so skip the entire deal and
	 * sync up for the next window.
	 */
	this_rq->calc_load_update = calc_load_update;
	if (time_before(jiffies, this_rq->calc_load_update + 10))
		this_rq->calc_load_update += LOAD_FREQ;
}

static long calc_load_fold_idle(void)
{
	int idx = calc_load_read_idx();
	long delta = 0;

	if (atomic_long_read(&calc_load_idle[idx]))
		delta = atomic_long_xchg(&calc_load_idle[idx], 0);

	return delta;
}

/**
 * fixed_power_int - compute: x^n, in O(log n) time
 *
 * @x:         base of the power
 * @frac_bits: fractional bits of @x
 * @n:         power to raise @x to.
 *
 * By exploiting the relation between the definition of the natural power
 * function: x^n := x*x*...*x (x multiplied by itself for n times), and
 * the binary encoding of numbers used by computers: n := \Sum n_i * 2^i,
 * (where: n_i \elem {0, 1}, the binary vector representing n),
 * we find: x^n := x^(\Sum n_i * 2^i) := \Prod x^(n_i * 2^i), which is
 * of course trivially computable in O(log_2 n), the length of our binary
 * vector.
 */
static unsigned long
fixed_power_int(unsigned long x, unsigned int frac_bits, unsigned int n)
{
	unsigned long result = 1UL << frac_bits;

	if (n) for (;;) {
		if (n & 1) {
			result *= x;
			result += 1UL << (frac_bits - 1);
			result >>= frac_bits;
		}
		n >>= 1;
		if (!n)
			break;
		x *= x;
		x += 1UL << (frac_bits - 1);
		x >>= frac_bits;
	}

	return result;
}

/*
 * a1 = a0 * e + a * (1 - e)
 *
 * a2 = a1 * e + a * (1 - e)
 *    = (a0 * e + a * (1 - e)) * e + a * (1 - e)
 *    = a0 * e^2 + a * (1 - e) * (1 + e)
 *
 * a3 = a2 * e + a * (1 - e)
 *    = (a0 * e^2 + a * (1 - e) * (1 + e)) * e + a * (1 - e)
 *    = a0 * e^3 + a * (1 - e) * (1 + e + e^2)
 *
 *  ...
 *
 * an = a0 * e^n + a * (1 - e) * (1 + e + ... + e^n-1) [1]
 *    = a0 * e^n + a * (1 - e) * (1 - e^n)/(1 - e)
 *    = a0 * e^n + a * (1 - e^n)
 *
 * [1] application of the geometric series:
 *
 *              n         1 - x^(n+1)
 *     S_n := \Sum x^i = -------------
 *             i=0          1 - x
 */
static unsigned long
calc_load_n(unsigned long load, unsigned long exp,
	    unsigned long active, unsigned int n)
{

	return calc_load(load, fixed_power_int(exp, FSHIFT, n), active);
}

/*
 * NO_HZ can leave us missing all per-cpu ticks calling
 * calc_load_account_active(), but since an idle CPU folds its delta into
 * calc_load_tasks_idle per calc_load_account_idle(), all we need to do is fold
 * in the pending idle delta if our idle period crossed a load cycle boundary.
 *
 * Once we've updated the global active value, we need to apply the exponential
 * weights adjusted to the number of cycles missed.
 */
static void calc_global_nohz(void)
{
	long delta, active, n;

	if (!time_before(jiffies, calc_load_update + 10)) {
		/*
		 * Catch-up, fold however many we are behind still
		 */
		delta = jiffies - calc_load_update - 10;
		n = 1 + (delta / LOAD_FREQ);

		active = atomic_long_read(&calc_load_tasks);
		active = active > 0 ? active * FIXED_1 : 0;

		avenrun[0] = calc_load_n(avenrun[0], EXP_1, active, n);
		avenrun[1] = calc_load_n(avenrun[1], EXP_5, active, n);
		avenrun[2] = calc_load_n(avenrun[2], EXP_15, active, n);

		calc_load_update += n * LOAD_FREQ;
	}

	/*
	 * Flip the idle index...
	 *
	 * Make sure we first write the new time then flip the index, so that
	 * calc_load_write_idx() will see the new time when it reads the new
	 * index, this avoids a double flip messing things up.
	 */
	smp_wmb();
	calc_load_idx++;
}
#else /* !CONFIG_NO_HZ */

static inline long calc_load_fold_idle(void) { return 0; }
static inline void calc_global_nohz(void) { }

#endif /* CONFIG_NO_HZ */

/*
 * calc_load - update the avenrun load estimates 10 ticks after the
 * CPUs have updated calc_load_tasks.
 */
void calc_global_load(unsigned long ticks)
{
	long active, delta;

	if (time_before(jiffies, calc_load_update + 10))
		return;

	/*
	 * Fold the 'old' idle-delta to include all NO_HZ cpus.
	 */
	delta = calc_load_fold_idle();
	if (delta)
		atomic_long_add(delta, &calc_load_tasks);

	active = atomic_long_read(&calc_load_tasks);
	active = active > 0 ? active * FIXED_1 : 0;

	avenrun[0] = calc_load(avenrun[0], EXP_1, active);
	avenrun[1] = calc_load(avenrun[1], EXP_5, active);
	avenrun[2] = calc_load(avenrun[2], EXP_15, active);

	calc_load_update += LOAD_FREQ;

	/*
	 * In case we idled for multiple LOAD_FREQ intervals, catch up in bulk.
	 */
	calc_global_nohz();
}

/*
 * Called from update_cpu_load() to periodically update this CPU's
 * active count.
 */
static void calc_load_account_active(struct rq *this_rq)
{
	long delta;

	if (time_before(jiffies, this_rq->calc_load_update))
		return;

	delta  = calc_load_fold_active(this_rq);
	if (delta)
		atomic_long_add(delta, &calc_load_tasks);

	this_rq->calc_load_update += LOAD_FREQ;
}

/*
 * End of global load-average stuff
 */

/*
 * The exact cpuload at various idx values, calculated at every tick would be
 * load = (2^idx - 1) / 2^idx * load + 1 / 2^idx * cur_load
 *
 * If a cpu misses updates for n-1 ticks (as it was idle) and update gets called
 * on nth tick when cpu may be busy, then we have:
 * load = ((2^idx - 1) / 2^idx)^(n-1) * load
 * load = (2^idx - 1) / 2^idx) * load + 1 / 2^idx * cur_load
 *
 * decay_load_missed() below does efficient calculation of
 * load = ((2^idx - 1) / 2^idx)^(n-1) * load
 * avoiding 0..n-1 loop doing load = ((2^idx - 1) / 2^idx) * load
 *
 * The calculation is approximated on a 128 point scale.
 * degrade_zero_ticks is the number of ticks after which load at any
 * particular idx is approximated to be zero.
 * degrade_factor is a precomputed table, a row for each load idx.
 * Each column corresponds to degradation factor for a power of two ticks,
 * based on 128 point scale.
 * Example:
 * row 2, col 3 (=12) says that the degradation at load idx 2 after
 * 8 ticks is 12/128 (which is an approximation of exact factor 3^8/4^8).
 *
 * With this power of 2 load factors, we can degrade the load n times
 * by looking at 1 bits in n and doing as many mult/shift instead of
 * n mult/shifts needed by the exact degradation.
 */
#define DEGRADE_SHIFT		7
static const unsigned char
		degrade_zero_ticks[CPU_LOAD_IDX_MAX] = {0, 8, 32, 64, 128};
static const unsigned char
		degrade_factor[CPU_LOAD_IDX_MAX][DEGRADE_SHIFT + 1] = {
					{0, 0, 0, 0, 0, 0, 0, 0},
					{64, 32, 8, 0, 0, 0, 0, 0},
					{96, 72, 40, 12, 1, 0, 0},
					{112, 98, 75, 43, 15, 1, 0},
					{120, 112, 98, 76, 45, 16, 2} };

/*
 * Update cpu_load for any missed ticks, due to tickless idle. The backlog
 * would be when CPU is idle and so we just decay the old load without
 * adding any new load.
 */
static unsigned long
decay_load_missed(unsigned long load, unsigned long missed_updates, int idx)
{
	int j = 0;

	if (!missed_updates)
		return load;

	if (missed_updates >= degrade_zero_ticks[idx])
		return 0;

	if (idx == 1)
		return load >> missed_updates;

	while (missed_updates) {
		if (missed_updates % 2)
			load = (load * degrade_factor[idx][j]) >> DEGRADE_SHIFT;

		missed_updates >>= 1;
		j++;
	}
	return load;
}

/*
 * Update rq->cpu_load[] statistics. This function is usually called every
 * scheduler tick (TICK_NSEC). With tickless idle this will not be called
 * every tick. We fix it up based on jiffies.
 */
static void __update_cpu_load(struct rq *this_rq, unsigned long this_load,
			      unsigned long pending_updates)
{
	int i, scale;

	this_rq->nr_load_updates++;

	/* Update our load: */
	this_rq->cpu_load[0] = this_load; /* Fasttrack for idx 0 */
	for (i = 1, scale = 2; i < CPU_LOAD_IDX_MAX; i++, scale += scale) {
		unsigned long old_load, new_load;

		/* scale is effectively 1 << i now, and >> i divides by scale */

		old_load = this_rq->cpu_load[i];
		old_load = decay_load_missed(old_load, pending_updates - 1, i);
		new_load = this_load;
		/*
		 * Round up the averaging division if load is increasing. This
		 * prevents us from getting stuck on 9 if the load is 10, for
		 * example.
		 */
		if (new_load > old_load)
			new_load += scale - 1;

		this_rq->cpu_load[i] = (old_load * (scale - 1) + new_load) >> i;
	}

	sched_avg_update(this_rq);
}

#ifdef CONFIG_NO_HZ
/*
 * There is no sane way to deal with nohz on smp when using jiffies because the
 * cpu doing the jiffies update might drift wrt the cpu doing the jiffy reading
 * causing off-by-one errors in observed deltas; {0,2} instead of {1,1}.
 *
 * Therefore we cannot use the delta approach from the regular tick since that
 * would seriously skew the load calculation. However we'll make do for those
 * updates happening while idle (nohz_idle_balance) or coming out of idle
 * (tick_nohz_idle_exit).
 *
 * This means we might still be one tick off for nohz periods.
 */

/*
 * Called from nohz_idle_balance() to update the load ratings before doing the
 * idle balance.
 */
void update_idle_cpu_load(struct rq *this_rq)
{
	unsigned long curr_jiffies = ACCESS_ONCE(jiffies);
	unsigned long load = this_rq->load.weight;
	unsigned long pending_updates;

	/*
	 * bail if there's load or we're actually up-to-date.
	 */
	if (load || curr_jiffies == this_rq->last_load_update_tick)
		return;

	pending_updates = curr_jiffies - this_rq->last_load_update_tick;
	this_rq->last_load_update_tick = curr_jiffies;

	__update_cpu_load(this_rq, load, pending_updates);
}

/*
 * Called from tick_nohz_idle_exit() -- try and fix up the ticks we missed.
 */
void update_cpu_load_nohz(void)
{
	struct rq *this_rq = this_rq();
	unsigned long curr_jiffies = ACCESS_ONCE(jiffies);
	unsigned long pending_updates;

	if (curr_jiffies == this_rq->last_load_update_tick)
		return;

	raw_spin_lock(&this_rq->lock);
	pending_updates = curr_jiffies - this_rq->last_load_update_tick;
	if (pending_updates) {
		this_rq->last_load_update_tick = curr_jiffies;
		/*
		 * We were idle, this means load 0, the current load might be
		 * !0 due to remote wakeups and the sort.
		 */
		__update_cpu_load(this_rq, 0, pending_updates);
	}
	raw_spin_unlock(&this_rq->lock);
}
#endif /* CONFIG_NO_HZ */

/*
 * Called from scheduler_tick()
 */
static void update_cpu_load_active(struct rq *this_rq)
{
	/*
	 * See the mess around update_idle_cpu_load() / update_cpu_load_nohz().
	 */
	this_rq->last_load_update_tick = jiffies;
	__update_cpu_load(this_rq, this_rq->load.weight, 1);

	calc_load_account_active(this_rq);
}

#ifdef CONFIG_SMP

/*
 * sched_exec - execve() is a valuable balancing opportunity, because at
 * this point the task has the smallest effective memory and cache footprint.
 */
void sched_exec(void)
{
	struct task_struct *p = current;
	unsigned long flags;
	int dest_cpu;

	raw_spin_lock_irqsave(&p->pi_lock, flags);
	dest_cpu = p->sched_class->select_task_rq(p, SD_BALANCE_EXEC, 0);
	if (dest_cpu == smp_processor_id())
		goto unlock;

	if (likely(cpu_active(dest_cpu))) {
		struct migration_arg arg = { p, dest_cpu };

		raw_spin_unlock_irqrestore(&p->pi_lock, flags);
		stop_one_cpu(task_cpu(p), migration_cpu_stop, &arg);
		return;
	}
unlock:
	raw_spin_unlock_irqrestore(&p->pi_lock, flags);
}

#endif

DEFINE_PER_CPU(struct kernel_stat, kstat);
DEFINE_PER_CPU(struct kernel_cpustat, kernel_cpustat);

EXPORT_PER_CPU_SYMBOL(kstat);
EXPORT_PER_CPU_SYMBOL(kernel_cpustat);

/*
 * Return any ns on the sched_clock that have not yet been accounted in
 * @p in case that task is currently running.
 *
 * Called with task_rq_lock() held on @rq.
 */
static u64 do_task_delta_exec(struct task_struct *p, struct rq *rq)
{
	u64 ns = 0;

	if (task_current(rq, p)) {
		update_rq_clock(rq);
		ns = rq->clock_task - p->se.exec_start;
		if ((s64)ns < 0)
			ns = 0;
	}

	return ns;
}

unsigned long long task_delta_exec(struct task_struct *p)
{
	unsigned long flags;
	struct rq *rq;
	u64 ns = 0;

	rq = task_rq_lock(p, &flags);
	ns = do_task_delta_exec(p, rq);
	task_rq_unlock(rq, p, &flags);

	return ns;
}

/*
 * Return accounted runtime for the task.
 * In case the task is currently running, return the runtime plus current's
 * pending runtime that have not been accounted yet.
 */
unsigned long long task_sched_runtime(struct task_struct *p)
{
	unsigned long flags;
	struct rq *rq;
	u64 ns = 0;

	rq = task_rq_lock(p, &flags);
	ns = p->se.sum_exec_runtime + do_task_delta_exec(p, rq);
	task_rq_unlock(rq, p, &flags);

	return ns;
}

#ifdef CONFIG_CGROUP_CPUACCT
struct cgroup_subsys cpuacct_subsys;
struct cpuacct root_cpuacct;
#endif

static inline void task_group_account_field(struct task_struct *p, int index,
					    u64 tmp)
{
#ifdef CONFIG_CGROUP_CPUACCT
	struct kernel_cpustat *kcpustat;
	struct cpuacct *ca;
#endif
	/*
	 * Since all updates are sure to touch the root cgroup, we
	 * get ourselves ahead and touch it first. If the root cgroup
	 * is the only cgroup, then nothing else should be necessary.
	 *
	 */
	__get_cpu_var(kernel_cpustat).cpustat[index] += tmp;

#ifdef CONFIG_CGROUP_CPUACCT
	if (unlikely(!cpuacct_subsys.active))
		return;

	rcu_read_lock();
	ca = task_ca(p);
	while (ca && (ca != &root_cpuacct)) {
		kcpustat = this_cpu_ptr(ca->cpustat);
		kcpustat->cpustat[index] += tmp;
		ca = parent_ca(ca);
	}
	rcu_read_unlock();
#endif
}


/*
 * Account user cpu time to a process.
 * @p: the process that the cpu time gets accounted to
 * @cputime: the cpu time spent in user space since the last update
 * @cputime_scaled: cputime scaled by cpu frequency
 */
void account_user_time(struct task_struct *p, cputime_t cputime,
		       cputime_t cputime_scaled)
{
	int index;

	/* Add user time to process. */
	p->utime += cputime;
	p->utimescaled += cputime_scaled;
	account_group_user_time(p, cputime);

	index = (TASK_NICE(p) > 0) ? CPUTIME_NICE : CPUTIME_USER;

	/* Add user time to cpustat. */
	task_group_account_field(p, index, (__force u64) cputime);

	/* Account for user time used */
	acct_update_integrals(p);
}

/*
 * Account guest cpu time to a process.
 * @p: the process that the cpu time gets accounted to
 * @cputime: the cpu time spent in virtual machine since the last update
 * @cputime_scaled: cputime scaled by cpu frequency
 */
static void account_guest_time(struct task_struct *p, cputime_t cputime,
			       cputime_t cputime_scaled)
{
	u64 *cpustat = kcpustat_this_cpu->cpustat;

	/* Add guest time to process. */
	p->utime += cputime;
	p->utimescaled += cputime_scaled;
	account_group_user_time(p, cputime);
	p->gtime += cputime;

	/* Add guest time to cpustat. */
	if (TASK_NICE(p) > 0) {
		cpustat[CPUTIME_NICE] += (__force u64) cputime;
		cpustat[CPUTIME_GUEST_NICE] += (__force u64) cputime;
	} else {
		cpustat[CPUTIME_USER] += (__force u64) cputime;
		cpustat[CPUTIME_GUEST] += (__force u64) cputime;
	}
}

/*
 * Account system cpu time to a process and desired cpustat field
 * @p: the process that the cpu time gets accounted to
 * @cputime: the cpu time spent in kernel space since the last update
 * @cputime_scaled: cputime scaled by cpu frequency
 * @target_cputime64: pointer to cpustat field that has to be updated
 */
static inline
void __account_system_time(struct task_struct *p, cputime_t cputime,
			cputime_t cputime_scaled, int index)
{
	/* Add system time to process. */
	p->stime += cputime;
	p->stimescaled += cputime_scaled;
	account_group_system_time(p, cputime);

	/* Add system time to cpustat. */
	task_group_account_field(p, index, (__force u64) cputime);

	/* Account for system time used */
	acct_update_integrals(p);
}

/*
 * Account system cpu time to a process.
 * @p: the process that the cpu time gets accounted to
 * @hardirq_offset: the offset to subtract from hardirq_count()
 * @cputime: the cpu time spent in kernel space since the last update
 * @cputime_scaled: cputime scaled by cpu frequency
 */
void account_system_time(struct task_struct *p, int hardirq_offset,
			 cputime_t cputime, cputime_t cputime_scaled)
{
	int index;

	if ((p->flags & PF_VCPU) && (irq_count() - hardirq_offset == 0)) {
		account_guest_time(p, cputime, cputime_scaled);
		return;
	}

	if (hardirq_count() - hardirq_offset)
		index = CPUTIME_IRQ;
	else if (in_serving_softirq())
		index = CPUTIME_SOFTIRQ;
	else
		index = CPUTIME_SYSTEM;

	__account_system_time(p, cputime, cputime_scaled, index);
}

/*
 * Account for involuntary wait time.
 * @cputime: the cpu time spent in involuntary wait
 */
void account_steal_time(cputime_t cputime)
{
	u64 *cpustat = kcpustat_this_cpu->cpustat;

	cpustat[CPUTIME_STEAL] += (__force u64) cputime;
}

/*
 * Account for idle time.
 * @cputime: the cpu time spent in idle wait
 */
void account_idle_time(cputime_t cputime)
{
	u64 *cpustat = kcpustat_this_cpu->cpustat;
	struct rq *rq = this_rq();

	if (atomic_read(&rq->nr_iowait) > 0)
		cpustat[CPUTIME_IOWAIT] += (__force u64) cputime;
	else
		cpustat[CPUTIME_IDLE] += (__force u64) cputime;
}

static __always_inline bool steal_account_process_tick(void)
{
#ifdef CONFIG_PARAVIRT
	if (static_key_false(&paravirt_steal_enabled)) {
		u64 steal, st = 0;

		steal = paravirt_steal_clock(smp_processor_id());
		steal -= this_rq()->prev_steal_time;

		st = steal_ticks(steal);
		this_rq()->prev_steal_time += st * TICK_NSEC;

		account_steal_time(st);
		return st;
	}
#endif
	return false;
}

#ifndef CONFIG_VIRT_CPU_ACCOUNTING

#ifdef CONFIG_IRQ_TIME_ACCOUNTING
/*
 * Account a tick to a process and cpustat
 * @p: the process that the cpu time gets accounted to
 * @user_tick: is the tick from userspace
 * @rq: the pointer to rq
 *
 * Tick demultiplexing follows the order
 * - pending hardirq update
 * - pending softirq update
 * - user_time
 * - idle_time
 * - system time
 *   - check for guest_time
 *   - else account as system_time
 *
 * Check for hardirq is done both for system and user time as there is
 * no timer going off while we are on hardirq and hence we may never get an
 * opportunity to update it solely in system time.
 * p->stime and friends are only updated on system time and not on irq
 * softirq as those do not count in task exec_runtime any more.
 */
static void irqtime_account_process_tick(struct task_struct *p, int user_tick,
						struct rq *rq)
{
	cputime_t one_jiffy_scaled = cputime_to_scaled(cputime_one_jiffy);
	u64 *cpustat = kcpustat_this_cpu->cpustat;

	if (steal_account_process_tick())
		return;

	if (irqtime_account_hi_update()) {
		cpustat[CPUTIME_IRQ] += (__force u64) cputime_one_jiffy;
	} else if (irqtime_account_si_update()) {
		cpustat[CPUTIME_SOFTIRQ] += (__force u64) cputime_one_jiffy;
	} else if (this_cpu_ksoftirqd() == p) {
		/*
		 * ksoftirqd time do not get accounted in cpu_softirq_time.
		 * So, we have to handle it separately here.
		 * Also, p->stime needs to be updated for ksoftirqd.
		 */
		__account_system_time(p, cputime_one_jiffy, one_jiffy_scaled,
					CPUTIME_SOFTIRQ);
	} else if (user_tick) {
		account_user_time(p, cputime_one_jiffy, one_jiffy_scaled);
	} else if (p == rq->idle) {
		account_idle_time(cputime_one_jiffy);
	} else if (p->flags & PF_VCPU) { /* System time or guest time */
		account_guest_time(p, cputime_one_jiffy, one_jiffy_scaled);
	} else {
		__account_system_time(p, cputime_one_jiffy, one_jiffy_scaled,
					CPUTIME_SYSTEM);
	}
}

static void irqtime_account_idle_ticks(int ticks)
{
	int i;
	struct rq *rq = this_rq();

	for (i = 0; i < ticks; i++)
		irqtime_account_process_tick(current, 0, rq);
}
#else /* CONFIG_IRQ_TIME_ACCOUNTING */
static void irqtime_account_idle_ticks(int ticks) {}
static void irqtime_account_process_tick(struct task_struct *p, int user_tick,
						struct rq *rq) {}
#endif /* CONFIG_IRQ_TIME_ACCOUNTING */

/*
 * Account a single tick of cpu time.
 * @p: the process that the cpu time gets accounted to
 * @user_tick: indicates if the tick is a user or a system tick
 */
void account_process_tick(struct task_struct *p, int user_tick)
{
	cputime_t one_jiffy_scaled = cputime_to_scaled(cputime_one_jiffy);
	struct rq *rq = this_rq();

	if (sched_clock_irqtime) {
		irqtime_account_process_tick(p, user_tick, rq);
		return;
	}

	if (steal_account_process_tick())
		return;

	if (user_tick)
		account_user_time(p, cputime_one_jiffy, one_jiffy_scaled);
	else if ((p != rq->idle) || (irq_count() != HARDIRQ_OFFSET))
		account_system_time(p, HARDIRQ_OFFSET, cputime_one_jiffy,
				    one_jiffy_scaled);
	else
		account_idle_time(cputime_one_jiffy);
}

/*
 * Account multiple ticks of steal time.
 * @p: the process from which the cpu time has been stolen
 * @ticks: number of stolen ticks
 */
void account_steal_ticks(unsigned long ticks)
{
	account_steal_time(jiffies_to_cputime(ticks));
}

/*
 * Account multiple ticks of idle time.
 * @ticks: number of stolen ticks
 */
void account_idle_ticks(unsigned long ticks)
{

	if (sched_clock_irqtime) {
		irqtime_account_idle_ticks(ticks);
		return;
	}

	account_idle_time(jiffies_to_cputime(ticks));
}

#endif

/*
 * Use precise platform statistics if available:
 */
#ifdef CONFIG_VIRT_CPU_ACCOUNTING
void task_times(struct task_struct *p, cputime_t *ut, cputime_t *st)
{
	*ut = p->utime;
	*st = p->stime;
}

void thread_group_times(struct task_struct *p, cputime_t *ut, cputime_t *st)
{
	struct task_cputime cputime;

	thread_group_cputime(p, &cputime);

	*ut = cputime.utime;
	*st = cputime.stime;
}
#else

#ifndef nsecs_to_cputime
# define nsecs_to_cputime(__nsecs)	nsecs_to_jiffies(__nsecs)
#endif

static cputime_t scale_utime(cputime_t utime, cputime_t rtime, cputime_t total)
{
	u64 temp = (__force u64) rtime;

	temp *= (__force u64) utime;

	if (sizeof(cputime_t) == 4)
		temp = div_u64(temp, (__force u32) total);
	else
		temp = div64_u64(temp, (__force u64) total);

	return (__force cputime_t) temp;
}

void task_times(struct task_struct *p, cputime_t *ut, cputime_t *st)
{
	cputime_t rtime, utime = p->utime, total = utime + p->stime;

	/*
	 * Use CFS's precise accounting:
	 */
	rtime = nsecs_to_cputime(p->se.sum_exec_runtime);

	if (total)
		utime = scale_utime(utime, rtime, total);
	else
		utime = rtime;

	/*
	 * Compare with previous values, to keep monotonicity:
	 */
	p->prev_utime = max(p->prev_utime, utime);
	p->prev_stime = max(p->prev_stime, rtime - p->prev_utime);

	*ut = p->prev_utime;
	*st = p->prev_stime;
}

/*
 * Must be called with siglock held.
 */
void thread_group_times(struct task_struct *p, cputime_t *ut, cputime_t *st)
{
	struct signal_struct *sig = p->signal;
	struct task_cputime cputime;
	cputime_t rtime, utime, total;

	thread_group_cputime(p, &cputime);

	total = cputime.utime + cputime.stime;
	rtime = nsecs_to_cputime(cputime.sum_exec_runtime);

	if (total)
		utime = scale_utime(cputime.utime, rtime, total);
	else
		utime = rtime;

	sig->prev_utime = max(sig->prev_utime, utime);
	sig->prev_stime = max(sig->prev_stime, rtime - sig->prev_utime);

	*ut = sig->prev_utime;
	*st = sig->prev_stime;
}
#endif

/*
 * This function gets called by the timer code, with HZ frequency.
 * We call it with interrupts disabled.
 */
void scheduler_tick(void)
{
	int cpu = smp_processor_id();
	struct rq *rq = cpu_rq(cpu);
	struct task_struct *curr = rq->curr;

	sched_clock_tick();

	raw_spin_lock(&rq->lock);
	update_rq_clock(rq);
	update_cpu_load_active(rq);
	curr->sched_class->task_tick(rq, curr, 0);
	raw_spin_unlock(&rq->lock);

	perf_event_task_tick();

#ifdef CONFIG_SMP
	rq->idle_balance = idle_cpu(cpu);
	trigger_load_balance(rq, cpu);
#endif
}

notrace unsigned long get_parent_ip(unsigned long addr)
{
	if (in_lock_functions(addr)) {
		addr = CALLER_ADDR2;
		if (in_lock_functions(addr))
			addr = CALLER_ADDR3;
	}
	return addr;
}

#if defined(CONFIG_PREEMPT) && (defined(CONFIG_DEBUG_PREEMPT) || \
				defined(CONFIG_PREEMPT_TRACER))

void __kprobes add_preempt_count(int val)
{
#ifdef CONFIG_DEBUG_PREEMPT
	/*
	 * Underflow?
	 */
	if (DEBUG_LOCKS_WARN_ON((preempt_count() < 0)))
		return;
#endif
	preempt_count() += val;
#ifdef CONFIG_DEBUG_PREEMPT
	/*
	 * Spinlock count overflowing soon?
	 */
	DEBUG_LOCKS_WARN_ON((preempt_count() & PREEMPT_MASK) >=
				PREEMPT_MASK - 10);
#endif
	if (preempt_count() == val) {
		unsigned long ip = get_parent_ip(CALLER_ADDR1);
#ifdef CONFIG_DEBUG_PREEMPT
		current->preempt_disable_ip = ip;
#endif
		trace_preempt_off(CALLER_ADDR0, ip);
	}
}
EXPORT_SYMBOL(add_preempt_count);

void __kprobes sub_preempt_count(int val)
{
#ifdef CONFIG_DEBUG_PREEMPT
	/*
	 * Underflow?
	 */
	if (DEBUG_LOCKS_WARN_ON(val > preempt_count()))
		return;
	/*
	 * Is the spinlock portion underflowing?
	 */
	if (DEBUG_LOCKS_WARN_ON((val < PREEMPT_MASK) &&
			!(preempt_count() & PREEMPT_MASK)))
		return;
#endif

	if (preempt_count() == val)
		trace_preempt_on(CALLER_ADDR0, get_parent_ip(CALLER_ADDR1));
	preempt_count() -= val;
}
EXPORT_SYMBOL(sub_preempt_count);

#endif

/*
 * Print scheduling while atomic bug:
 */
static noinline void __schedule_bug(struct task_struct *prev)
{
	if (oops_in_progress)
		return;

	printk(KERN_ERR "BUG: scheduling while atomic: %s/%d/0x%08x\n",
		prev->comm, prev->pid, preempt_count());

	debug_show_held_locks(prev);
	print_modules();
	if (irqs_disabled())
		print_irqtrace_events(prev);
#ifdef DEBUG_PREEMPT
	if (in_atomic_preempt_off()) {
		pr_err("Preemption disabled at:");
		print_ip_sym(current->preempt_disable_ip);
		pr_cont("\n");
	}
#endif
	dump_stack();
}

/*
 * Various schedule()-time debugging checks and statistics:
 */
static inline void schedule_debug(struct task_struct *prev)
{
	/*
	 * Test if we are atomic. Since do_exit() needs to call into
	 * schedule() atomically, we ignore that path for now.
	 * Otherwise, whine if we are scheduling when we should not be.
	 */
	if (unlikely(in_atomic_preempt_off() && !prev->exit_state))
		__schedule_bug(prev);
	rcu_sleep_check();

	profile_hit(SCHED_PROFILING, __builtin_return_address(0));

	schedstat_inc(this_rq(), sched_count);
}

#if defined(CONFIG_PREEMPT_RT_FULL) && defined(CONFIG_SMP)
#define MIGRATE_DISABLE_SET_AFFIN	(1<<30) /* Can't make a negative */
#define migrate_disabled_updated(p)	((p)->migrate_disable & MIGRATE_DISABLE_SET_AFFIN)
#define migrate_disable_count(p)	((p)->migrate_disable & ~MIGRATE_DISABLE_SET_AFFIN)

static inline void update_migrate_disable(struct task_struct *p)
{
	const struct cpumask *mask;

	if (likely(!p->migrate_disable))
		return;

	/* Did we already update affinity? */
	if (unlikely(migrate_disabled_updated(p)))
		return;

	/*
	 * Since this is always current we can get away with only locking
	 * rq->lock, the ->cpus_allowed value can normally only be changed
	 * while holding both p->pi_lock and rq->lock, but seeing that this
	 * is current, we cannot actually be waking up, so all code that
	 * relies on serialization against p->pi_lock is out of scope.
	 *
	 * Having rq->lock serializes us against things like
	 * set_cpus_allowed_ptr() that can still happen concurrently.
	 */
	mask = tsk_cpus_allowed(p);

	if (p->sched_class->set_cpus_allowed)
		p->sched_class->set_cpus_allowed(p, mask);
	p->rt.nr_cpus_allowed = cpumask_weight(mask);

	/* Let migrate_enable know to fix things back up */
	p->migrate_disable |= MIGRATE_DISABLE_SET_AFFIN;
}

void migrate_disable(void)
{
	struct task_struct *p = current;

	if (in_atomic()) {
#ifdef CONFIG_SCHED_DEBUG
		p->migrate_disable_atomic++;
#endif
		return;
	}

#ifdef CONFIG_SCHED_DEBUG
	WARN_ON_ONCE(p->migrate_disable_atomic);
#endif

	preempt_disable();
	if (p->migrate_disable) {
		p->migrate_disable++;
		preempt_enable();
		return;
	}

	pin_current_cpu();
	p->migrate_disable = 1;
	preempt_enable();
}
EXPORT_SYMBOL(migrate_disable);

void migrate_enable(void)
{
	struct task_struct *p = current;
	const struct cpumask *mask;
	unsigned long flags;
	struct rq *rq;

	if (in_atomic()) {
#ifdef CONFIG_SCHED_DEBUG
		p->migrate_disable_atomic--;
#endif
		return;
	}

#ifdef CONFIG_SCHED_DEBUG
	WARN_ON_ONCE(p->migrate_disable_atomic);
#endif
	WARN_ON_ONCE(p->migrate_disable <= 0);

	preempt_disable();
	if (migrate_disable_count(p) > 1) {
		p->migrate_disable--;
		preempt_enable();
		return;
	}

	if (unlikely(migrate_disabled_updated(p))) {
		/*
		 * Undo whatever update_migrate_disable() did, also see there
		 * about locking.
		 */
		rq = this_rq();
		raw_spin_lock_irqsave(&rq->lock, flags);

		/*
		 * Clearing migrate_disable causes tsk_cpus_allowed to
		 * show the tasks original cpu affinity.
		 */
		p->migrate_disable = 0;
		mask = tsk_cpus_allowed(p);
		if (p->sched_class->set_cpus_allowed)
			p->sched_class->set_cpus_allowed(p, mask);
		p->rt.nr_cpus_allowed = cpumask_weight(mask);
		raw_spin_unlock_irqrestore(&rq->lock, flags);
	} else
		p->migrate_disable = 0;

	unpin_current_cpu();
	preempt_enable();
}
EXPORT_SYMBOL(migrate_enable);
#else
static inline void update_migrate_disable(struct task_struct *p) { }
#define migrate_disabled_updated(p)		0
#endif

static void put_prev_task(struct rq *rq, struct task_struct *prev)
{
	if (prev->on_rq || rq->skip_clock_update < 0)
		update_rq_clock(rq);
	prev->sched_class->put_prev_task(rq, prev);
}

/*
 * Pick up the highest-prio task:
 */
static inline struct task_struct *
pick_next_task(struct rq *rq)
{
	const struct sched_class *class;
	struct task_struct *p;

	/*
	 * Optimization: we know that if all tasks are in
	 * the fair class we can call that function directly:
	 */
	if (likely(rq->nr_running == rq->cfs.h_nr_running)) {
		p = fair_sched_class.pick_next_task(rq);
		if (likely(p))
			return p;
	}

	for_each_class(class) {
		p = class->pick_next_task(rq);
		if (p)
			return p;
	}

	BUG(); /* the idle class will always have a runnable task */
}

/*
 * __schedule() is the main scheduler function.
 */
static void __sched __schedule(void)
{
	struct task_struct *prev, *next;
	unsigned long *switch_count;
	struct rq *rq;
	int cpu;

need_resched:
	preempt_disable();
	cpu = smp_processor_id();
	rq = cpu_rq(cpu);
	rcu_note_context_switch(cpu);
	prev = rq->curr;

	schedule_debug(prev);

	if (sched_feat(HRTICK))
		hrtick_clear(rq);

	raw_spin_lock_irq(&rq->lock);

	update_migrate_disable(prev);

	switch_count = &prev->nivcsw;
	if (prev->state && !(preempt_count() & PREEMPT_ACTIVE)) {
		if (unlikely(signal_pending_state(prev->state, prev))) {
			prev->state = TASK_RUNNING;
		} else {
			deactivate_task(rq, prev, DEQUEUE_SLEEP);
			prev->on_rq = 0;
		}
		switch_count = &prev->nvcsw;
	}

	pre_schedule(rq, prev);

	if (unlikely(!rq->nr_running))
		idle_balance(cpu, rq);

	put_prev_task(rq, prev);
	next = pick_next_task(rq);
	clear_tsk_need_resched(prev);
	rq->skip_clock_update = 0;

	if (likely(prev != next)) {
		rq->nr_switches++;
		rq->curr = next;
		++*switch_count;

		context_switch(rq, prev, next); /* unlocks the rq */
		/*
		 * The context switch have flipped the stack from under us
		 * and restored the local variables which were saved when
		 * this task called schedule() in the past. prev == current
		 * is still correct, but it can be moved to another cpu/rq.
		 */
		cpu = smp_processor_id();
		rq = cpu_rq(cpu);
	} else
		raw_spin_unlock_irq(&rq->lock);

	post_schedule(rq);

	sched_preempt_enable_no_resched();
	if (need_resched())
		goto need_resched;
}

static inline void sched_submit_work(struct task_struct *tsk)
{
	if (!tsk->state)
		return;
	/*
	 * If a worker went to sleep, notify and ask workqueue whether
	 * it wants to wake up a task to maintain concurrency.
	 * Only call wake up if prev isn't blocked on a sleeping
	 * spin lock.
	 */
	if (tsk->flags & PF_WQ_WORKER && !tsk->saved_state)
		wq_worker_sleeping(tsk);


	if (tsk_is_pi_blocked(tsk))
		return;

	/*
	 * If we are going to sleep and we have plugged IO queued,
	 * make sure to submit it to avoid deadlocks.
	 */
	if (blk_needs_flush_plug(tsk))
		blk_schedule_flush_plug(tsk);
}

static inline void sched_update_worker(struct task_struct *tsk)
{
	if (tsk->flags & PF_WQ_WORKER)
		wq_worker_running(tsk);
}

asmlinkage void __sched schedule(void)
{
	struct task_struct *tsk = current;

	sched_submit_work(tsk);
	__schedule();
	sched_update_worker(tsk);
}
EXPORT_SYMBOL(schedule);

/**
 * schedule_preempt_disabled - called with preemption disabled
 *
 * Returns with preemption disabled. Note: preempt_count must be 1
 */
void __sched schedule_preempt_disabled(void)
{
	sched_preempt_enable_no_resched();
	schedule();
	preempt_disable();
}

#ifdef CONFIG_MUTEX_SPIN_ON_OWNER

static inline bool owner_running(struct mutex *lock, struct task_struct *owner)
{
	if (lock->owner != owner)
		return false;

	/*
	 * Ensure we emit the owner->on_cpu, dereference _after_ checking
	 * lock->owner still matches owner, if that fails, owner might
	 * point to free()d memory, if it still matches, the rcu_read_lock()
	 * ensures the memory stays valid.
	 */
	barrier();

	return owner->on_cpu;
}

/*
 * Look out! "owner" is an entirely speculative pointer
 * access and not reliable.
 */
int mutex_spin_on_owner(struct mutex *lock, struct task_struct *owner)
{
	if (!sched_feat(OWNER_SPIN))
		return 0;

	rcu_read_lock();
	while (owner_running(lock, owner)) {
		if (need_resched())
			break;

		arch_mutex_cpu_relax();
	}
	rcu_read_unlock();

	/*
	 * We break out the loop above on need_resched() and when the
	 * owner changed, which is a sign for heavy contention. Return
	 * success only when lock->owner is NULL.
	 */
	return lock->owner == NULL;
}
#endif

#ifdef CONFIG_PREEMPT
/*
 * this is the entry point to schedule() from in-kernel preemption
 * off of preempt_enable. Kernel preemptions off return from interrupt
 * occur there and call schedule directly.
 */
asmlinkage void __sched notrace preempt_schedule(void)
{
	struct thread_info *ti = current_thread_info();

	/*
	 * If there is a non-zero preempt_count or interrupts are disabled,
	 * we do not want to preempt the current task. Just return..
	 */
	if (likely(ti->preempt_count || irqs_disabled()))
		return;

	do {
		add_preempt_count_notrace(PREEMPT_ACTIVE);
		/*
		 * The add/subtract must not be traced by the function
		 * tracer. But we still want to account for the
		 * preempt off latency tracer. Since the _notrace versions
		 * of add/subtract skip the accounting for latency tracer
		 * we must force it manually.
		 */
		start_critical_timings();
		__schedule();
		stop_critical_timings();
		sub_preempt_count_notrace(PREEMPT_ACTIVE);

		/*
		 * Check again in case we missed a preemption opportunity
		 * between schedule and now.
		 */
		barrier();
	} while (need_resched());
}
EXPORT_SYMBOL(preempt_schedule);

/*
 * this is the entry point to schedule() from kernel preemption
 * off of irq context.
 * Note, that this is called and return with irqs disabled. This will
 * protect us against recursive calling from irq.
 */
asmlinkage void __sched preempt_schedule_irq(void)
{
	struct thread_info *ti = current_thread_info();

	/* Catch callers which need to be fixed */
	BUG_ON(ti->preempt_count || !irqs_disabled());

	do {
		add_preempt_count(PREEMPT_ACTIVE);
		local_irq_enable();
		__schedule();
		local_irq_disable();
		sub_preempt_count(PREEMPT_ACTIVE);

		/*
		 * Check again in case we missed a preemption opportunity
		 * between schedule and now.
		 */
		barrier();
	} while (need_resched());
}

#endif /* CONFIG_PREEMPT */

int default_wake_function(wait_queue_t *curr, unsigned mode, int wake_flags,
			  void *key)
{
	return try_to_wake_up(curr->private, mode, wake_flags);
}
EXPORT_SYMBOL(default_wake_function);

/*
 * The core wakeup function. Non-exclusive wakeups (nr_exclusive == 0) just
 * wake everything up. If it's an exclusive wakeup (nr_exclusive == small +ve
 * number) then we wake all the non-exclusive tasks and one exclusive task.
 *
 * There are circumstances in which we can try to wake a task which has already
 * started to run but is not in state TASK_RUNNING. try_to_wake_up() returns
 * zero in this (rare) case, and we handle it by continuing to scan the queue.
 */
static void __wake_up_common(wait_queue_head_t *q, unsigned int mode,
			int nr_exclusive, int wake_flags, void *key)
{
	wait_queue_t *curr, *next;

	list_for_each_entry_safe(curr, next, &q->task_list, task_list) {
		unsigned flags = curr->flags;

		if (curr->func(curr, mode, wake_flags, key) &&
				(flags & WQ_FLAG_EXCLUSIVE) && !--nr_exclusive)
			break;
	}
}

/**
 * __wake_up - wake up threads blocked on a waitqueue.
 * @q: the waitqueue
 * @mode: which threads
 * @nr_exclusive: how many wake-one or wake-many threads to wake up
 * @key: is directly passed to the wakeup function
 *
 * It may be assumed that this function implies a write memory barrier before
 * changing the task state if and only if any tasks are woken up.
 */
void __wake_up(wait_queue_head_t *q, unsigned int mode,
			int nr_exclusive, void *key)
{
	unsigned long flags;

	spin_lock_irqsave(&q->lock, flags);
	__wake_up_common(q, mode, nr_exclusive, 0, key);
	spin_unlock_irqrestore(&q->lock, flags);
}
EXPORT_SYMBOL(__wake_up);

/*
 * Same as __wake_up but called with the spinlock in wait_queue_head_t held.
 */
void __wake_up_locked(wait_queue_head_t *q, unsigned int mode, int nr)
{
	__wake_up_common(q, mode, nr, 0, NULL);
}
EXPORT_SYMBOL_GPL(__wake_up_locked);

void __wake_up_locked_key(wait_queue_head_t *q, unsigned int mode, void *key)
{
	__wake_up_common(q, mode, 1, 0, key);
}
EXPORT_SYMBOL_GPL(__wake_up_locked_key);

/**
 * __wake_up_sync_key - wake up threads blocked on a waitqueue.
 * @q: the waitqueue
 * @mode: which threads
 * @nr_exclusive: how many wake-one or wake-many threads to wake up
 * @key: opaque value to be passed to wakeup targets
 *
 * The sync wakeup differs that the waker knows that it will schedule
 * away soon, so while the target thread will be woken up, it will not
 * be migrated to another CPU - ie. the two threads are 'synchronized'
 * with each other. This can prevent needless bouncing between CPUs.
 *
 * On UP it can prevent extra preemption.
 *
 * It may be assumed that this function implies a write memory barrier before
 * changing the task state if and only if any tasks are woken up.
 */
void __wake_up_sync_key(wait_queue_head_t *q, unsigned int mode,
			int nr_exclusive, void *key)
{
	unsigned long flags;
	int wake_flags = WF_SYNC;

	if (unlikely(!q))
		return;

	if (unlikely(!nr_exclusive))
		wake_flags = 0;

	spin_lock_irqsave(&q->lock, flags);
	__wake_up_common(q, mode, nr_exclusive, wake_flags, key);
	spin_unlock_irqrestore(&q->lock, flags);
}
EXPORT_SYMBOL_GPL(__wake_up_sync_key);

/*
 * __wake_up_sync - see __wake_up_sync_key()
 */
void __wake_up_sync(wait_queue_head_t *q, unsigned int mode, int nr_exclusive)
{
	__wake_up_sync_key(q, mode, nr_exclusive, NULL);
}
EXPORT_SYMBOL_GPL(__wake_up_sync);	/* For internal use only */

/**
 * complete: - signals a single thread waiting on this completion
 * @x:  holds the state of this particular completion
 *
 * This will wake up a single thread waiting on this completion. Threads will be
 * awakened in the same order in which they were queued.
 *
 * See also complete_all(), wait_for_completion() and related routines.
 *
 * It may be assumed that this function implies a write memory barrier before
 * changing the task state if and only if any tasks are woken up.
 */
void complete(struct completion *x)
{
	unsigned long flags;

	spin_lock_irqsave(&x->wait.lock, flags);
	x->done++;
	__wake_up_common(&x->wait, TASK_NORMAL, 1, 0, NULL);
	spin_unlock_irqrestore(&x->wait.lock, flags);
}
EXPORT_SYMBOL(complete);

/**
 * complete_all: - signals all threads waiting on this completion
 * @x:  holds the state of this particular completion
 *
 * This will wake up all threads waiting on this particular completion event.
 *
 * It may be assumed that this function implies a write memory barrier before
 * changing the task state if and only if any tasks are woken up.
 */
void complete_all(struct completion *x)
{
	unsigned long flags;

	spin_lock_irqsave(&x->wait.lock, flags);
	x->done += UINT_MAX/2;
	__wake_up_common(&x->wait, TASK_NORMAL, 0, 0, NULL);
	spin_unlock_irqrestore(&x->wait.lock, flags);
}
EXPORT_SYMBOL(complete_all);

static inline long __sched
do_wait_for_common(struct completion *x, long timeout, int state)
{
	if (!x->done) {
		DECLARE_WAITQUEUE(wait, current);

		__add_wait_queue_tail_exclusive(&x->wait, &wait);
		do {
			if (signal_pending_state(state, current)) {
				timeout = -ERESTARTSYS;
				break;
			}
			__set_current_state(state);
			spin_unlock_irq(&x->wait.lock);
			timeout = schedule_timeout(timeout);
			spin_lock_irq(&x->wait.lock);
		} while (!x->done && timeout);
		__remove_wait_queue(&x->wait, &wait);
		if (!x->done)
			return timeout;
	}
	x->done--;
	return timeout ?: 1;
}

static long __sched
wait_for_common(struct completion *x, long timeout, int state)
{
	might_sleep();

	spin_lock_irq(&x->wait.lock);
	timeout = do_wait_for_common(x, timeout, state);
	spin_unlock_irq(&x->wait.lock);
	return timeout;
}

/**
 * wait_for_completion: - waits for completion of a task
 * @x:  holds the state of this particular completion
 *
 * This waits to be signaled for completion of a specific task. It is NOT
 * interruptible and there is no timeout.
 *
 * See also similar routines (i.e. wait_for_completion_timeout()) with timeout
 * and interrupt capability. Also see complete().
 */
void __sched wait_for_completion(struct completion *x)
{
	wait_for_common(x, MAX_SCHEDULE_TIMEOUT, TASK_UNINTERRUPTIBLE);
}
EXPORT_SYMBOL(wait_for_completion);

/**
 * wait_for_completion_timeout: - waits for completion of a task (w/timeout)
 * @x:  holds the state of this particular completion
 * @timeout:  timeout value in jiffies
 *
 * This waits for either a completion of a specific task to be signaled or for a
 * specified timeout to expire. The timeout is in jiffies. It is not
 * interruptible.
 *
 * The return value is 0 if timed out, and positive (at least 1, or number of
 * jiffies left till timeout) if completed.
 */
unsigned long __sched
wait_for_completion_timeout(struct completion *x, unsigned long timeout)
{
	return wait_for_common(x, timeout, TASK_UNINTERRUPTIBLE);
}
EXPORT_SYMBOL(wait_for_completion_timeout);

/**
 * wait_for_completion_interruptible: - waits for completion of a task (w/intr)
 * @x:  holds the state of this particular completion
 *
 * This waits for completion of a specific task to be signaled. It is
 * interruptible.
 *
 * The return value is -ERESTARTSYS if interrupted, 0 if completed.
 */
int __sched wait_for_completion_interruptible(struct completion *x)
{
	long t = wait_for_common(x, MAX_SCHEDULE_TIMEOUT, TASK_INTERRUPTIBLE);
	if (t == -ERESTARTSYS)
		return t;
	return 0;
}
EXPORT_SYMBOL(wait_for_completion_interruptible);

/**
 * wait_for_completion_interruptible_timeout: - waits for completion (w/(to,intr))
 * @x:  holds the state of this particular completion
 * @timeout:  timeout value in jiffies
 *
 * This waits for either a completion of a specific task to be signaled or for a
 * specified timeout to expire. It is interruptible. The timeout is in jiffies.
 *
 * The return value is -ERESTARTSYS if interrupted, 0 if timed out,
 * positive (at least 1, or number of jiffies left till timeout) if completed.
 */
long __sched
wait_for_completion_interruptible_timeout(struct completion *x,
					  unsigned long timeout)
{
	return wait_for_common(x, timeout, TASK_INTERRUPTIBLE);
}
EXPORT_SYMBOL(wait_for_completion_interruptible_timeout);

/**
 * wait_for_completion_killable: - waits for completion of a task (killable)
 * @x:  holds the state of this particular completion
 *
 * This waits to be signaled for completion of a specific task. It can be
 * interrupted by a kill signal.
 *
 * The return value is -ERESTARTSYS if interrupted, 0 if completed.
 */
int __sched wait_for_completion_killable(struct completion *x)
{
	long t = wait_for_common(x, MAX_SCHEDULE_TIMEOUT, TASK_KILLABLE);
	if (t == -ERESTARTSYS)
		return t;
	return 0;
}
EXPORT_SYMBOL(wait_for_completion_killable);

/**
 * wait_for_completion_killable_timeout: - waits for completion of a task (w/(to,killable))
 * @x:  holds the state of this particular completion
 * @timeout:  timeout value in jiffies
 *
 * This waits for either a completion of a specific task to be
 * signaled or for a specified timeout to expire. It can be
 * interrupted by a kill signal. The timeout is in jiffies.
 *
 * The return value is -ERESTARTSYS if interrupted, 0 if timed out,
 * positive (at least 1, or number of jiffies left till timeout) if completed.
 */
long __sched
wait_for_completion_killable_timeout(struct completion *x,
				     unsigned long timeout)
{
	return wait_for_common(x, timeout, TASK_KILLABLE);
}
EXPORT_SYMBOL(wait_for_completion_killable_timeout);

/**
 *	try_wait_for_completion - try to decrement a completion without blocking
 *	@x:	completion structure
 *
 *	Returns: 0 if a decrement cannot be done without blocking
 *		 1 if a decrement succeeded.
 *
 *	If a completion is being used as a counting completion,
 *	attempt to decrement the counter without blocking. This
 *	enables us to avoid waiting if the resource the completion
 *	is protecting is not available.
 */
bool try_wait_for_completion(struct completion *x)
{
	unsigned long flags;
	int ret = 1;

	spin_lock_irqsave(&x->wait.lock, flags);
	if (!x->done)
		ret = 0;
	else
		x->done--;
	spin_unlock_irqrestore(&x->wait.lock, flags);
	return ret;
}
EXPORT_SYMBOL(try_wait_for_completion);

/**
 *	completion_done - Test to see if a completion has any waiters
 *	@x:	completion structure
 *
 *	Returns: 0 if there are waiters (wait_for_completion() in progress)
 *		 1 if there are no waiters.
 *
 */
bool completion_done(struct completion *x)
{
	unsigned long flags;
	int ret = 1;

	spin_lock_irqsave(&x->wait.lock, flags);
	if (!x->done)
		ret = 0;
	spin_unlock_irqrestore(&x->wait.lock, flags);
	return ret;
}
EXPORT_SYMBOL(completion_done);

static long __sched
sleep_on_common(wait_queue_head_t *q, int state, long timeout)
{
	unsigned long flags;
	wait_queue_t wait;

	init_waitqueue_entry(&wait, current);

	__set_current_state(state);

	spin_lock_irqsave(&q->lock, flags);
	__add_wait_queue(q, &wait);
	spin_unlock(&q->lock);
	timeout = schedule_timeout(timeout);
	spin_lock_irq(&q->lock);
	__remove_wait_queue(q, &wait);
	spin_unlock_irqrestore(&q->lock, flags);

	return timeout;
}

void __sched interruptible_sleep_on(wait_queue_head_t *q)
{
	sleep_on_common(q, TASK_INTERRUPTIBLE, MAX_SCHEDULE_TIMEOUT);
}
EXPORT_SYMBOL(interruptible_sleep_on);

long __sched
interruptible_sleep_on_timeout(wait_queue_head_t *q, long timeout)
{
	return sleep_on_common(q, TASK_INTERRUPTIBLE, timeout);
}
EXPORT_SYMBOL(interruptible_sleep_on_timeout);

void __sched sleep_on(wait_queue_head_t *q)
{
	sleep_on_common(q, TASK_UNINTERRUPTIBLE, MAX_SCHEDULE_TIMEOUT);
}
EXPORT_SYMBOL(sleep_on);

long __sched sleep_on_timeout(wait_queue_head_t *q, long timeout)
{
	return sleep_on_common(q, TASK_UNINTERRUPTIBLE, timeout);
}
EXPORT_SYMBOL(sleep_on_timeout);

#ifdef CONFIG_RT_MUTEXES

/*
 * rt_mutex_setprio - set the current priority of a task
 * @p: task
 * @prio: prio value (kernel-internal form)
 *
 * This function changes the 'effective' priority of a task. It does
 * not touch ->normal_prio like __setscheduler().
 *
 * Used by the rt_mutex code to implement priority inheritance
 * logic. Call site only calls if the priority of the task changed.
 */
void rt_mutex_setprio(struct task_struct *p, int prio)
{
	int oldprio, on_rq, running;
	struct rq *rq;
	const struct sched_class *prev_class;

	BUG_ON(prio < 0 || prio > MAX_PRIO);

	rq = __task_rq_lock(p);

	/*
	 * Idle task boosting is a nono in general. There is one
	 * exception, when PREEMPT_RT and NOHZ is active:
	 *
	 * The idle task calls get_next_timer_interrupt() and holds
	 * the timer wheel base->lock on the CPU and another CPU wants
	 * to access the timer (probably to cancel it). We can safely
	 * ignore the boosting request, as the idle CPU runs this code
	 * with interrupts disabled and will complete the lock
	 * protected section without being interrupted. So there is no
	 * real need to boost.
	 */
	if (unlikely(p == rq->idle)) {
		WARN_ON(p != rq->curr);
		WARN_ON(p->pi_blocked_on);
		goto out_unlock;
	}

	trace_sched_pi_setprio(p, prio);
	oldprio = p->prio;
	prev_class = p->sched_class;
	on_rq = p->on_rq;
	running = task_current(rq, p);
	if (on_rq)
		dequeue_task(rq, p, 0);
	if (running)
		p->sched_class->put_prev_task(rq, p);

	if (rt_prio(prio)) {
		p->sched_class = &rt_sched_class;
	} else {
		if (rt_prio(oldprio))
			p->rt.timeout = 0;
		p->sched_class = &fair_sched_class;
	}

	p->prio = prio;

	if (running)
		p->sched_class->set_curr_task(rq);
	if (on_rq)
		enqueue_task(rq, p, oldprio < prio ? ENQUEUE_HEAD : 0);

	check_class_changed(rq, p, prev_class, oldprio);
out_unlock:
	__task_rq_unlock(rq);
}
#endif
void set_user_nice(struct task_struct *p, long nice)
{
	int old_prio, delta, on_rq;
	unsigned long flags;
	struct rq *rq;

	if (TASK_NICE(p) == nice || nice < -20 || nice > 19)
		return;
	/*
	 * We have to be careful, if called from sys_setpriority(),
	 * the task might be in the middle of scheduling on another CPU.
	 */
	rq = task_rq_lock(p, &flags);
	/*
	 * The RT priorities are set via sched_setscheduler(), but we still
	 * allow the 'normal' nice value to be set - but as expected
	 * it wont have any effect on scheduling until the task is
	 * SCHED_FIFO/SCHED_RR:
	 */
	if (task_has_rt_policy(p)) {
		p->static_prio = NICE_TO_PRIO(nice);
		goto out_unlock;
	}
	on_rq = p->on_rq;
	if (on_rq)
		dequeue_task(rq, p, 0);

	p->static_prio = NICE_TO_PRIO(nice);
	set_load_weight(p);
	old_prio = p->prio;
	p->prio = effective_prio(p);
	delta = p->prio - old_prio;

	if (on_rq) {
		enqueue_task(rq, p, 0);
		/*
		 * If the task increased its priority or is running and
		 * lowered its priority, then reschedule its CPU:
		 */
		if (delta < 0 || (delta > 0 && task_running(rq, p)))
			resched_task(rq->curr);
	}
out_unlock:
	task_rq_unlock(rq, p, &flags);
}
EXPORT_SYMBOL(set_user_nice);

/*
 * can_nice - check if a task can reduce its nice value
 * @p: task
 * @nice: nice value
 */
int can_nice(const struct task_struct *p, const int nice)
{
	/* convert nice value [19,-20] to rlimit style value [1,40] */
	int nice_rlim = 20 - nice;

	return (nice_rlim <= task_rlimit(p, RLIMIT_NICE) ||
		capable(CAP_SYS_NICE));
}

#ifdef __ARCH_WANT_SYS_NICE

/*
 * sys_nice - change the priority of the current process.
 * @increment: priority increment
 *
 * sys_setpriority is a more generic, but much slower function that
 * does similar things.
 */
SYSCALL_DEFINE1(nice, int, increment)
{
	long nice, retval;

	/*
	 * Setpriority might change our priority at the same moment.
	 * We don't have to worry. Conceptually one call occurs first
	 * and we have a single winner.
	 */
	if (increment < -40)
		increment = -40;
	if (increment > 40)
		increment = 40;

	nice = TASK_NICE(current) + increment;
	if (nice < -20)
		nice = -20;
	if (nice > 19)
		nice = 19;

	if (increment < 0 && !can_nice(current, nice))
		return -EPERM;

	retval = security_task_setnice(current, nice);
	if (retval)
		return retval;

	set_user_nice(current, nice);
	return 0;
}

#endif

/**
 * task_prio - return the priority value of a given task.
 * @p: the task in question.
 *
 * This is the priority value as seen by users in /proc.
 * RT tasks are offset by -200. Normal tasks are centered
 * around 0, value goes from -16 to +15.
 */
int task_prio(const struct task_struct *p)
{
	return p->prio - MAX_RT_PRIO;
}

/**
 * task_nice - return the nice value of a given task.
 * @p: the task in question.
 */
int task_nice(const struct task_struct *p)
{
	return TASK_NICE(p);
}
EXPORT_SYMBOL(task_nice);

/**
 * idle_cpu - is a given cpu idle currently?
 * @cpu: the processor in question.
 */
int idle_cpu(int cpu)
{
	struct rq *rq = cpu_rq(cpu);

	if (rq->curr != rq->idle)
		return 0;

	if (rq->nr_running)
		return 0;

#ifdef CONFIG_SMP
	if (!llist_empty(&rq->wake_list))
		return 0;
#endif

	return 1;
}

/**
 * idle_task - return the idle task for a given cpu.
 * @cpu: the processor in question.
 */
struct task_struct *idle_task(int cpu)
{
	return cpu_rq(cpu)->idle;
}

/**
 * find_process_by_pid - find a process with a matching PID value.
 * @pid: the pid in question.
 */
static struct task_struct *find_process_by_pid(pid_t pid)
{
	return pid ? find_task_by_vpid(pid) : current;
}

static void __setscheduler_params(struct task_struct *p, int policy, int prio)
{
	p->policy = policy;
	p->rt_priority = prio;
	p->normal_prio = normal_prio(p);
	set_load_weight(p);
}

/* Actually do priority change: must hold rq lock. */
static void
__setscheduler(struct rq *rq, struct task_struct *p, int policy, int prio)
{
	__setscheduler_params(p, policy, prio);
	/* we are holding p->pi_lock already */
	p->prio = rt_mutex_getprio(p);
	if (rt_prio(p->prio))
		p->sched_class = &rt_sched_class;
	else
		p->sched_class = &fair_sched_class;
}

/*
 * check the target process has a UID that matches the current process's
 */
static bool check_same_owner(struct task_struct *p)
{
	const struct cred *cred = current_cred(), *pcred;
	bool match;

	rcu_read_lock();
	pcred = __task_cred(p);
	if (cred->user->user_ns == pcred->user->user_ns)
		match = (cred->euid == pcred->euid ||
			 cred->euid == pcred->uid);
	else
		match = false;
	rcu_read_unlock();
	return match;
}

static int __sched_setscheduler(struct task_struct *p, int policy,
				const struct sched_param *param, bool user)
{
	int newprio = MAX_RT_PRIO - 1 - param->sched_priority;
	int retval, oldprio, oldpolicy = -1, on_rq, running;
	unsigned long flags;
	const struct sched_class *prev_class;
	struct rq *rq;
	int reset_on_fork;

	/* may grab non-irq protected spin_locks */
	BUG_ON(in_interrupt());
recheck:
	/* double check policy once rq lock held */
	if (policy < 0) {
		reset_on_fork = p->sched_reset_on_fork;
		policy = oldpolicy = p->policy;
	} else {
		reset_on_fork = !!(policy & SCHED_RESET_ON_FORK);
		policy &= ~SCHED_RESET_ON_FORK;

		if (policy != SCHED_FIFO && policy != SCHED_RR &&
				policy != SCHED_NORMAL && policy != SCHED_BATCH &&
				policy != SCHED_IDLE)
			return -EINVAL;
	}

	/*
	 * Valid priorities for SCHED_FIFO and SCHED_RR are
	 * 1..MAX_USER_RT_PRIO-1, valid priority for SCHED_NORMAL,
	 * SCHED_BATCH and SCHED_IDLE is 0.
	 */
	if (param->sched_priority < 0 ||
	    (p->mm && param->sched_priority > MAX_USER_RT_PRIO-1) ||
	    (!p->mm && param->sched_priority > MAX_RT_PRIO-1))
		return -EINVAL;
	if (rt_policy(policy) != (param->sched_priority != 0))
		return -EINVAL;

	/*
	 * Allow unprivileged RT tasks to decrease priority:
	 */
	if (user && !capable(CAP_SYS_NICE)) {
		if (rt_policy(policy)) {
			unsigned long rlim_rtprio =
					task_rlimit(p, RLIMIT_RTPRIO);

			/* can't set/change the rt policy */
			if (policy != p->policy && !rlim_rtprio)
				return -EPERM;

			/* can't increase priority */
			if (param->sched_priority > p->rt_priority &&
			    param->sched_priority > rlim_rtprio)
				return -EPERM;
		}

		/*
		 * Treat SCHED_IDLE as nice 20. Only allow a switch to
		 * SCHED_NORMAL if the RLIMIT_NICE would normally permit it.
		 */
		if (p->policy == SCHED_IDLE && policy != SCHED_IDLE) {
			if (!can_nice(p, TASK_NICE(p)))
				return -EPERM;
		}

		/* can't change other user's priorities */
		if (!check_same_owner(p))
			return -EPERM;

		/* Normal users shall not reset the sched_reset_on_fork flag */
		if (p->sched_reset_on_fork && !reset_on_fork)
			return -EPERM;
	}

	if (user) {
		retval = security_task_setscheduler(p);
		if (retval)
			return retval;
	}

	/*
	 * make sure no PI-waiters arrive (or leave) while we are
	 * changing the priority of the task:
	 *
	 * To be able to change p->policy safely, the appropriate
	 * runqueue lock must be held.
	 */
	rq = task_rq_lock(p, &flags);

	/*
	 * Changing the policy of the stop threads its a very bad idea
	 */
	if (p == rq->stop) {
		task_rq_unlock(rq, p, &flags);
		return -EINVAL;
	}

	/*
	 * If not changing anything there's no need to proceed
	 * further, but store a possible modification of
	 * reset_on_fork.
	 */
	if (unlikely(policy == p->policy && (!rt_policy(policy) ||
			param->sched_priority == p->rt_priority))) {
		p->sched_reset_on_fork = reset_on_fork;
		__task_rq_unlock(rq);
		raw_spin_unlock_irqrestore(&p->pi_lock, flags);
		return 0;
	}

#ifdef CONFIG_RT_GROUP_SCHED
	if (user) {
		/*
		 * Do not allow realtime tasks into groups that have no runtime
		 * assigned.
		 */
		if (rt_bandwidth_enabled() && rt_policy(policy) &&
				task_group(p)->rt_bandwidth.rt_runtime == 0 &&
				!task_group_is_autogroup(task_group(p))) {
			task_rq_unlock(rq, p, &flags);
			return -EPERM;
		}
	}
#endif

	/* recheck policy now with rq lock held */
	if (unlikely(oldpolicy != -1 && oldpolicy != p->policy)) {
		policy = oldpolicy = -1;
		task_rq_unlock(rq, p, &flags);
		goto recheck;
	}

	p->sched_reset_on_fork = reset_on_fork;
	oldprio = p->prio;

	/*
	 * Special case for priority boosted tasks.
	 *
	 * If the new priority is lower or equal (user space view)
	 * than the current (boosted) priority, we just store the new
	 * normal parameters and do not touch the scheduler class and
	 * the runqueue. This will be done when the task deboost
	 * itself.
	 */
	if (rt_mutex_check_prio(p, newprio)) {
		__setscheduler_params(p, policy, param->sched_priority);
		task_rq_unlock(rq, p, &flags);
		return 0;
	}

	on_rq = p->on_rq;
	running = task_current(rq, p);
	if (on_rq)
		dequeue_task(rq, p, 0);
	if (running)
		p->sched_class->put_prev_task(rq, p);

	prev_class = p->sched_class;
	__setscheduler(rq, p, policy, param->sched_priority);

	if (running)
		p->sched_class->set_curr_task(rq);
	if (on_rq) {
		/*
		 * We enqueue to tail when the priority of a task is
		 * increased (user space view).
		 */
		enqueue_task(rq, p, oldprio <= p->prio ? ENQUEUE_HEAD : 0);
	}
<<<<<<< HEAD
=======

>>>>>>> 4a55c0cf
	check_class_changed(rq, p, prev_class, oldprio);
	task_rq_unlock(rq, p, &flags);

	rt_mutex_adjust_pi(p);

	return 0;
}

/**
 * sched_setscheduler - change the scheduling policy and/or RT priority of a thread.
 * @p: the task in question.
 * @policy: new policy.
 * @param: structure containing the new RT priority.
 *
 * NOTE that the task may be already dead.
 */
int sched_setscheduler(struct task_struct *p, int policy,
		       const struct sched_param *param)
{
	return __sched_setscheduler(p, policy, param, true);
}
EXPORT_SYMBOL_GPL(sched_setscheduler);

/**
 * sched_setscheduler_nocheck - change the scheduling policy and/or RT priority of a thread from kernelspace.
 * @p: the task in question.
 * @policy: new policy.
 * @param: structure containing the new RT priority.
 *
 * Just like sched_setscheduler, only don't bother checking if the
 * current context has permission.  For example, this is needed in
 * stop_machine(): we create temporary high priority worker threads,
 * but our caller might not have that capability.
 */
int sched_setscheduler_nocheck(struct task_struct *p, int policy,
			       const struct sched_param *param)
{
	return __sched_setscheduler(p, policy, param, false);
}

static int
do_sched_setscheduler(pid_t pid, int policy, struct sched_param __user *param)
{
	struct sched_param lparam;
	struct task_struct *p;
	int retval;

	if (!param || pid < 0)
		return -EINVAL;
	if (copy_from_user(&lparam, param, sizeof(struct sched_param)))
		return -EFAULT;

	rcu_read_lock();
	retval = -ESRCH;
	p = find_process_by_pid(pid);
	if (p != NULL)
		retval = sched_setscheduler(p, policy, &lparam);
	rcu_read_unlock();

	return retval;
}

/**
 * sys_sched_setscheduler - set/change the scheduler policy and RT priority
 * @pid: the pid in question.
 * @policy: new policy.
 * @param: structure containing the new RT priority.
 */
SYSCALL_DEFINE3(sched_setscheduler, pid_t, pid, int, policy,
		struct sched_param __user *, param)
{
	/* negative values for policy are not valid */
	if (policy < 0)
		return -EINVAL;

	return do_sched_setscheduler(pid, policy, param);
}

/**
 * sys_sched_setparam - set/change the RT priority of a thread
 * @pid: the pid in question.
 * @param: structure containing the new RT priority.
 */
SYSCALL_DEFINE2(sched_setparam, pid_t, pid, struct sched_param __user *, param)
{
	return do_sched_setscheduler(pid, -1, param);
}

/**
 * sys_sched_getscheduler - get the policy (scheduling class) of a thread
 * @pid: the pid in question.
 */
SYSCALL_DEFINE1(sched_getscheduler, pid_t, pid)
{
	struct task_struct *p;
	int retval;

	if (pid < 0)
		return -EINVAL;

	retval = -ESRCH;
	rcu_read_lock();
	p = find_process_by_pid(pid);
	if (p) {
		retval = security_task_getscheduler(p);
		if (!retval)
			retval = p->policy
				| (p->sched_reset_on_fork ? SCHED_RESET_ON_FORK : 0);
	}
	rcu_read_unlock();
	return retval;
}

/**
 * sys_sched_getparam - get the RT priority of a thread
 * @pid: the pid in question.
 * @param: structure containing the RT priority.
 */
SYSCALL_DEFINE2(sched_getparam, pid_t, pid, struct sched_param __user *, param)
{
	struct sched_param lp;
	struct task_struct *p;
	int retval;

	if (!param || pid < 0)
		return -EINVAL;

	rcu_read_lock();
	p = find_process_by_pid(pid);
	retval = -ESRCH;
	if (!p)
		goto out_unlock;

	retval = security_task_getscheduler(p);
	if (retval)
		goto out_unlock;

	lp.sched_priority = p->rt_priority;
	rcu_read_unlock();

	/*
	 * This one might sleep, we cannot do it with a spinlock held ...
	 */
	retval = copy_to_user(param, &lp, sizeof(*param)) ? -EFAULT : 0;

	return retval;

out_unlock:
	rcu_read_unlock();
	return retval;
}

long sched_setaffinity(pid_t pid, const struct cpumask *in_mask)
{
	cpumask_var_t cpus_allowed, new_mask;
	struct task_struct *p;
	int retval;

	get_online_cpus();
	rcu_read_lock();

	p = find_process_by_pid(pid);
	if (!p) {
		rcu_read_unlock();
		put_online_cpus();
		return -ESRCH;
	}

	/* Prevent p going away */
	get_task_struct(p);
	rcu_read_unlock();

	if (!alloc_cpumask_var(&cpus_allowed, GFP_KERNEL)) {
		retval = -ENOMEM;
		goto out_put_task;
	}
	if (!alloc_cpumask_var(&new_mask, GFP_KERNEL)) {
		retval = -ENOMEM;
		goto out_free_cpus_allowed;
	}
	retval = -EPERM;
	if (!check_same_owner(p) && !ns_capable(task_user_ns(p), CAP_SYS_NICE))
		goto out_unlock;

	retval = security_task_setscheduler(p);
	if (retval)
		goto out_unlock;

	cpuset_cpus_allowed(p, cpus_allowed);
	cpumask_and(new_mask, in_mask, cpus_allowed);
again:
	retval = set_cpus_allowed_ptr(p, new_mask);

	if (!retval) {
		cpuset_cpus_allowed(p, cpus_allowed);
		if (!cpumask_subset(new_mask, cpus_allowed)) {
			/*
			 * We must have raced with a concurrent cpuset
			 * update. Just reset the cpus_allowed to the
			 * cpuset's cpus_allowed
			 */
			cpumask_copy(new_mask, cpus_allowed);
			goto again;
		}
	}
out_unlock:
	free_cpumask_var(new_mask);
out_free_cpus_allowed:
	free_cpumask_var(cpus_allowed);
out_put_task:
	put_task_struct(p);
	put_online_cpus();
	return retval;
}

static int get_user_cpu_mask(unsigned long __user *user_mask_ptr, unsigned len,
			     struct cpumask *new_mask)
{
	if (len < cpumask_size())
		cpumask_clear(new_mask);
	else if (len > cpumask_size())
		len = cpumask_size();

	return copy_from_user(new_mask, user_mask_ptr, len) ? -EFAULT : 0;
}

/**
 * sys_sched_setaffinity - set the cpu affinity of a process
 * @pid: pid of the process
 * @len: length in bytes of the bitmask pointed to by user_mask_ptr
 * @user_mask_ptr: user-space pointer to the new cpu mask
 */
SYSCALL_DEFINE3(sched_setaffinity, pid_t, pid, unsigned int, len,
		unsigned long __user *, user_mask_ptr)
{
	cpumask_var_t new_mask;
	int retval;

	if (!alloc_cpumask_var(&new_mask, GFP_KERNEL))
		return -ENOMEM;

	retval = get_user_cpu_mask(user_mask_ptr, len, new_mask);
	if (retval == 0)
		retval = sched_setaffinity(pid, new_mask);
	free_cpumask_var(new_mask);
	return retval;
}

long sched_getaffinity(pid_t pid, struct cpumask *mask)
{
	struct task_struct *p;
	unsigned long flags;
	int retval;

	get_online_cpus();
	rcu_read_lock();

	retval = -ESRCH;
	p = find_process_by_pid(pid);
	if (!p)
		goto out_unlock;

	retval = security_task_getscheduler(p);
	if (retval)
		goto out_unlock;

	raw_spin_lock_irqsave(&p->pi_lock, flags);
	cpumask_and(mask, &p->cpus_allowed, cpu_online_mask);
	raw_spin_unlock_irqrestore(&p->pi_lock, flags);

out_unlock:
	rcu_read_unlock();
	put_online_cpus();

	return retval;
}

/**
 * sys_sched_getaffinity - get the cpu affinity of a process
 * @pid: pid of the process
 * @len: length in bytes of the bitmask pointed to by user_mask_ptr
 * @user_mask_ptr: user-space pointer to hold the current cpu mask
 */
SYSCALL_DEFINE3(sched_getaffinity, pid_t, pid, unsigned int, len,
		unsigned long __user *, user_mask_ptr)
{
	int ret;
	cpumask_var_t mask;

	if ((len * BITS_PER_BYTE) < nr_cpu_ids)
		return -EINVAL;
	if (len & (sizeof(unsigned long)-1))
		return -EINVAL;

	if (!alloc_cpumask_var(&mask, GFP_KERNEL))
		return -ENOMEM;

	ret = sched_getaffinity(pid, mask);
	if (ret == 0) {
		size_t retlen = min_t(size_t, len, cpumask_size());

		if (copy_to_user(user_mask_ptr, mask, retlen))
			ret = -EFAULT;
		else
			ret = retlen;
	}
	free_cpumask_var(mask);

	return ret;
}

/**
 * sys_sched_yield - yield the current processor to other threads.
 *
 * This function yields the current CPU to other tasks. If there are no
 * other threads running on this CPU then this function will return.
 */
SYSCALL_DEFINE0(sched_yield)
{
	struct rq *rq = this_rq_lock();

	schedstat_inc(rq, yld_count);
	current->sched_class->yield_task(rq);

	/*
	 * Since we are going to call schedule() anyway, there's
	 * no need to preempt or enable interrupts:
	 */
	__release(rq->lock);
	spin_release(&rq->lock.dep_map, 1, _THIS_IP_);
	do_raw_spin_unlock(&rq->lock);
	sched_preempt_enable_no_resched();

	schedule();

	return 0;
}

static inline int should_resched(void)
{
	return need_resched() && !(preempt_count() & PREEMPT_ACTIVE);
}

static void __cond_resched(void)
{
	do {
		add_preempt_count(PREEMPT_ACTIVE);
		__schedule();
		sub_preempt_count(PREEMPT_ACTIVE);
		/*
		 * Check again in case we missed a preemption
		 * opportunity between schedule and now.
		 */
		barrier();

	} while (need_resched());
}

int __sched _cond_resched(void)
{
	if (should_resched()) {
		__cond_resched();
		return 1;
	}
	return 0;
}
EXPORT_SYMBOL(_cond_resched);

/*
 * __cond_resched_lock() - if a reschedule is pending, drop the given lock,
 * call schedule, and on return reacquire the lock.
 *
 * This works OK both with and without CONFIG_PREEMPT. We do strange low-level
 * operations here to prevent schedule() from being called twice (once via
 * spin_unlock(), once by hand).
 */
int __cond_resched_lock(spinlock_t *lock)
{
	int resched = should_resched();
	int ret = 0;

	lockdep_assert_held(lock);

	if (spin_needbreak(lock) || resched) {
		spin_unlock(lock);
		if (resched)
			__cond_resched();
		else
			cpu_relax();
		ret = 1;
		spin_lock(lock);
	}
	return ret;
}
EXPORT_SYMBOL(__cond_resched_lock);

#ifndef CONFIG_PREEMPT_RT_FULL
int __sched __cond_resched_softirq(void)
{
	BUG_ON(!in_softirq());

	if (should_resched()) {
		local_bh_enable();
		__cond_resched();
		local_bh_disable();
		return 1;
	}
	return 0;
}
EXPORT_SYMBOL(__cond_resched_softirq);
#endif

/**
 * yield - yield the current processor to other threads.
 *
 * Do not ever use this function, there's a 99% chance you're doing it wrong.
 *
 * The scheduler is at all times free to pick the calling task as the most
 * eligible task to run, if removing the yield() call from your code breaks
 * it, its already broken.
 *
 * Typical broken usage is:
 *
 * while (!event)
 * 	yield();
 *
 * where one assumes that yield() will let 'the other' process run that will
 * make event true. If the current task is a SCHED_FIFO task that will never
 * happen. Never use yield() as a progress guarantee!!
 *
 * If you want to use yield() to wait for something, use wait_event().
 * If you want to use yield() to be 'nice' for others, use cond_resched().
 * If you still want to use yield(), do not!
 */
void __sched yield(void)
{
	set_current_state(TASK_RUNNING);
	sys_sched_yield();
}
EXPORT_SYMBOL(yield);

/**
 * yield_to - yield the current processor to another thread in
 * your thread group, or accelerate that thread toward the
 * processor it's on.
 * @p: target task
 * @preempt: whether task preemption is allowed or not
 *
 * It's the caller's job to ensure that the target task struct
 * can't go away on us before we can do any checks.
 *
 * Returns true if we indeed boosted the target task.
 */
bool __sched yield_to(struct task_struct *p, bool preempt)
{
	struct task_struct *curr = current;
	struct rq *rq, *p_rq;
	unsigned long flags;
	bool yielded = 0;

	local_irq_save(flags);
	rq = this_rq();

again:
	p_rq = task_rq(p);
	double_rq_lock(rq, p_rq);
	while (task_rq(p) != p_rq) {
		double_rq_unlock(rq, p_rq);
		goto again;
	}

	if (!curr->sched_class->yield_to_task)
		goto out;

	if (curr->sched_class != p->sched_class)
		goto out;

	if (task_running(p_rq, p) || p->state)
		goto out;

	yielded = curr->sched_class->yield_to_task(rq, p, preempt);
	if (yielded) {
		schedstat_inc(rq, yld_count);
		/*
		 * Make p's CPU reschedule; pick_next_entity takes care of
		 * fairness.
		 */
		if (preempt && rq != p_rq)
			resched_task(p_rq->curr);
	} else {
		/*
		 * We might have set it in task_yield_fair(), but are
		 * not going to schedule(), so don't want to skip
		 * the next update.
		 */
		rq->skip_clock_update = 0;
	}

out:
	double_rq_unlock(rq, p_rq);
	local_irq_restore(flags);

	if (yielded)
		schedule();

	return yielded;
}
EXPORT_SYMBOL_GPL(yield_to);

/*
 * This task is about to go to sleep on IO. Increment rq->nr_iowait so
 * that process accounting knows that this is a task in IO wait state.
 */
void __sched io_schedule(void)
{
	struct rq *rq = raw_rq();

	delayacct_blkio_start();
	atomic_inc(&rq->nr_iowait);
	blk_flush_plug(current);
	current->in_iowait = 1;
	schedule();
	current->in_iowait = 0;
	atomic_dec(&rq->nr_iowait);
	delayacct_blkio_end();
}
EXPORT_SYMBOL(io_schedule);

long __sched io_schedule_timeout(long timeout)
{
	struct rq *rq = raw_rq();
	long ret;

	delayacct_blkio_start();
	atomic_inc(&rq->nr_iowait);
	blk_flush_plug(current);
	current->in_iowait = 1;
	ret = schedule_timeout(timeout);
	current->in_iowait = 0;
	atomic_dec(&rq->nr_iowait);
	delayacct_blkio_end();
	return ret;
}

/**
 * sys_sched_get_priority_max - return maximum RT priority.
 * @policy: scheduling class.
 *
 * this syscall returns the maximum rt_priority that can be used
 * by a given scheduling class.
 */
SYSCALL_DEFINE1(sched_get_priority_max, int, policy)
{
	int ret = -EINVAL;

	switch (policy) {
	case SCHED_FIFO:
	case SCHED_RR:
		ret = MAX_USER_RT_PRIO-1;
		break;
	case SCHED_NORMAL:
	case SCHED_BATCH:
	case SCHED_IDLE:
		ret = 0;
		break;
	}
	return ret;
}

/**
 * sys_sched_get_priority_min - return minimum RT priority.
 * @policy: scheduling class.
 *
 * this syscall returns the minimum rt_priority that can be used
 * by a given scheduling class.
 */
SYSCALL_DEFINE1(sched_get_priority_min, int, policy)
{
	int ret = -EINVAL;

	switch (policy) {
	case SCHED_FIFO:
	case SCHED_RR:
		ret = 1;
		break;
	case SCHED_NORMAL:
	case SCHED_BATCH:
	case SCHED_IDLE:
		ret = 0;
	}
	return ret;
}

/**
 * sys_sched_rr_get_interval - return the default timeslice of a process.
 * @pid: pid of the process.
 * @interval: userspace pointer to the timeslice value.
 *
 * this syscall writes the default timeslice value of a given process
 * into the user-space timespec buffer. A value of '0' means infinity.
 */
SYSCALL_DEFINE2(sched_rr_get_interval, pid_t, pid,
		struct timespec __user *, interval)
{
	struct task_struct *p;
	unsigned int time_slice;
	unsigned long flags;
	struct rq *rq;
	int retval;
	struct timespec t;

	if (pid < 0)
		return -EINVAL;

	retval = -ESRCH;
	rcu_read_lock();
	p = find_process_by_pid(pid);
	if (!p)
		goto out_unlock;

	retval = security_task_getscheduler(p);
	if (retval)
		goto out_unlock;

	rq = task_rq_lock(p, &flags);
	time_slice = p->sched_class->get_rr_interval(rq, p);
	task_rq_unlock(rq, p, &flags);

	rcu_read_unlock();
	jiffies_to_timespec(time_slice, &t);
	retval = copy_to_user(interval, &t, sizeof(t)) ? -EFAULT : 0;
	return retval;

out_unlock:
	rcu_read_unlock();
	return retval;
}

static const char stat_nam[] = TASK_STATE_TO_CHAR_STR;

void sched_show_task(struct task_struct *p)
{
	unsigned long free = 0;
	unsigned state;

	state = p->state ? __ffs(p->state) + 1 : 0;
	printk(KERN_INFO "%-15.15s %c", p->comm,
		state < sizeof(stat_nam) - 1 ? stat_nam[state] : '?');
#if BITS_PER_LONG == 32
	if (state == TASK_RUNNING)
		printk(KERN_CONT " running  ");
	else
		printk(KERN_CONT " %08lx ", thread_saved_pc(p));
#else
	if (state == TASK_RUNNING)
		printk(KERN_CONT "  running task    ");
	else
		printk(KERN_CONT " %016lx ", thread_saved_pc(p));
#endif
#ifdef CONFIG_DEBUG_STACK_USAGE
	free = stack_not_used(p);
#endif
	printk(KERN_CONT "%5lu %5d %6d 0x%08lx\n", free,
		task_pid_nr(p), task_pid_nr(rcu_dereference(p->real_parent)),
		(unsigned long)task_thread_info(p)->flags);

	show_stack(p, NULL);
}

void show_state_filter(unsigned long state_filter)
{
	struct task_struct *g, *p;

#if BITS_PER_LONG == 32
	printk(KERN_INFO
		"  task                PC stack   pid father\n");
#else
	printk(KERN_INFO
		"  task                        PC stack   pid father\n");
#endif
	rcu_read_lock();
	do_each_thread(g, p) {
		/*
		 * reset the NMI-timeout, listing all files on a slow
		 * console might take a lot of time:
		 */
		touch_nmi_watchdog();
		if (!state_filter || (p->state & state_filter))
			sched_show_task(p);
	} while_each_thread(g, p);

	touch_all_softlockup_watchdogs();

#ifdef CONFIG_SCHED_DEBUG
	sysrq_sched_debug_show();
#endif
	rcu_read_unlock();
	/*
	 * Only show locks if all tasks are dumped:
	 */
	if (!state_filter)
		debug_show_all_locks();
}

void __cpuinit init_idle_bootup_task(struct task_struct *idle)
{
	idle->sched_class = &idle_sched_class;
}

/**
 * init_idle - set up an idle thread for a given CPU
 * @idle: task in question
 * @cpu: cpu the idle task belongs to
 *
 * NOTE: this function does not set the idle thread's NEED_RESCHED
 * flag, to make booting more robust.
 */
void __cpuinit init_idle(struct task_struct *idle, int cpu)
{
	struct rq *rq = cpu_rq(cpu);
	unsigned long flags;

	raw_spin_lock_irqsave(&rq->lock, flags);

	__sched_fork(idle);
	idle->state = TASK_RUNNING;
	idle->se.exec_start = sched_clock();

	do_set_cpus_allowed(idle, cpumask_of(cpu));
	/*
	 * We're having a chicken and egg problem, even though we are
	 * holding rq->lock, the cpu isn't yet set to this cpu so the
	 * lockdep check in task_group() will fail.
	 *
	 * Similar case to sched_fork(). / Alternatively we could
	 * use task_rq_lock() here and obtain the other rq->lock.
	 *
	 * Silence PROVE_RCU
	 */
	rcu_read_lock();
	__set_task_cpu(idle, cpu);
	rcu_read_unlock();

	rq->curr = rq->idle = idle;
	idle->on_rq = 1;
#if defined(CONFIG_SMP)
	idle->on_cpu = 1;
#endif
	raw_spin_unlock_irqrestore(&rq->lock, flags);

	/* Set the preempt count _outside_ the spinlocks! */
	task_thread_info(idle)->preempt_count = 0;

	/*
	 * The idle tasks have their own, simple scheduling class:
	 */
	idle->sched_class = &idle_sched_class;
	ftrace_graph_init_idle_task(idle, cpu);
#if defined(CONFIG_SMP)
	sprintf(idle->comm, "%s/%d", INIT_TASK_COMM, cpu);
#endif
}

#ifdef CONFIG_SMP
void do_set_cpus_allowed(struct task_struct *p, const struct cpumask *new_mask)
{
	if (!migrate_disabled_updated(p)) {
		if (p->sched_class && p->sched_class->set_cpus_allowed)
			p->sched_class->set_cpus_allowed(p, new_mask);
		p->rt.nr_cpus_allowed = cpumask_weight(new_mask);
	}
	cpumask_copy(&p->cpus_allowed, new_mask);
}

static DEFINE_PER_CPU(struct cpumask, sched_cpumasks);
static DEFINE_MUTEX(sched_down_mutex);
static cpumask_t sched_down_cpumask;

void tell_sched_cpu_down_begin(int cpu)
{
	mutex_lock(&sched_down_mutex);
	cpumask_set_cpu(cpu, &sched_down_cpumask);
	mutex_unlock(&sched_down_mutex);
}

void tell_sched_cpu_down_done(int cpu)
{
	mutex_lock(&sched_down_mutex);
	cpumask_clear_cpu(cpu, &sched_down_cpumask);
	mutex_unlock(&sched_down_mutex);
}

/**
 * migrate_me - try to move the current task off this cpu
 *
 * Used by the pin_current_cpu() code to try to get tasks
 * to move off the current CPU as it is going down.
 * It will only move the task if the task isn't pinned to
 * the CPU (with migrate_disable, affinity or THREAD_BOUND)
 * and the task has to be in a RUNNING state. Otherwise the
 * movement of the task will wake it up (change its state
 * to running) when the task did not expect it.
 *
 * Returns 1 if it succeeded in moving the current task
 *         0 otherwise.
 */
int migrate_me(void)
{
	struct task_struct *p = current;
	struct migration_arg arg;
	struct cpumask *cpumask;
	struct cpumask *mask;
	unsigned long flags;
	unsigned int dest_cpu;
	struct rq *rq;

	/*
	 * We can not migrate tasks bounded to a CPU or tasks not
	 * running. The movement of the task will wake it up.
	 */
	if (p->flags & PF_THREAD_BOUND || p->state)
		return 0;

	mutex_lock(&sched_down_mutex);
	rq = task_rq_lock(p, &flags);

	cpumask = &__get_cpu_var(sched_cpumasks);
	mask = &p->cpus_allowed;

	cpumask_andnot(cpumask, mask, &sched_down_cpumask);

	if (!cpumask_weight(cpumask)) {
		/* It's only on this CPU? */
		task_rq_unlock(rq, p, &flags);
		mutex_unlock(&sched_down_mutex);
		return 0;
	}

	dest_cpu = cpumask_any_and(cpu_active_mask, cpumask);

	arg.task = p;
	arg.dest_cpu = dest_cpu;

	task_rq_unlock(rq, p, &flags);

	stop_one_cpu(cpu_of(rq), migration_cpu_stop, &arg);
	tlb_migrate_finish(p->mm);
	mutex_unlock(&sched_down_mutex);

	return 1;
}

/*
 * This is how migration works:
 *
 * 1) we invoke migration_cpu_stop() on the target CPU using
 *    stop_one_cpu().
 * 2) stopper starts to run (implicitly forcing the migrated thread
 *    off the CPU)
 * 3) it checks whether the migrated task is still in the wrong runqueue.
 * 4) if it's in the wrong runqueue then the migration thread removes
 *    it and puts it into the right queue.
 * 5) stopper completes and stop_one_cpu() returns and the migration
 *    is done.
 */

/*
 * Change a given task's CPU affinity. Migrate the thread to a
 * proper CPU and schedule it away if the CPU it's executing on
 * is removed from the allowed bitmask.
 *
 * NOTE: the caller must have a valid reference to the task, the
 * task must not exit() & deallocate itself prematurely. The
 * call is not atomic; no spinlocks may be held.
 */
int set_cpus_allowed_ptr(struct task_struct *p, const struct cpumask *new_mask)
{
	unsigned long flags;
	struct rq *rq;
	unsigned int dest_cpu;
	int ret = 0;

	rq = task_rq_lock(p, &flags);

	if (cpumask_equal(&p->cpus_allowed, new_mask))
		goto out;

	if (!cpumask_intersects(new_mask, cpu_active_mask)) {
		ret = -EINVAL;
		goto out;
	}

	if (unlikely((p->flags & PF_THREAD_BOUND) && p != current)) {
		ret = -EINVAL;
		goto out;
	}

	do_set_cpus_allowed(p, new_mask);

	/* Can the task run on the task's current CPU? If so, we're done */
	if (cpumask_test_cpu(task_cpu(p), new_mask) || __migrate_disabled(p))
		goto out;

	dest_cpu = cpumask_any_and(cpu_active_mask, new_mask);
	if (p->on_rq) {
		struct migration_arg arg = { p, dest_cpu };
		/* Need help from migration thread: drop lock and wait. */
		task_rq_unlock(rq, p, &flags);
		stop_one_cpu(cpu_of(rq), migration_cpu_stop, &arg);
		tlb_migrate_finish(p->mm);
		return 0;
	}
out:
	task_rq_unlock(rq, p, &flags);

	return ret;
}
EXPORT_SYMBOL_GPL(set_cpus_allowed_ptr);

/*
 * Move (not current) task off this cpu, onto dest cpu. We're doing
 * this because either it can't run here any more (set_cpus_allowed()
 * away from this CPU, or CPU going down), or because we're
 * attempting to rebalance this task on exec (sched_exec).
 *
 * So we race with normal scheduler movements, but that's OK, as long
 * as the task is no longer on this CPU.
 *
 * Returns non-zero if task was successfully migrated.
 */
static int __migrate_task(struct task_struct *p, int src_cpu, int dest_cpu)
{
	struct rq *rq_dest, *rq_src;
	int ret = 0;

	if (unlikely(!cpu_active(dest_cpu)))
		return ret;

	rq_src = cpu_rq(src_cpu);
	rq_dest = cpu_rq(dest_cpu);

	raw_spin_lock(&p->pi_lock);
	double_rq_lock(rq_src, rq_dest);
	/* Already moved. */
	if (task_cpu(p) != src_cpu)
		goto done;
	/* Affinity changed (again). */
	if (!cpumask_test_cpu(dest_cpu, tsk_cpus_allowed(p)))
		goto fail;

	/*
	 * If we're not on a rq, the next wake-up will ensure we're
	 * placed properly.
	 */
	if (p->on_rq) {
		dequeue_task(rq_src, p, 0);
		set_task_cpu(p, dest_cpu);
		enqueue_task(rq_dest, p, 0);
		check_preempt_curr(rq_dest, p, 0);
	}
done:
	ret = 1;
fail:
	double_rq_unlock(rq_src, rq_dest);
	raw_spin_unlock(&p->pi_lock);
	return ret;
}

/*
 * migration_cpu_stop - this will be executed by a highprio stopper thread
 * and performs thread migration by bumping thread off CPU then
 * 'pushing' onto another runqueue.
 */
static int migration_cpu_stop(void *data)
{
	struct migration_arg *arg = data;

	/*
	 * The original target cpu might have gone down and we might
	 * be on another cpu but it doesn't matter.
	 */
	local_irq_disable();
	__migrate_task(arg->task, raw_smp_processor_id(), arg->dest_cpu);
	local_irq_enable();
	return 0;
}

#ifdef CONFIG_HOTPLUG_CPU

static DEFINE_PER_CPU(struct mm_struct *, idle_last_mm);

/*
 * Ensures that the idle task is using init_mm right before its cpu goes
 * offline.
 */
void idle_task_exit(void)
{
	struct mm_struct *mm = current->active_mm;

	BUG_ON(cpu_online(smp_processor_id()));

	if (mm != &init_mm)
		switch_mm(mm, &init_mm, current);

	/*
	 * Defer the cleanup to an alive cpu. On RT we can neither
	 * call mmdrop() nor mmdrop_delayed() from here.
	 */
	per_cpu(idle_last_mm, smp_processor_id()) = mm;
}

/*
 * While a dead CPU has no uninterruptible tasks queued at this point,
 * it might still have a nonzero ->nr_uninterruptible counter, because
 * for performance reasons the counter is not stricly tracking tasks to
 * their home CPUs. So we just add the counter to another CPU's counter,
 * to keep the global sum constant after CPU-down:
 */
static void migrate_nr_uninterruptible(struct rq *rq_src)
{
	struct rq *rq_dest = cpu_rq(cpumask_any(cpu_active_mask));

	rq_dest->nr_uninterruptible += rq_src->nr_uninterruptible;
	rq_src->nr_uninterruptible = 0;
}

/*
 * remove the tasks which were accounted by rq from calc_load_tasks.
 */
static void calc_global_load_remove(struct rq *rq)
{
	atomic_long_sub(rq->calc_load_active, &calc_load_tasks);
	rq->calc_load_active = 0;
}

/*
 * Migrate all tasks from the rq, sleeping tasks will be migrated by
 * try_to_wake_up()->select_task_rq().
 *
 * Called with rq->lock held even though we'er in stop_machine() and
 * there's no concurrency possible, we hold the required locks anyway
 * because of lock validation efforts.
 */
static void migrate_tasks(unsigned int dead_cpu)
{
	struct rq *rq = cpu_rq(dead_cpu);
	struct task_struct *next, *stop = rq->stop;
	int dest_cpu;

	/*
	 * Fudge the rq selection such that the below task selection loop
	 * doesn't get stuck on the currently eligible stop task.
	 *
	 * We're currently inside stop_machine() and the rq is either stuck
	 * in the stop_machine_cpu_stop() loop, or we're executing this code,
	 * either way we should never end up calling schedule() until we're
	 * done here.
	 */
	rq->stop = NULL;

	for ( ; ; ) {
		/*
		 * There's this thread running, bail when that's the only
		 * remaining thread.
		 */
		if (rq->nr_running == 1)
			break;

		next = pick_next_task(rq);
		BUG_ON(!next);
		next->sched_class->put_prev_task(rq, next);

		/* Find suitable destination for @next, with force if needed. */
		dest_cpu = select_fallback_rq(dead_cpu, next);
		raw_spin_unlock(&rq->lock);

		__migrate_task(next, dead_cpu, dest_cpu);

		raw_spin_lock(&rq->lock);
	}

	rq->stop = stop;
}

#endif /* CONFIG_HOTPLUG_CPU */

#if defined(CONFIG_SCHED_DEBUG) && defined(CONFIG_SYSCTL)

static struct ctl_table sd_ctl_dir[] = {
	{
		.procname	= "sched_domain",
		.mode		= 0555,
	},
	{}
};

static struct ctl_table sd_ctl_root[] = {
	{
		.procname	= "kernel",
		.mode		= 0555,
		.child		= sd_ctl_dir,
	},
	{}
};

static struct ctl_table *sd_alloc_ctl_entry(int n)
{
	struct ctl_table *entry =
		kcalloc(n, sizeof(struct ctl_table), GFP_KERNEL);

	return entry;
}

static void sd_free_ctl_entry(struct ctl_table **tablep)
{
	struct ctl_table *entry;

	/*
	 * In the intermediate directories, both the child directory and
	 * procname are dynamically allocated and could fail but the mode
	 * will always be set. In the lowest directory the names are
	 * static strings and all have proc handlers.
	 */
	for (entry = *tablep; entry->mode; entry++) {
		if (entry->child)
			sd_free_ctl_entry(&entry->child);
		if (entry->proc_handler == NULL)
			kfree(entry->procname);
	}

	kfree(*tablep);
	*tablep = NULL;
}

static int min_load_idx = 0;
static int max_load_idx = CPU_LOAD_IDX_MAX-1;

static void
set_table_entry(struct ctl_table *entry,
		const char *procname, void *data, int maxlen,
		umode_t mode, proc_handler *proc_handler,
		bool load_idx)
{
	entry->procname = procname;
	entry->data = data;
	entry->maxlen = maxlen;
	entry->mode = mode;
	entry->proc_handler = proc_handler;

	if (load_idx) {
		entry->extra1 = &min_load_idx;
		entry->extra2 = &max_load_idx;
	}
}

static struct ctl_table *
sd_alloc_ctl_domain_table(struct sched_domain *sd)
{
	struct ctl_table *table = sd_alloc_ctl_entry(13);

	if (table == NULL)
		return NULL;

	set_table_entry(&table[0], "min_interval", &sd->min_interval,
		sizeof(long), 0644, proc_doulongvec_minmax, false);
	set_table_entry(&table[1], "max_interval", &sd->max_interval,
		sizeof(long), 0644, proc_doulongvec_minmax, false);
	set_table_entry(&table[2], "busy_idx", &sd->busy_idx,
		sizeof(int), 0644, proc_dointvec_minmax, true);
	set_table_entry(&table[3], "idle_idx", &sd->idle_idx,
		sizeof(int), 0644, proc_dointvec_minmax, true);
	set_table_entry(&table[4], "newidle_idx", &sd->newidle_idx,
		sizeof(int), 0644, proc_dointvec_minmax, true);
	set_table_entry(&table[5], "wake_idx", &sd->wake_idx,
		sizeof(int), 0644, proc_dointvec_minmax, true);
	set_table_entry(&table[6], "forkexec_idx", &sd->forkexec_idx,
		sizeof(int), 0644, proc_dointvec_minmax, true);
	set_table_entry(&table[7], "busy_factor", &sd->busy_factor,
		sizeof(int), 0644, proc_dointvec_minmax, false);
	set_table_entry(&table[8], "imbalance_pct", &sd->imbalance_pct,
		sizeof(int), 0644, proc_dointvec_minmax, false);
	set_table_entry(&table[9], "cache_nice_tries",
		&sd->cache_nice_tries,
		sizeof(int), 0644, proc_dointvec_minmax, false);
	set_table_entry(&table[10], "flags", &sd->flags,
		sizeof(int), 0644, proc_dointvec_minmax, false);
	set_table_entry(&table[11], "name", sd->name,
		CORENAME_MAX_SIZE, 0444, proc_dostring, false);
	/* &table[12] is terminator */

	return table;
}

static ctl_table *sd_alloc_ctl_cpu_table(int cpu)
{
	struct ctl_table *entry, *table;
	struct sched_domain *sd;
	int domain_num = 0, i;
	char buf[32];

	for_each_domain(cpu, sd)
		domain_num++;
	entry = table = sd_alloc_ctl_entry(domain_num + 1);
	if (table == NULL)
		return NULL;

	i = 0;
	for_each_domain(cpu, sd) {
		snprintf(buf, 32, "domain%d", i);
		entry->procname = kstrdup(buf, GFP_KERNEL);
		entry->mode = 0555;
		entry->child = sd_alloc_ctl_domain_table(sd);
		entry++;
		i++;
	}
	return table;
}

static struct ctl_table_header *sd_sysctl_header;
static void register_sched_domain_sysctl(void)
{
	int i, cpu_num = num_possible_cpus();
	struct ctl_table *entry = sd_alloc_ctl_entry(cpu_num + 1);
	char buf[32];

	WARN_ON(sd_ctl_dir[0].child);
	sd_ctl_dir[0].child = entry;

	if (entry == NULL)
		return;

	for_each_possible_cpu(i) {
		snprintf(buf, 32, "cpu%d", i);
		entry->procname = kstrdup(buf, GFP_KERNEL);
		entry->mode = 0555;
		entry->child = sd_alloc_ctl_cpu_table(i);
		entry++;
	}

	WARN_ON(sd_sysctl_header);
	sd_sysctl_header = register_sysctl_table(sd_ctl_root);
}

/* may be called multiple times per register */
static void unregister_sched_domain_sysctl(void)
{
	if (sd_sysctl_header)
		unregister_sysctl_table(sd_sysctl_header);
	sd_sysctl_header = NULL;
	if (sd_ctl_dir[0].child)
		sd_free_ctl_entry(&sd_ctl_dir[0].child);
}
#else
static void register_sched_domain_sysctl(void)
{
}
static void unregister_sched_domain_sysctl(void)
{
}
#endif

static void set_rq_online(struct rq *rq)
{
	if (!rq->online) {
		const struct sched_class *class;

		cpumask_set_cpu(rq->cpu, rq->rd->online);
		rq->online = 1;

		for_each_class(class) {
			if (class->rq_online)
				class->rq_online(rq);
		}
	}
}

static void set_rq_offline(struct rq *rq)
{
	if (rq->online) {
		const struct sched_class *class;

		for_each_class(class) {
			if (class->rq_offline)
				class->rq_offline(rq);
		}

		cpumask_clear_cpu(rq->cpu, rq->rd->online);
		rq->online = 0;
	}
}

/*
 * migration_call - callback that gets triggered when a CPU is added.
 * Here we can start up the necessary migration thread for the new CPU.
 */
static int __cpuinit
migration_call(struct notifier_block *nfb, unsigned long action, void *hcpu)
{
	int cpu = (long)hcpu;
	unsigned long flags;
	struct rq *rq = cpu_rq(cpu);

	switch (action & ~CPU_TASKS_FROZEN) {

	case CPU_UP_PREPARE:
		rq->calc_load_update = calc_load_update;
		break;

	case CPU_ONLINE:
		/* Update our root-domain */
		raw_spin_lock_irqsave(&rq->lock, flags);
		if (rq->rd) {
			BUG_ON(!cpumask_test_cpu(cpu, rq->rd->span));

			set_rq_online(rq);
		}
		raw_spin_unlock_irqrestore(&rq->lock, flags);
		break;

#ifdef CONFIG_HOTPLUG_CPU
	case CPU_DYING:
		sched_ttwu_pending();
		/* Update our root-domain */
		raw_spin_lock_irqsave(&rq->lock, flags);
		if (rq->rd) {
			BUG_ON(!cpumask_test_cpu(cpu, rq->rd->span));
			set_rq_offline(rq);
		}
		migrate_tasks(cpu);
		BUG_ON(rq->nr_running != 1); /* the migration thread */
		raw_spin_unlock_irqrestore(&rq->lock, flags);

		migrate_nr_uninterruptible(rq);
		calc_global_load_remove(rq);
		break;
	case CPU_DEAD:
		if (per_cpu(idle_last_mm, cpu)) {
			mmdrop(per_cpu(idle_last_mm, cpu));
			per_cpu(idle_last_mm, cpu) = NULL;
		}
		break;
#endif
	}

	update_max_interval();

	return NOTIFY_OK;
}

/*
 * Register at high priority so that task migration (migrate_all_tasks)
 * happens before everything else.  This has to be lower priority than
 * the notifier in the perf_event subsystem, though.
 */
static struct notifier_block __cpuinitdata migration_notifier = {
	.notifier_call = migration_call,
	.priority = CPU_PRI_MIGRATION,
};

static int __cpuinit sched_cpu_active(struct notifier_block *nfb,
				      unsigned long action, void *hcpu)
{
	switch (action & ~CPU_TASKS_FROZEN) {
	case CPU_DOWN_FAILED:
		set_cpu_active((long)hcpu, true);
		return NOTIFY_OK;
	default:
		return NOTIFY_DONE;
	}
}

static int __cpuinit sched_cpu_inactive(struct notifier_block *nfb,
					unsigned long action, void *hcpu)
{
	switch (action & ~CPU_TASKS_FROZEN) {
	case CPU_DOWN_PREPARE:
		set_cpu_active((long)hcpu, false);
		return NOTIFY_OK;
	default:
		return NOTIFY_DONE;
	}
}

static int __init migration_init(void)
{
	void *cpu = (void *)(long)smp_processor_id();
	int err;

	/* Initialize migration for the boot CPU */
	err = migration_call(&migration_notifier, CPU_UP_PREPARE, cpu);
	BUG_ON(err == NOTIFY_BAD);
	migration_call(&migration_notifier, CPU_ONLINE, cpu);
	register_cpu_notifier(&migration_notifier);

	/* Register cpu active notifiers */
	cpu_notifier(sched_cpu_active, CPU_PRI_SCHED_ACTIVE);
	cpu_notifier(sched_cpu_inactive, CPU_PRI_SCHED_INACTIVE);

	return 0;
}
early_initcall(migration_init);
#endif

#ifdef CONFIG_SMP

static cpumask_var_t sched_domains_tmpmask; /* sched_domains_mutex */

#ifdef CONFIG_SCHED_DEBUG

static __read_mostly int sched_domain_debug_enabled;

static int __init sched_domain_debug_setup(char *str)
{
	sched_domain_debug_enabled = 1;

	return 0;
}
early_param("sched_debug", sched_domain_debug_setup);

static int sched_domain_debug_one(struct sched_domain *sd, int cpu, int level,
				  struct cpumask *groupmask)
{
	struct sched_group *group = sd->groups;
	char str[256];

	cpulist_scnprintf(str, sizeof(str), sched_domain_span(sd));
	cpumask_clear(groupmask);

	printk(KERN_DEBUG "%*s domain %d: ", level, "", level);

	if (!(sd->flags & SD_LOAD_BALANCE)) {
		printk("does not load-balance\n");
		if (sd->parent)
			printk(KERN_ERR "ERROR: !SD_LOAD_BALANCE domain"
					" has parent");
		return -1;
	}

	printk(KERN_CONT "span %s level %s\n", str, sd->name);

	if (!cpumask_test_cpu(cpu, sched_domain_span(sd))) {
		printk(KERN_ERR "ERROR: domain->span does not contain "
				"CPU%d\n", cpu);
	}
	if (!cpumask_test_cpu(cpu, sched_group_cpus(group))) {
		printk(KERN_ERR "ERROR: domain->groups does not contain"
				" CPU%d\n", cpu);
	}

	printk(KERN_DEBUG "%*s groups:", level + 1, "");
	do {
		if (!group) {
			printk("\n");
			printk(KERN_ERR "ERROR: group is NULL\n");
			break;
		}

		if (!group->sgp->power) {
			printk(KERN_CONT "\n");
			printk(KERN_ERR "ERROR: domain->cpu_power not "
					"set\n");
			break;
		}

		if (!cpumask_weight(sched_group_cpus(group))) {
			printk(KERN_CONT "\n");
			printk(KERN_ERR "ERROR: empty group\n");
			break;
		}

		if (cpumask_intersects(groupmask, sched_group_cpus(group))) {
			printk(KERN_CONT "\n");
			printk(KERN_ERR "ERROR: repeated CPUs\n");
			break;
		}

		cpumask_or(groupmask, groupmask, sched_group_cpus(group));

		cpulist_scnprintf(str, sizeof(str), sched_group_cpus(group));

		printk(KERN_CONT " %s", str);
		if (group->sgp->power != SCHED_POWER_SCALE) {
			printk(KERN_CONT " (cpu_power = %d)",
				group->sgp->power);
		}

		group = group->next;
	} while (group != sd->groups);
	printk(KERN_CONT "\n");

	if (!cpumask_equal(sched_domain_span(sd), groupmask))
		printk(KERN_ERR "ERROR: groups don't span domain->span\n");

	if (sd->parent &&
	    !cpumask_subset(groupmask, sched_domain_span(sd->parent)))
		printk(KERN_ERR "ERROR: parent span is not a superset "
			"of domain->span\n");
	return 0;
}

static void sched_domain_debug(struct sched_domain *sd, int cpu)
{
	int level = 0;

	if (!sched_domain_debug_enabled)
		return;

	if (!sd) {
		printk(KERN_DEBUG "CPU%d attaching NULL sched-domain.\n", cpu);
		return;
	}

	printk(KERN_DEBUG "CPU%d attaching sched-domain:\n", cpu);

	for (;;) {
		if (sched_domain_debug_one(sd, cpu, level, sched_domains_tmpmask))
			break;
		level++;
		sd = sd->parent;
		if (!sd)
			break;
	}
}
#else /* !CONFIG_SCHED_DEBUG */
# define sched_domain_debug(sd, cpu) do { } while (0)
#endif /* CONFIG_SCHED_DEBUG */

static int sd_degenerate(struct sched_domain *sd)
{
	if (cpumask_weight(sched_domain_span(sd)) == 1)
		return 1;

	/* Following flags need at least 2 groups */
	if (sd->flags & (SD_LOAD_BALANCE |
			 SD_BALANCE_NEWIDLE |
			 SD_BALANCE_FORK |
			 SD_BALANCE_EXEC |
			 SD_SHARE_CPUPOWER |
			 SD_SHARE_PKG_RESOURCES)) {
		if (sd->groups != sd->groups->next)
			return 0;
	}

	/* Following flags don't use groups */
	if (sd->flags & (SD_WAKE_AFFINE))
		return 0;

	return 1;
}

static int
sd_parent_degenerate(struct sched_domain *sd, struct sched_domain *parent)
{
	unsigned long cflags = sd->flags, pflags = parent->flags;

	if (sd_degenerate(parent))
		return 1;

	if (!cpumask_equal(sched_domain_span(sd), sched_domain_span(parent)))
		return 0;

	/* Flags needing groups don't count if only 1 group in parent */
	if (parent->groups == parent->groups->next) {
		pflags &= ~(SD_LOAD_BALANCE |
				SD_BALANCE_NEWIDLE |
				SD_BALANCE_FORK |
				SD_BALANCE_EXEC |
				SD_SHARE_CPUPOWER |
				SD_SHARE_PKG_RESOURCES);
		if (nr_node_ids == 1)
			pflags &= ~SD_SERIALIZE;
	}
	if (~cflags & pflags)
		return 0;

	return 1;
}

static void free_rootdomain(struct rcu_head *rcu)
{
	struct root_domain *rd = container_of(rcu, struct root_domain, rcu);

	cpupri_cleanup(&rd->cpupri);
	free_cpumask_var(rd->rto_mask);
	free_cpumask_var(rd->online);
	free_cpumask_var(rd->span);
	kfree(rd);
}

static void rq_attach_root(struct rq *rq, struct root_domain *rd)
{
	struct root_domain *old_rd = NULL;
	unsigned long flags;

	raw_spin_lock_irqsave(&rq->lock, flags);

	if (rq->rd) {
		old_rd = rq->rd;

		if (cpumask_test_cpu(rq->cpu, old_rd->online))
			set_rq_offline(rq);

		cpumask_clear_cpu(rq->cpu, old_rd->span);

		/*
		 * If we dont want to free the old_rt yet then
		 * set old_rd to NULL to skip the freeing later
		 * in this function:
		 */
		if (!atomic_dec_and_test(&old_rd->refcount))
			old_rd = NULL;
	}

	atomic_inc(&rd->refcount);
	rq->rd = rd;

	cpumask_set_cpu(rq->cpu, rd->span);
	if (cpumask_test_cpu(rq->cpu, cpu_active_mask))
		set_rq_online(rq);

	raw_spin_unlock_irqrestore(&rq->lock, flags);

	if (old_rd)
		call_rcu_sched(&old_rd->rcu, free_rootdomain);
}

static int init_rootdomain(struct root_domain *rd)
{
	memset(rd, 0, sizeof(*rd));

	if (!alloc_cpumask_var(&rd->span, GFP_KERNEL))
		goto out;
	if (!alloc_cpumask_var(&rd->online, GFP_KERNEL))
		goto free_span;
	if (!alloc_cpumask_var(&rd->rto_mask, GFP_KERNEL))
		goto free_online;

	if (cpupri_init(&rd->cpupri) != 0)
		goto free_rto_mask;
	return 0;

free_rto_mask:
	free_cpumask_var(rd->rto_mask);
free_online:
	free_cpumask_var(rd->online);
free_span:
	free_cpumask_var(rd->span);
out:
	return -ENOMEM;
}

/*
 * By default the system creates a single root-domain with all cpus as
 * members (mimicking the global state we have today).
 */
struct root_domain def_root_domain;

static void init_defrootdomain(void)
{
	init_rootdomain(&def_root_domain);

	atomic_set(&def_root_domain.refcount, 1);
}

static struct root_domain *alloc_rootdomain(void)
{
	struct root_domain *rd;

	rd = kmalloc(sizeof(*rd), GFP_KERNEL);
	if (!rd)
		return NULL;

	if (init_rootdomain(rd) != 0) {
		kfree(rd);
		return NULL;
	}

	return rd;
}

static void free_sched_groups(struct sched_group *sg, int free_sgp)
{
	struct sched_group *tmp, *first;

	if (!sg)
		return;

	first = sg;
	do {
		tmp = sg->next;

		if (free_sgp && atomic_dec_and_test(&sg->sgp->ref))
			kfree(sg->sgp);

		kfree(sg);
		sg = tmp;
	} while (sg != first);
}

static void free_sched_domain(struct rcu_head *rcu)
{
	struct sched_domain *sd = container_of(rcu, struct sched_domain, rcu);

	/*
	 * If its an overlapping domain it has private groups, iterate and
	 * nuke them all.
	 */
	if (sd->flags & SD_OVERLAP) {
		free_sched_groups(sd->groups, 1);
	} else if (atomic_dec_and_test(&sd->groups->ref)) {
		kfree(sd->groups->sgp);
		kfree(sd->groups);
	}
	kfree(sd);
}

static void destroy_sched_domain(struct sched_domain *sd, int cpu)
{
	call_rcu(&sd->rcu, free_sched_domain);
}

static void destroy_sched_domains(struct sched_domain *sd, int cpu)
{
	for (; sd; sd = sd->parent)
		destroy_sched_domain(sd, cpu);
}

/*
 * Keep a special pointer to the highest sched_domain that has
 * SD_SHARE_PKG_RESOURCE set (Last Level Cache Domain) for this
 * allows us to avoid some pointer chasing select_idle_sibling().
 *
 * Also keep a unique ID per domain (we use the first cpu number in
 * the cpumask of the domain), this allows us to quickly tell if
 * two cpus are in the same cache domain, see cpus_share_cache().
 */
DEFINE_PER_CPU(struct sched_domain *, sd_llc);
DEFINE_PER_CPU(int, sd_llc_id);

static void update_top_cache_domain(int cpu)
{
	struct sched_domain *sd;
	int id = cpu;

	sd = highest_flag_domain(cpu, SD_SHARE_PKG_RESOURCES);
	if (sd)
		id = cpumask_first(sched_domain_span(sd));

	rcu_assign_pointer(per_cpu(sd_llc, cpu), sd);
	per_cpu(sd_llc_id, cpu) = id;
}

/*
 * Attach the domain 'sd' to 'cpu' as its base domain. Callers must
 * hold the hotplug lock.
 */
static void
cpu_attach_domain(struct sched_domain *sd, struct root_domain *rd, int cpu)
{
	struct rq *rq = cpu_rq(cpu);
	struct sched_domain *tmp;

	/* Remove the sched domains which do not contribute to scheduling. */
	for (tmp = sd; tmp; ) {
		struct sched_domain *parent = tmp->parent;
		if (!parent)
			break;

		if (sd_parent_degenerate(tmp, parent)) {
			tmp->parent = parent->parent;
			if (parent->parent)
				parent->parent->child = tmp;
			destroy_sched_domain(parent, cpu);
		} else
			tmp = tmp->parent;
	}

	if (sd && sd_degenerate(sd)) {
		tmp = sd;
		sd = sd->parent;
		destroy_sched_domain(tmp, cpu);
		if (sd)
			sd->child = NULL;
	}

	sched_domain_debug(sd, cpu);

	rq_attach_root(rq, rd);
	tmp = rq->sd;
	rcu_assign_pointer(rq->sd, sd);
	destroy_sched_domains(tmp, cpu);

	update_top_cache_domain(cpu);
}

/* cpus with isolated domains */
static cpumask_var_t cpu_isolated_map;

/* Setup the mask of cpus configured for isolated domains */
static int __init isolated_cpu_setup(char *str)
{
	alloc_bootmem_cpumask_var(&cpu_isolated_map);
	cpulist_parse(str, cpu_isolated_map);
	return 1;
}

__setup("isolcpus=", isolated_cpu_setup);

#ifdef CONFIG_NUMA

/**
 * find_next_best_node - find the next node to include in a sched_domain
 * @node: node whose sched_domain we're building
 * @used_nodes: nodes already in the sched_domain
 *
 * Find the next node to include in a given scheduling domain. Simply
 * finds the closest node not already in the @used_nodes map.
 *
 * Should use nodemask_t.
 */
static int find_next_best_node(int node, nodemask_t *used_nodes)
{
	int i, n, val, min_val, best_node = -1;

	min_val = INT_MAX;

	for (i = 0; i < nr_node_ids; i++) {
		/* Start at @node */
		n = (node + i) % nr_node_ids;

		if (!nr_cpus_node(n))
			continue;

		/* Skip already used nodes */
		if (node_isset(n, *used_nodes))
			continue;

		/* Simple min distance search */
		val = node_distance(node, n);

		if (val < min_val) {
			min_val = val;
			best_node = n;
		}
	}

	if (best_node != -1)
		node_set(best_node, *used_nodes);
	return best_node;
}

/**
 * sched_domain_node_span - get a cpumask for a node's sched_domain
 * @node: node whose cpumask we're constructing
 * @span: resulting cpumask
 *
 * Given a node, construct a good cpumask for its sched_domain to span. It
 * should be one that prevents unnecessary balancing, but also spreads tasks
 * out optimally.
 */
static void sched_domain_node_span(int node, struct cpumask *span)
{
	nodemask_t used_nodes;
	int i;

	cpumask_clear(span);
	nodes_clear(used_nodes);

	cpumask_or(span, span, cpumask_of_node(node));
	node_set(node, used_nodes);

	for (i = 1; i < SD_NODES_PER_DOMAIN; i++) {
		int next_node = find_next_best_node(node, &used_nodes);
		if (next_node < 0)
			break;
		cpumask_or(span, span, cpumask_of_node(next_node));
	}
}

static const struct cpumask *cpu_node_mask(int cpu)
{
	lockdep_assert_held(&sched_domains_mutex);

	sched_domain_node_span(cpu_to_node(cpu), sched_domains_tmpmask);

	return sched_domains_tmpmask;
}

static const struct cpumask *cpu_allnodes_mask(int cpu)
{
	return cpu_possible_mask;
}
#endif /* CONFIG_NUMA */

static const struct cpumask *cpu_cpu_mask(int cpu)
{
	return cpumask_of_node(cpu_to_node(cpu));
}

int sched_smt_power_savings = 0, sched_mc_power_savings = 0;

struct sd_data {
	struct sched_domain **__percpu sd;
	struct sched_group **__percpu sg;
	struct sched_group_power **__percpu sgp;
};

struct s_data {
	struct sched_domain ** __percpu sd;
	struct root_domain	*rd;
};

enum s_alloc {
	sa_rootdomain,
	sa_sd,
	sa_sd_storage,
	sa_none,
};

struct sched_domain_topology_level;

typedef struct sched_domain *(*sched_domain_init_f)(struct sched_domain_topology_level *tl, int cpu);
typedef const struct cpumask *(*sched_domain_mask_f)(int cpu);

#define SDTL_OVERLAP	0x01

struct sched_domain_topology_level {
	sched_domain_init_f init;
	sched_domain_mask_f mask;
	int		    flags;
	struct sd_data      data;
};

static int
build_overlap_sched_groups(struct sched_domain *sd, int cpu)
{
	struct sched_group *first = NULL, *last = NULL, *groups = NULL, *sg;
	const struct cpumask *span = sched_domain_span(sd);
	struct cpumask *covered = sched_domains_tmpmask;
	struct sd_data *sdd = sd->private;
	struct sched_domain *child;
	int i;

	cpumask_clear(covered);

	for_each_cpu(i, span) {
		struct cpumask *sg_span;

		if (cpumask_test_cpu(i, covered))
			continue;

		sg = kzalloc_node(sizeof(struct sched_group) + cpumask_size(),
				GFP_KERNEL, cpu_to_node(cpu));

		if (!sg)
			goto fail;

		sg_span = sched_group_cpus(sg);

		child = *per_cpu_ptr(sdd->sd, i);
		if (child->child) {
			child = child->child;
			cpumask_copy(sg_span, sched_domain_span(child));
		} else
			cpumask_set_cpu(i, sg_span);

		cpumask_or(covered, covered, sg_span);

		sg->sgp = *per_cpu_ptr(sdd->sgp, cpumask_first(sg_span));
		atomic_inc(&sg->sgp->ref);

		if (cpumask_test_cpu(cpu, sg_span))
			groups = sg;

		if (!first)
			first = sg;
		if (last)
			last->next = sg;
		last = sg;
		last->next = first;
	}
	sd->groups = groups;

	return 0;

fail:
	free_sched_groups(first, 0);

	return -ENOMEM;
}

static int get_group(int cpu, struct sd_data *sdd, struct sched_group **sg)
{
	struct sched_domain *sd = *per_cpu_ptr(sdd->sd, cpu);
	struct sched_domain *child = sd->child;

	if (child)
		cpu = cpumask_first(sched_domain_span(child));

	if (sg) {
		*sg = *per_cpu_ptr(sdd->sg, cpu);
		(*sg)->sgp = *per_cpu_ptr(sdd->sgp, cpu);
		atomic_set(&(*sg)->sgp->ref, 1); /* for claim_allocations */
	}

	return cpu;
}

/*
 * build_sched_groups will build a circular linked list of the groups
 * covered by the given span, and will set each group's ->cpumask correctly,
 * and ->cpu_power to 0.
 *
 * Assumes the sched_domain tree is fully constructed
 */
static int
build_sched_groups(struct sched_domain *sd, int cpu)
{
	struct sched_group *first = NULL, *last = NULL;
	struct sd_data *sdd = sd->private;
	const struct cpumask *span = sched_domain_span(sd);
	struct cpumask *covered;
	int i;

	get_group(cpu, sdd, &sd->groups);
	atomic_inc(&sd->groups->ref);

	if (cpu != cpumask_first(sched_domain_span(sd)))
		return 0;

	lockdep_assert_held(&sched_domains_mutex);
	covered = sched_domains_tmpmask;

	cpumask_clear(covered);

	for_each_cpu(i, span) {
		struct sched_group *sg;
		int group = get_group(i, sdd, &sg);
		int j;

		if (cpumask_test_cpu(i, covered))
			continue;

		cpumask_clear(sched_group_cpus(sg));
		sg->sgp->power = 0;

		for_each_cpu(j, span) {
			if (get_group(j, sdd, NULL) != group)
				continue;

			cpumask_set_cpu(j, covered);
			cpumask_set_cpu(j, sched_group_cpus(sg));
		}

		if (!first)
			first = sg;
		if (last)
			last->next = sg;
		last = sg;
	}
	last->next = first;

	return 0;
}

/*
 * Initialize sched groups cpu_power.
 *
 * cpu_power indicates the capacity of sched group, which is used while
 * distributing the load between different sched groups in a sched domain.
 * Typically cpu_power for all the groups in a sched domain will be same unless
 * there are asymmetries in the topology. If there are asymmetries, group
 * having more cpu_power will pickup more load compared to the group having
 * less cpu_power.
 */
static void init_sched_groups_power(int cpu, struct sched_domain *sd)
{
	struct sched_group *sg = sd->groups;

	WARN_ON(!sd || !sg);

	do {
		sg->group_weight = cpumask_weight(sched_group_cpus(sg));
		sg = sg->next;
	} while (sg != sd->groups);

	if (cpu != group_first_cpu(sg))
		return;

	update_group_power(sd, cpu);
	atomic_set(&sg->sgp->nr_busy_cpus, sg->group_weight);
}

int __weak arch_sd_sibling_asym_packing(void)
{
       return 0*SD_ASYM_PACKING;
}

/*
 * Initializers for schedule domains
 * Non-inlined to reduce accumulated stack pressure in build_sched_domains()
 */

#ifdef CONFIG_SCHED_DEBUG
# define SD_INIT_NAME(sd, type)		sd->name = #type
#else
# define SD_INIT_NAME(sd, type)		do { } while (0)
#endif

#define SD_INIT_FUNC(type)						\
static noinline struct sched_domain *					\
sd_init_##type(struct sched_domain_topology_level *tl, int cpu) 	\
{									\
	struct sched_domain *sd = *per_cpu_ptr(tl->data.sd, cpu);	\
	*sd = SD_##type##_INIT;						\
	SD_INIT_NAME(sd, type);						\
	sd->private = &tl->data;					\
	return sd;							\
}

SD_INIT_FUNC(CPU)
#ifdef CONFIG_NUMA
 SD_INIT_FUNC(ALLNODES)
 SD_INIT_FUNC(NODE)
#endif
#ifdef CONFIG_SCHED_SMT
 SD_INIT_FUNC(SIBLING)
#endif
#ifdef CONFIG_SCHED_MC
 SD_INIT_FUNC(MC)
#endif
#ifdef CONFIG_SCHED_BOOK
 SD_INIT_FUNC(BOOK)
#endif

static int default_relax_domain_level = -1;
int sched_domain_level_max;

static int __init setup_relax_domain_level(char *str)
{
	if (kstrtoint(str, 0, &default_relax_domain_level))
		pr_warn("Unable to set relax_domain_level\n");

	return 1;
}
__setup("relax_domain_level=", setup_relax_domain_level);

static void set_domain_attribute(struct sched_domain *sd,
				 struct sched_domain_attr *attr)
{
	int request;

	if (!attr || attr->relax_domain_level < 0) {
		if (default_relax_domain_level < 0)
			return;
		else
			request = default_relax_domain_level;
	} else
		request = attr->relax_domain_level;
	if (request < sd->level) {
		/* turn off idle balance on this domain */
		sd->flags &= ~(SD_BALANCE_WAKE|SD_BALANCE_NEWIDLE);
	} else {
		/* turn on idle balance on this domain */
		sd->flags |= (SD_BALANCE_WAKE|SD_BALANCE_NEWIDLE);
	}
}

static void __sdt_free(const struct cpumask *cpu_map);
static int __sdt_alloc(const struct cpumask *cpu_map);

static void __free_domain_allocs(struct s_data *d, enum s_alloc what,
				 const struct cpumask *cpu_map)
{
	switch (what) {
	case sa_rootdomain:
		if (!atomic_read(&d->rd->refcount))
			free_rootdomain(&d->rd->rcu); /* fall through */
	case sa_sd:
		free_percpu(d->sd); /* fall through */
	case sa_sd_storage:
		__sdt_free(cpu_map); /* fall through */
	case sa_none:
		break;
	}
}

static enum s_alloc __visit_domain_allocation_hell(struct s_data *d,
						   const struct cpumask *cpu_map)
{
	memset(d, 0, sizeof(*d));

	if (__sdt_alloc(cpu_map))
		return sa_sd_storage;
	d->sd = alloc_percpu(struct sched_domain *);
	if (!d->sd)
		return sa_sd_storage;
	d->rd = alloc_rootdomain();
	if (!d->rd)
		return sa_sd;
	return sa_rootdomain;
}

/*
 * NULL the sd_data elements we've used to build the sched_domain and
 * sched_group structure so that the subsequent __free_domain_allocs()
 * will not free the data we're using.
 */
static void claim_allocations(int cpu, struct sched_domain *sd)
{
	struct sd_data *sdd = sd->private;

	WARN_ON_ONCE(*per_cpu_ptr(sdd->sd, cpu) != sd);
	*per_cpu_ptr(sdd->sd, cpu) = NULL;

	if (atomic_read(&(*per_cpu_ptr(sdd->sg, cpu))->ref))
		*per_cpu_ptr(sdd->sg, cpu) = NULL;

	if (atomic_read(&(*per_cpu_ptr(sdd->sgp, cpu))->ref))
		*per_cpu_ptr(sdd->sgp, cpu) = NULL;
}

#ifdef CONFIG_SCHED_SMT
static const struct cpumask *cpu_smt_mask(int cpu)
{
	return topology_thread_cpumask(cpu);
}
#endif

/*
 * Topology list, bottom-up.
 */
static struct sched_domain_topology_level default_topology[] = {
#ifdef CONFIG_SCHED_SMT
	{ sd_init_SIBLING, cpu_smt_mask, },
#endif
#ifdef CONFIG_SCHED_MC
	{ sd_init_MC, cpu_coregroup_mask, },
#endif
#ifdef CONFIG_SCHED_BOOK
	{ sd_init_BOOK, cpu_book_mask, },
#endif
	{ sd_init_CPU, cpu_cpu_mask, },
#ifdef CONFIG_NUMA
	{ sd_init_NODE, cpu_node_mask, SDTL_OVERLAP, },
	{ sd_init_ALLNODES, cpu_allnodes_mask, },
#endif
	{ NULL, },
};

static struct sched_domain_topology_level *sched_domain_topology = default_topology;

static int __sdt_alloc(const struct cpumask *cpu_map)
{
	struct sched_domain_topology_level *tl;
	int j;

	for (tl = sched_domain_topology; tl->init; tl++) {
		struct sd_data *sdd = &tl->data;

		sdd->sd = alloc_percpu(struct sched_domain *);
		if (!sdd->sd)
			return -ENOMEM;

		sdd->sg = alloc_percpu(struct sched_group *);
		if (!sdd->sg)
			return -ENOMEM;

		sdd->sgp = alloc_percpu(struct sched_group_power *);
		if (!sdd->sgp)
			return -ENOMEM;

		for_each_cpu(j, cpu_map) {
			struct sched_domain *sd;
			struct sched_group *sg;
			struct sched_group_power *sgp;

		       	sd = kzalloc_node(sizeof(struct sched_domain) + cpumask_size(),
					GFP_KERNEL, cpu_to_node(j));
			if (!sd)
				return -ENOMEM;

			*per_cpu_ptr(sdd->sd, j) = sd;

			sg = kzalloc_node(sizeof(struct sched_group) + cpumask_size(),
					GFP_KERNEL, cpu_to_node(j));
			if (!sg)
				return -ENOMEM;

			sg->next = sg;

			*per_cpu_ptr(sdd->sg, j) = sg;

			sgp = kzalloc_node(sizeof(struct sched_group_power),
					GFP_KERNEL, cpu_to_node(j));
			if (!sgp)
				return -ENOMEM;

			*per_cpu_ptr(sdd->sgp, j) = sgp;
		}
	}

	return 0;
}

static void __sdt_free(const struct cpumask *cpu_map)
{
	struct sched_domain_topology_level *tl;
	int j;

	for (tl = sched_domain_topology; tl->init; tl++) {
		struct sd_data *sdd = &tl->data;

		for_each_cpu(j, cpu_map) {
			struct sched_domain *sd;

			if (sdd->sd) {
				sd = *per_cpu_ptr(sdd->sd, j);
				if (sd && (sd->flags & SD_OVERLAP))
					free_sched_groups(sd->groups, 0);
				kfree(*per_cpu_ptr(sdd->sd, j));
			}

			if (sdd->sg)
				kfree(*per_cpu_ptr(sdd->sg, j));
			if (sdd->sgp)
				kfree(*per_cpu_ptr(sdd->sgp, j));
		}
		free_percpu(sdd->sd);
		sdd->sd = NULL;
		free_percpu(sdd->sg);
		sdd->sg = NULL;
		free_percpu(sdd->sgp);
		sdd->sgp = NULL;
	}
}

struct sched_domain *build_sched_domain(struct sched_domain_topology_level *tl,
		struct s_data *d, const struct cpumask *cpu_map,
		struct sched_domain_attr *attr, struct sched_domain *child,
		int cpu)
{
	struct sched_domain *sd = tl->init(tl, cpu);
	if (!sd)
		return child;

	cpumask_and(sched_domain_span(sd), cpu_map, tl->mask(cpu));
	if (child) {
		sd->level = child->level + 1;
		sched_domain_level_max = max(sched_domain_level_max, sd->level);
		child->parent = sd;
	}
	sd->child = child;
	set_domain_attribute(sd, attr);

	return sd;
}

/*
 * Build sched domains for a given set of cpus and attach the sched domains
 * to the individual cpus
 */
static int build_sched_domains(const struct cpumask *cpu_map,
			       struct sched_domain_attr *attr)
{
	enum s_alloc alloc_state = sa_none;
	struct sched_domain *sd;
	struct s_data d;
	int i, ret = -ENOMEM;

	alloc_state = __visit_domain_allocation_hell(&d, cpu_map);
	if (alloc_state != sa_rootdomain)
		goto error;

	/* Set up domains for cpus specified by the cpu_map. */
	for_each_cpu(i, cpu_map) {
		struct sched_domain_topology_level *tl;

		sd = NULL;
		for (tl = sched_domain_topology; tl->init; tl++) {
			sd = build_sched_domain(tl, &d, cpu_map, attr, sd, i);
			if (tl->flags & SDTL_OVERLAP || sched_feat(FORCE_SD_OVERLAP))
				sd->flags |= SD_OVERLAP;
			if (cpumask_equal(cpu_map, sched_domain_span(sd)))
				break;
		}

		while (sd->child)
			sd = sd->child;

		*per_cpu_ptr(d.sd, i) = sd;
	}

	/* Build the groups for the domains */
	for_each_cpu(i, cpu_map) {
		for (sd = *per_cpu_ptr(d.sd, i); sd; sd = sd->parent) {
			sd->span_weight = cpumask_weight(sched_domain_span(sd));
			if (sd->flags & SD_OVERLAP) {
				if (build_overlap_sched_groups(sd, i))
					goto error;
			} else {
				if (build_sched_groups(sd, i))
					goto error;
			}
		}
	}

	/* Calculate CPU power for physical packages and nodes */
	for (i = nr_cpumask_bits-1; i >= 0; i--) {
		if (!cpumask_test_cpu(i, cpu_map))
			continue;

		for (sd = *per_cpu_ptr(d.sd, i); sd; sd = sd->parent) {
			claim_allocations(i, sd);
			init_sched_groups_power(i, sd);
		}
	}

	/* Attach the domains */
	rcu_read_lock();
	for_each_cpu(i, cpu_map) {
		sd = *per_cpu_ptr(d.sd, i);
		cpu_attach_domain(sd, d.rd, i);
	}
	rcu_read_unlock();

	ret = 0;
error:
	__free_domain_allocs(&d, alloc_state, cpu_map);
	return ret;
}

static cpumask_var_t *doms_cur;	/* current sched domains */
static int ndoms_cur;		/* number of sched domains in 'doms_cur' */
static struct sched_domain_attr *dattr_cur;
				/* attribues of custom domains in 'doms_cur' */

/*
 * Special case: If a kmalloc of a doms_cur partition (array of
 * cpumask) fails, then fallback to a single sched domain,
 * as determined by the single cpumask fallback_doms.
 */
static cpumask_var_t fallback_doms;

/*
 * arch_update_cpu_topology lets virtualized architectures update the
 * cpu core maps. It is supposed to return 1 if the topology changed
 * or 0 if it stayed the same.
 */
int __attribute__((weak)) arch_update_cpu_topology(void)
{
	return 0;
}

cpumask_var_t *alloc_sched_domains(unsigned int ndoms)
{
	int i;
	cpumask_var_t *doms;

	doms = kmalloc(sizeof(*doms) * ndoms, GFP_KERNEL);
	if (!doms)
		return NULL;
	for (i = 0; i < ndoms; i++) {
		if (!alloc_cpumask_var(&doms[i], GFP_KERNEL)) {
			free_sched_domains(doms, i);
			return NULL;
		}
	}
	return doms;
}

void free_sched_domains(cpumask_var_t doms[], unsigned int ndoms)
{
	unsigned int i;
	for (i = 0; i < ndoms; i++)
		free_cpumask_var(doms[i]);
	kfree(doms);
}

/*
 * Set up scheduler domains and groups. Callers must hold the hotplug lock.
 * For now this just excludes isolated cpus, but could be used to
 * exclude other special cases in the future.
 */
static int init_sched_domains(const struct cpumask *cpu_map)
{
	int err;

	arch_update_cpu_topology();
	ndoms_cur = 1;
	doms_cur = alloc_sched_domains(ndoms_cur);
	if (!doms_cur)
		doms_cur = &fallback_doms;
	cpumask_andnot(doms_cur[0], cpu_map, cpu_isolated_map);
	dattr_cur = NULL;
	err = build_sched_domains(doms_cur[0], NULL);
	register_sched_domain_sysctl();

	return err;
}

/*
 * Detach sched domains from a group of cpus specified in cpu_map
 * These cpus will now be attached to the NULL domain
 */
static void detach_destroy_domains(const struct cpumask *cpu_map)
{
	int i;

	rcu_read_lock();
	for_each_cpu(i, cpu_map)
		cpu_attach_domain(NULL, &def_root_domain, i);
	rcu_read_unlock();
}

/* handle null as "default" */
static int dattrs_equal(struct sched_domain_attr *cur, int idx_cur,
			struct sched_domain_attr *new, int idx_new)
{
	struct sched_domain_attr tmp;

	/* fast path */
	if (!new && !cur)
		return 1;

	tmp = SD_ATTR_INIT;
	return !memcmp(cur ? (cur + idx_cur) : &tmp,
			new ? (new + idx_new) : &tmp,
			sizeof(struct sched_domain_attr));
}

/*
 * Partition sched domains as specified by the 'ndoms_new'
 * cpumasks in the array doms_new[] of cpumasks. This compares
 * doms_new[] to the current sched domain partitioning, doms_cur[].
 * It destroys each deleted domain and builds each new domain.
 *
 * 'doms_new' is an array of cpumask_var_t's of length 'ndoms_new'.
 * The masks don't intersect (don't overlap.) We should setup one
 * sched domain for each mask. CPUs not in any of the cpumasks will
 * not be load balanced. If the same cpumask appears both in the
 * current 'doms_cur' domains and in the new 'doms_new', we can leave
 * it as it is.
 *
 * The passed in 'doms_new' should be allocated using
 * alloc_sched_domains.  This routine takes ownership of it and will
 * free_sched_domains it when done with it. If the caller failed the
 * alloc call, then it can pass in doms_new == NULL && ndoms_new == 1,
 * and partition_sched_domains() will fallback to the single partition
 * 'fallback_doms', it also forces the domains to be rebuilt.
 *
 * If doms_new == NULL it will be replaced with cpu_online_mask.
 * ndoms_new == 0 is a special case for destroying existing domains,
 * and it will not create the default domain.
 *
 * Call with hotplug lock held
 */
void partition_sched_domains(int ndoms_new, cpumask_var_t doms_new[],
			     struct sched_domain_attr *dattr_new)
{
	int i, j, n;
	int new_topology;

	mutex_lock(&sched_domains_mutex);

	/* always unregister in case we don't destroy any domains */
	unregister_sched_domain_sysctl();

	/* Let architecture update cpu core mappings. */
	new_topology = arch_update_cpu_topology();

	n = doms_new ? ndoms_new : 0;

	/* Destroy deleted domains */
	for (i = 0; i < ndoms_cur; i++) {
		for (j = 0; j < n && !new_topology; j++) {
			if (cpumask_equal(doms_cur[i], doms_new[j])
			    && dattrs_equal(dattr_cur, i, dattr_new, j))
				goto match1;
		}
		/* no match - a current sched domain not in new doms_new[] */
		detach_destroy_domains(doms_cur[i]);
match1:
		;
	}

	if (doms_new == NULL) {
		ndoms_cur = 0;
		doms_new = &fallback_doms;
		cpumask_andnot(doms_new[0], cpu_active_mask, cpu_isolated_map);
		WARN_ON_ONCE(dattr_new);
	}

	/* Build new domains */
	for (i = 0; i < ndoms_new; i++) {
		for (j = 0; j < ndoms_cur && !new_topology; j++) {
			if (cpumask_equal(doms_new[i], doms_cur[j])
			    && dattrs_equal(dattr_new, i, dattr_cur, j))
				goto match2;
		}
		/* no match - add a new doms_new */
		build_sched_domains(doms_new[i], dattr_new ? dattr_new + i : NULL);
match2:
		;
	}

	/* Remember the new sched domains */
	if (doms_cur != &fallback_doms)
		free_sched_domains(doms_cur, ndoms_cur);
	kfree(dattr_cur);	/* kfree(NULL) is safe */
	doms_cur = doms_new;
	dattr_cur = dattr_new;
	ndoms_cur = ndoms_new;

	register_sched_domain_sysctl();

	mutex_unlock(&sched_domains_mutex);
}

#if defined(CONFIG_SCHED_MC) || defined(CONFIG_SCHED_SMT)
static void reinit_sched_domains(void)
{
	get_online_cpus();

	/* Destroy domains first to force the rebuild */
	partition_sched_domains(0, NULL, NULL);

	rebuild_sched_domains();
	put_online_cpus();
}

static ssize_t sched_power_savings_store(const char *buf, size_t count, int smt)
{
	unsigned int level = 0;

	if (sscanf(buf, "%u", &level) != 1)
		return -EINVAL;

	/*
	 * level is always be positive so don't check for
	 * level < POWERSAVINGS_BALANCE_NONE which is 0
	 * What happens on 0 or 1 byte write,
	 * need to check for count as well?
	 */

	if (level >= MAX_POWERSAVINGS_BALANCE_LEVELS)
		return -EINVAL;

	if (smt)
		sched_smt_power_savings = level;
	else
		sched_mc_power_savings = level;

	reinit_sched_domains();

	return count;
}

#ifdef CONFIG_SCHED_MC
static ssize_t sched_mc_power_savings_show(struct device *dev,
					   struct device_attribute *attr,
					   char *buf)
{
	return sprintf(buf, "%u\n", sched_mc_power_savings);
}
static ssize_t sched_mc_power_savings_store(struct device *dev,
					    struct device_attribute *attr,
					    const char *buf, size_t count)
{
	return sched_power_savings_store(buf, count, 0);
}
static DEVICE_ATTR(sched_mc_power_savings, 0644,
		   sched_mc_power_savings_show,
		   sched_mc_power_savings_store);
#endif

#ifdef CONFIG_SCHED_SMT
static ssize_t sched_smt_power_savings_show(struct device *dev,
					    struct device_attribute *attr,
					    char *buf)
{
	return sprintf(buf, "%u\n", sched_smt_power_savings);
}
static ssize_t sched_smt_power_savings_store(struct device *dev,
					    struct device_attribute *attr,
					     const char *buf, size_t count)
{
	return sched_power_savings_store(buf, count, 1);
}
static DEVICE_ATTR(sched_smt_power_savings, 0644,
		   sched_smt_power_savings_show,
		   sched_smt_power_savings_store);
#endif

int __init sched_create_sysfs_power_savings_entries(struct device *dev)
{
	int err = 0;

#ifdef CONFIG_SCHED_SMT
	if (smt_capable())
		err = device_create_file(dev, &dev_attr_sched_smt_power_savings);
#endif
#ifdef CONFIG_SCHED_MC
	if (!err && mc_capable())
		err = device_create_file(dev, &dev_attr_sched_mc_power_savings);
#endif
	return err;
}
#endif /* CONFIG_SCHED_MC || CONFIG_SCHED_SMT */

static int num_cpus_frozen;	/* used to mark begin/end of suspend/resume */

/*
 * Update cpusets according to cpu_active mask.  If cpusets are
 * disabled, cpuset_update_active_cpus() becomes a simple wrapper
 * around partition_sched_domains().
 *
 * If we come here as part of a suspend/resume, don't touch cpusets because we
 * want to restore it back to its original state upon resume anyway.
 */
static int cpuset_cpu_active(struct notifier_block *nfb, unsigned long action,
			     void *hcpu)
{
	switch (action) {
	case CPU_ONLINE_FROZEN:
	case CPU_DOWN_FAILED_FROZEN:

		/*
		 * num_cpus_frozen tracks how many CPUs are involved in suspend
		 * resume sequence. As long as this is not the last online
		 * operation in the resume sequence, just build a single sched
		 * domain, ignoring cpusets.
		 */
		num_cpus_frozen--;
		if (likely(num_cpus_frozen)) {
			partition_sched_domains(1, NULL, NULL);
			break;
		}

		/*
		 * This is the last CPU online operation. So fall through and
		 * restore the original sched domains by considering the
		 * cpuset configurations.
		 */

	case CPU_ONLINE:
	case CPU_DOWN_FAILED:
		cpuset_update_active_cpus();
		break;
	default:
		return NOTIFY_DONE;
	}
	return NOTIFY_OK;
}

static int cpuset_cpu_inactive(struct notifier_block *nfb, unsigned long action,
			       void *hcpu)
{
	switch (action) {
	case CPU_DOWN_PREPARE:
		cpuset_update_active_cpus();
		break;
	case CPU_DOWN_PREPARE_FROZEN:
		num_cpus_frozen++;
		partition_sched_domains(1, NULL, NULL);
		break;
	default:
		return NOTIFY_DONE;
	}
	return NOTIFY_OK;
}

void __init sched_init_smp(void)
{
	cpumask_var_t non_isolated_cpus;

	alloc_cpumask_var(&non_isolated_cpus, GFP_KERNEL);
	alloc_cpumask_var(&fallback_doms, GFP_KERNEL);

	get_online_cpus();
	mutex_lock(&sched_domains_mutex);
	init_sched_domains(cpu_active_mask);
	cpumask_andnot(non_isolated_cpus, cpu_possible_mask, cpu_isolated_map);
	if (cpumask_empty(non_isolated_cpus))
		cpumask_set_cpu(smp_processor_id(), non_isolated_cpus);
	mutex_unlock(&sched_domains_mutex);
	put_online_cpus();

	hotcpu_notifier(cpuset_cpu_active, CPU_PRI_CPUSET_ACTIVE);
	hotcpu_notifier(cpuset_cpu_inactive, CPU_PRI_CPUSET_INACTIVE);

	/* RT runtime code needs to handle some hotplug events */
	hotcpu_notifier(update_runtime, 0);

	init_hrtick();

	/* Move init over to a non-isolated CPU */
	if (set_cpus_allowed_ptr(current, non_isolated_cpus) < 0)
		BUG();
	sched_init_granularity();
	free_cpumask_var(non_isolated_cpus);

	init_sched_rt_class();
}
#else
void __init sched_init_smp(void)
{
	sched_init_granularity();
}
#endif /* CONFIG_SMP */

const_debug unsigned int sysctl_timer_migration = 1;

int in_sched_functions(unsigned long addr)
{
	return in_lock_functions(addr) ||
		(addr >= (unsigned long)__sched_text_start
		&& addr < (unsigned long)__sched_text_end);
}

#ifdef CONFIG_CGROUP_SCHED
struct task_group root_task_group;
LIST_HEAD(task_groups);
#endif

DECLARE_PER_CPU(cpumask_var_t, load_balance_tmpmask);

void __init sched_init(void)
{
	int i, j;
	unsigned long alloc_size = 0, ptr;

#ifdef CONFIG_FAIR_GROUP_SCHED
	alloc_size += 2 * nr_cpu_ids * sizeof(void **);
#endif
#ifdef CONFIG_RT_GROUP_SCHED
	alloc_size += 2 * nr_cpu_ids * sizeof(void **);
#endif
#ifdef CONFIG_CPUMASK_OFFSTACK
	alloc_size += num_possible_cpus() * cpumask_size();
#endif
	if (alloc_size) {
		ptr = (unsigned long)kzalloc(alloc_size, GFP_NOWAIT);

#ifdef CONFIG_FAIR_GROUP_SCHED
		root_task_group.se = (struct sched_entity **)ptr;
		ptr += nr_cpu_ids * sizeof(void **);

		root_task_group.cfs_rq = (struct cfs_rq **)ptr;
		ptr += nr_cpu_ids * sizeof(void **);

#endif /* CONFIG_FAIR_GROUP_SCHED */
#ifdef CONFIG_RT_GROUP_SCHED
		root_task_group.rt_se = (struct sched_rt_entity **)ptr;
		ptr += nr_cpu_ids * sizeof(void **);

		root_task_group.rt_rq = (struct rt_rq **)ptr;
		ptr += nr_cpu_ids * sizeof(void **);

#endif /* CONFIG_RT_GROUP_SCHED */
#ifdef CONFIG_CPUMASK_OFFSTACK
		for_each_possible_cpu(i) {
			per_cpu(load_balance_tmpmask, i) = (void *)ptr;
			ptr += cpumask_size();
		}
#endif /* CONFIG_CPUMASK_OFFSTACK */
	}

#ifdef CONFIG_SMP
	init_defrootdomain();
#endif

	init_rt_bandwidth(&def_rt_bandwidth,
			global_rt_period(), global_rt_runtime());

#ifdef CONFIG_RT_GROUP_SCHED
	init_rt_bandwidth(&root_task_group.rt_bandwidth,
			global_rt_period(), global_rt_runtime());
#endif /* CONFIG_RT_GROUP_SCHED */

#ifdef CONFIG_CGROUP_SCHED
	list_add(&root_task_group.list, &task_groups);
	INIT_LIST_HEAD(&root_task_group.children);
	INIT_LIST_HEAD(&root_task_group.siblings);
	autogroup_init(&init_task);

#endif /* CONFIG_CGROUP_SCHED */

#ifdef CONFIG_CGROUP_CPUACCT
	root_cpuacct.cpustat = &kernel_cpustat;
	root_cpuacct.cpuusage = alloc_percpu(u64);
	/* Too early, not expected to fail */
	BUG_ON(!root_cpuacct.cpuusage);
#endif
	for_each_possible_cpu(i) {
		struct rq *rq;

		rq = cpu_rq(i);
		raw_spin_lock_init(&rq->lock);
		rq->nr_running = 0;
		rq->calc_load_active = 0;
		rq->calc_load_update = jiffies + LOAD_FREQ;
		init_cfs_rq(&rq->cfs);
		init_rt_rq(&rq->rt, rq);
#ifdef CONFIG_FAIR_GROUP_SCHED
		root_task_group.shares = ROOT_TASK_GROUP_LOAD;
		INIT_LIST_HEAD(&rq->leaf_cfs_rq_list);
		/*
		 * How much cpu bandwidth does root_task_group get?
		 *
		 * In case of task-groups formed thr' the cgroup filesystem, it
		 * gets 100% of the cpu resources in the system. This overall
		 * system cpu resource is divided among the tasks of
		 * root_task_group and its child task-groups in a fair manner,
		 * based on each entity's (task or task-group's) weight
		 * (se->load.weight).
		 *
		 * In other words, if root_task_group has 10 tasks of weight
		 * 1024) and two child groups A0 and A1 (of weight 1024 each),
		 * then A0's share of the cpu resource is:
		 *
		 *	A0's bandwidth = 1024 / (10*1024 + 1024 + 1024) = 8.33%
		 *
		 * We achieve this by letting root_task_group's tasks sit
		 * directly in rq->cfs (i.e root_task_group->se[] = NULL).
		 */
		init_cfs_bandwidth(&root_task_group.cfs_bandwidth);
		init_tg_cfs_entry(&root_task_group, &rq->cfs, NULL, i, NULL);
#endif /* CONFIG_FAIR_GROUP_SCHED */

		rq->rt.rt_runtime = def_rt_bandwidth.rt_runtime;
#ifdef CONFIG_RT_GROUP_SCHED
		INIT_LIST_HEAD(&rq->leaf_rt_rq_list);
		init_tg_rt_entry(&root_task_group, &rq->rt, NULL, i, NULL);
#endif

		for (j = 0; j < CPU_LOAD_IDX_MAX; j++)
			rq->cpu_load[j] = 0;

		rq->last_load_update_tick = jiffies;

#ifdef CONFIG_SMP
		rq->sd = NULL;
		rq->rd = NULL;
		rq->cpu_power = SCHED_POWER_SCALE;
		rq->post_schedule = 0;
		rq->active_balance = 0;
		rq->next_balance = jiffies;
		rq->push_cpu = 0;
		rq->cpu = i;
		rq->online = 0;
		rq->idle_stamp = 0;
		rq->avg_idle = 2*sysctl_sched_migration_cost;

		INIT_LIST_HEAD(&rq->cfs_tasks);

		rq_attach_root(rq, &def_root_domain);
#ifdef CONFIG_NO_HZ
		rq->nohz_flags = 0;
#endif
#endif
		init_rq_hrtick(rq);
		atomic_set(&rq->nr_iowait, 0);
	}

	set_load_weight(&init_task);

#ifdef CONFIG_PREEMPT_NOTIFIERS
	INIT_HLIST_HEAD(&init_task.preempt_notifiers);
#endif

#ifdef CONFIG_RT_MUTEXES
	plist_head_init(&init_task.pi_waiters);
#endif

	/*
	 * The boot idle thread does lazy MMU switching as well:
	 */
	atomic_inc(&init_mm.mm_count);
	enter_lazy_tlb(&init_mm, current);

	/*
	 * Make us the idle thread. Technically, schedule() should not be
	 * called from this thread, however somewhere below it might be,
	 * but because we are the idle thread, we just pick up running again
	 * when this runqueue becomes "idle".
	 */
	init_idle(current, smp_processor_id());

	calc_load_update = jiffies + LOAD_FREQ;

	/*
	 * During early bootup we pretend to be a normal task:
	 */
	current->sched_class = &fair_sched_class;

#ifdef CONFIG_SMP
	zalloc_cpumask_var(&sched_domains_tmpmask, GFP_NOWAIT);
	/* May be allocated at isolcpus cmdline parse time */
	if (cpu_isolated_map == NULL)
		zalloc_cpumask_var(&cpu_isolated_map, GFP_NOWAIT);
#endif
	init_sched_fair_class();

	scheduler_running = 1;
}

#ifdef CONFIG_DEBUG_ATOMIC_SLEEP
static inline int preempt_count_equals(int preempt_offset)
{
	int nested = (preempt_count() & ~PREEMPT_ACTIVE) +
		sched_rcu_preempt_depth();

	return (nested == preempt_offset);
}

void __might_sleep(const char *file, int line, int preempt_offset)
{
	static unsigned long prev_jiffy;	/* ratelimiting */

	rcu_sleep_check(); /* WARN_ON_ONCE() by default, no rate limit reqd. */
	if ((preempt_count_equals(preempt_offset) && !irqs_disabled() &&
	     !is_idle_task(current)) ||
	    system_state != SYSTEM_RUNNING || oops_in_progress)
		return;
	if (time_before(jiffies, prev_jiffy + HZ) && prev_jiffy)
		return;
	prev_jiffy = jiffies;

	printk(KERN_ERR
		"BUG: sleeping function called from invalid context at %s:%d\n",
			file, line);
	printk(KERN_ERR
		"in_atomic(): %d, irqs_disabled(): %d, pid: %d, name: %s\n",
			in_atomic(), irqs_disabled(),
			current->pid, current->comm);

	debug_show_held_locks(current);
	if (irqs_disabled())
		print_irqtrace_events(current);
#ifdef DEBUG_PREEMPT
	if (!preempt_count_equals(preempt_offset)) {
		pr_err("Preemption disabled at:");
		print_ip_sym(current->preempt_disable_ip);
		pr_cont("\n");
	}
#endif
	dump_stack();
}
EXPORT_SYMBOL(__might_sleep);
#endif

#ifdef CONFIG_MAGIC_SYSRQ
static void normalize_task(struct rq *rq, struct task_struct *p)
{
	const struct sched_class *prev_class = p->sched_class;
	int old_prio = p->prio;
	int on_rq;

	on_rq = p->on_rq;
	if (on_rq)
		dequeue_task(rq, p, 0);
	__setscheduler(rq, p, SCHED_NORMAL, 0);
	if (on_rq) {
		enqueue_task(rq, p, 0);
		resched_task(rq->curr);
	}

	check_class_changed(rq, p, prev_class, old_prio);
}

void normalize_rt_tasks(void)
{
	struct task_struct *g, *p;
	unsigned long flags;
	struct rq *rq;

	read_lock_irqsave(&tasklist_lock, flags);
	do_each_thread(g, p) {
		/*
		 * Only normalize user tasks:
		 */
		if (!p->mm)
			continue;

		p->se.exec_start		= 0;
#ifdef CONFIG_SCHEDSTATS
		p->se.statistics.wait_start	= 0;
		p->se.statistics.sleep_start	= 0;
		p->se.statistics.block_start	= 0;
#endif

		if (!rt_task(p)) {
			/*
			 * Renice negative nice level userspace
			 * tasks back to 0:
			 */
			if (TASK_NICE(p) < 0 && p->mm)
				set_user_nice(p, 0);
			continue;
		}

		raw_spin_lock(&p->pi_lock);
		rq = __task_rq_lock(p);

		normalize_task(rq, p);

		__task_rq_unlock(rq);
		raw_spin_unlock(&p->pi_lock);
	} while_each_thread(g, p);

	read_unlock_irqrestore(&tasklist_lock, flags);
}

#endif /* CONFIG_MAGIC_SYSRQ */

#if defined(CONFIG_IA64) || defined(CONFIG_KGDB_KDB)
/*
 * These functions are only useful for the IA64 MCA handling, or kdb.
 *
 * They can only be called when the whole system has been
 * stopped - every CPU needs to be quiescent, and no scheduling
 * activity can take place. Using them for anything else would
 * be a serious bug, and as a result, they aren't even visible
 * under any other configuration.
 */

/**
 * curr_task - return the current task for a given cpu.
 * @cpu: the processor in question.
 *
 * ONLY VALID WHEN THE WHOLE SYSTEM IS STOPPED!
 */
struct task_struct *curr_task(int cpu)
{
	return cpu_curr(cpu);
}

#endif /* defined(CONFIG_IA64) || defined(CONFIG_KGDB_KDB) */

#ifdef CONFIG_IA64
/**
 * set_curr_task - set the current task for a given cpu.
 * @cpu: the processor in question.
 * @p: the task pointer to set.
 *
 * Description: This function must only be used when non-maskable interrupts
 * are serviced on a separate stack. It allows the architecture to switch the
 * notion of the current task on a cpu in a non-blocking manner. This function
 * must be called with all CPU's synchronized, and interrupts disabled, the
 * and caller must save the original value of the current task (see
 * curr_task() above) and restore that value before reenabling interrupts and
 * re-starting the system.
 *
 * ONLY VALID WHEN THE WHOLE SYSTEM IS STOPPED!
 */
void set_curr_task(int cpu, struct task_struct *p)
{
	cpu_curr(cpu) = p;
}

#endif

#ifdef CONFIG_CGROUP_SCHED
/* task_group_lock serializes the addition/removal of task groups */
static DEFINE_SPINLOCK(task_group_lock);

static void free_sched_group(struct task_group *tg)
{
	free_fair_sched_group(tg);
	free_rt_sched_group(tg);
	autogroup_free(tg);
	kfree(tg);
}

/* allocate runqueue etc for a new task group */
struct task_group *sched_create_group(struct task_group *parent)
{
	struct task_group *tg;
	unsigned long flags;

	tg = kzalloc(sizeof(*tg), GFP_KERNEL);
	if (!tg)
		return ERR_PTR(-ENOMEM);

	if (!alloc_fair_sched_group(tg, parent))
		goto err;

	if (!alloc_rt_sched_group(tg, parent))
		goto err;

	spin_lock_irqsave(&task_group_lock, flags);
	list_add_rcu(&tg->list, &task_groups);

	WARN_ON(!parent); /* root should already exist */

	tg->parent = parent;
	INIT_LIST_HEAD(&tg->children);
	list_add_rcu(&tg->siblings, &parent->children);
	spin_unlock_irqrestore(&task_group_lock, flags);

	return tg;

err:
	free_sched_group(tg);
	return ERR_PTR(-ENOMEM);
}

/* rcu callback to free various structures associated with a task group */
static void free_sched_group_rcu(struct rcu_head *rhp)
{
	/* now it should be safe to free those cfs_rqs */
	free_sched_group(container_of(rhp, struct task_group, rcu));
}

/* Destroy runqueue etc associated with a task group */
void sched_destroy_group(struct task_group *tg)
{
	unsigned long flags;
	int i;

	/* end participation in shares distribution */
	for_each_possible_cpu(i)
		unregister_fair_sched_group(tg, i);

	spin_lock_irqsave(&task_group_lock, flags);
	list_del_rcu(&tg->list);
	list_del_rcu(&tg->siblings);
	spin_unlock_irqrestore(&task_group_lock, flags);

	/* wait for possible concurrent references to cfs_rqs complete */
	call_rcu(&tg->rcu, free_sched_group_rcu);
}

/* change task's runqueue when it moves between groups.
 *	The caller of this function should have put the task in its new group
 *	by now. This function just updates tsk->se.cfs_rq and tsk->se.parent to
 *	reflect its new group.
 */
void sched_move_task(struct task_struct *tsk)
{
	struct task_group *tg;
	int on_rq, running;
	unsigned long flags;
	struct rq *rq;

	rq = task_rq_lock(tsk, &flags);

	running = task_current(rq, tsk);
	on_rq = tsk->on_rq;

	if (on_rq)
		dequeue_task(rq, tsk, 0);
	if (unlikely(running))
		tsk->sched_class->put_prev_task(rq, tsk);

	tg = container_of(task_subsys_state_check(tsk, cpu_cgroup_subsys_id,
				lockdep_is_held(&tsk->sighand->siglock)),
			  struct task_group, css);
	tg = autogroup_task_group(tsk, tg);
	tsk->sched_task_group = tg;

#ifdef CONFIG_FAIR_GROUP_SCHED
	if (tsk->sched_class->task_move_group)
		tsk->sched_class->task_move_group(tsk, on_rq);
	else
#endif
		set_task_rq(tsk, task_cpu(tsk));

	if (unlikely(running))
		tsk->sched_class->set_curr_task(rq);
	if (on_rq)
		enqueue_task(rq, tsk, 0);

	task_rq_unlock(rq, tsk, &flags);
}
#endif /* CONFIG_CGROUP_SCHED */

#if defined(CONFIG_RT_GROUP_SCHED) || defined(CONFIG_CFS_BANDWIDTH)
static unsigned long to_ratio(u64 period, u64 runtime)
{
	if (runtime == RUNTIME_INF)
		return 1ULL << 20;

	return div64_u64(runtime << 20, period);
}
#endif

#ifdef CONFIG_RT_GROUP_SCHED
/*
 * Ensure that the real time constraints are schedulable.
 */
static DEFINE_MUTEX(rt_constraints_mutex);

/* Must be called with tasklist_lock held */
static inline int tg_has_rt_tasks(struct task_group *tg)
{
	struct task_struct *g, *p;

	do_each_thread(g, p) {
		if (rt_task(p) && task_rq(p)->rt.tg == tg)
			return 1;
	} while_each_thread(g, p);

	return 0;
}

struct rt_schedulable_data {
	struct task_group *tg;
	u64 rt_period;
	u64 rt_runtime;
};

static int tg_rt_schedulable(struct task_group *tg, void *data)
{
	struct rt_schedulable_data *d = data;
	struct task_group *child;
	unsigned long total, sum = 0;
	u64 period, runtime;

	period = ktime_to_ns(tg->rt_bandwidth.rt_period);
	runtime = tg->rt_bandwidth.rt_runtime;

	if (tg == d->tg) {
		period = d->rt_period;
		runtime = d->rt_runtime;
	}

	/*
	 * Cannot have more runtime than the period.
	 */
	if (runtime > period && runtime != RUNTIME_INF)
		return -EINVAL;

	/*
	 * Ensure we don't starve existing RT tasks.
	 */
	if (rt_bandwidth_enabled() && !runtime && tg_has_rt_tasks(tg))
		return -EBUSY;

	total = to_ratio(period, runtime);

	/*
	 * Nobody can have more than the global setting allows.
	 */
	if (total > to_ratio(global_rt_period(), global_rt_runtime()))
		return -EINVAL;

	/*
	 * The sum of our children's runtime should not exceed our own.
	 */
	list_for_each_entry_rcu(child, &tg->children, siblings) {
		period = ktime_to_ns(child->rt_bandwidth.rt_period);
		runtime = child->rt_bandwidth.rt_runtime;

		if (child == d->tg) {
			period = d->rt_period;
			runtime = d->rt_runtime;
		}

		sum += to_ratio(period, runtime);
	}

	if (sum > total)
		return -EINVAL;

	return 0;
}

static int __rt_schedulable(struct task_group *tg, u64 period, u64 runtime)
{
	int ret;

	struct rt_schedulable_data data = {
		.tg = tg,
		.rt_period = period,
		.rt_runtime = runtime,
	};

	rcu_read_lock();
	ret = walk_tg_tree(tg_rt_schedulable, tg_nop, &data);
	rcu_read_unlock();

	return ret;
}

static int tg_set_rt_bandwidth(struct task_group *tg,
		u64 rt_period, u64 rt_runtime)
{
	int i, err = 0;

	mutex_lock(&rt_constraints_mutex);
	read_lock(&tasklist_lock);
	err = __rt_schedulable(tg, rt_period, rt_runtime);
	if (err)
		goto unlock;

	raw_spin_lock_irq(&tg->rt_bandwidth.rt_runtime_lock);
	tg->rt_bandwidth.rt_period = ns_to_ktime(rt_period);
	tg->rt_bandwidth.rt_runtime = rt_runtime;

	for_each_possible_cpu(i) {
		struct rt_rq *rt_rq = tg->rt_rq[i];

		raw_spin_lock(&rt_rq->rt_runtime_lock);
		rt_rq->rt_runtime = rt_runtime;
		raw_spin_unlock(&rt_rq->rt_runtime_lock);
	}
	raw_spin_unlock_irq(&tg->rt_bandwidth.rt_runtime_lock);
unlock:
	read_unlock(&tasklist_lock);
	mutex_unlock(&rt_constraints_mutex);

	return err;
}

int sched_group_set_rt_runtime(struct task_group *tg, long rt_runtime_us)
{
	u64 rt_runtime, rt_period;

	rt_period = ktime_to_ns(tg->rt_bandwidth.rt_period);
	rt_runtime = (u64)rt_runtime_us * NSEC_PER_USEC;
	if (rt_runtime_us < 0)
		rt_runtime = RUNTIME_INF;

	return tg_set_rt_bandwidth(tg, rt_period, rt_runtime);
}

long sched_group_rt_runtime(struct task_group *tg)
{
	u64 rt_runtime_us;

	if (tg->rt_bandwidth.rt_runtime == RUNTIME_INF)
		return -1;

	rt_runtime_us = tg->rt_bandwidth.rt_runtime;
	do_div(rt_runtime_us, NSEC_PER_USEC);
	return rt_runtime_us;
}

int sched_group_set_rt_period(struct task_group *tg, long rt_period_us)
{
	u64 rt_runtime, rt_period;

	rt_period = (u64)rt_period_us * NSEC_PER_USEC;
	rt_runtime = tg->rt_bandwidth.rt_runtime;

	if (rt_period == 0)
		return -EINVAL;

	return tg_set_rt_bandwidth(tg, rt_period, rt_runtime);
}

long sched_group_rt_period(struct task_group *tg)
{
	u64 rt_period_us;

	rt_period_us = ktime_to_ns(tg->rt_bandwidth.rt_period);
	do_div(rt_period_us, NSEC_PER_USEC);
	return rt_period_us;
}

static int sched_rt_global_constraints(void)
{
	u64 runtime, period;
	int ret = 0;

	if (sysctl_sched_rt_period <= 0)
		return -EINVAL;

	runtime = global_rt_runtime();
	period = global_rt_period();

	/*
	 * Sanity check on the sysctl variables.
	 */
	if (runtime > period && runtime != RUNTIME_INF)
		return -EINVAL;

	mutex_lock(&rt_constraints_mutex);
	read_lock(&tasklist_lock);
	ret = __rt_schedulable(NULL, 0, 0);
	read_unlock(&tasklist_lock);
	mutex_unlock(&rt_constraints_mutex);

	return ret;
}

int sched_rt_can_attach(struct task_group *tg, struct task_struct *tsk)
{
	/* Don't accept realtime tasks when there is no way for them to run */
	if (rt_task(tsk) && tg->rt_bandwidth.rt_runtime == 0)
		return 0;

	return 1;
}

#else /* !CONFIG_RT_GROUP_SCHED */
static int sched_rt_global_constraints(void)
{
	unsigned long flags;
	int i;

	if (sysctl_sched_rt_period <= 0)
		return -EINVAL;

	/*
	 * There's always some RT tasks in the root group
	 * -- migration, kstopmachine etc..
	 */
	if (sysctl_sched_rt_runtime == 0)
		return -EBUSY;

	raw_spin_lock_irqsave(&def_rt_bandwidth.rt_runtime_lock, flags);
	for_each_possible_cpu(i) {
		struct rt_rq *rt_rq = &cpu_rq(i)->rt;

		raw_spin_lock(&rt_rq->rt_runtime_lock);
		rt_rq->rt_runtime = global_rt_runtime();
		raw_spin_unlock(&rt_rq->rt_runtime_lock);
	}
	raw_spin_unlock_irqrestore(&def_rt_bandwidth.rt_runtime_lock, flags);

	return 0;
}
#endif /* CONFIG_RT_GROUP_SCHED */

int sched_rt_handler(struct ctl_table *table, int write,
		void __user *buffer, size_t *lenp,
		loff_t *ppos)
{
	int ret;
	int old_period, old_runtime;
	static DEFINE_MUTEX(mutex);

	mutex_lock(&mutex);
	old_period = sysctl_sched_rt_period;
	old_runtime = sysctl_sched_rt_runtime;

	ret = proc_dointvec(table, write, buffer, lenp, ppos);

	if (!ret && write) {
		ret = sched_rt_global_constraints();
		if (ret) {
			sysctl_sched_rt_period = old_period;
			sysctl_sched_rt_runtime = old_runtime;
		} else {
			def_rt_bandwidth.rt_runtime = global_rt_runtime();
			def_rt_bandwidth.rt_period =
				ns_to_ktime(global_rt_period());
		}
	}
	mutex_unlock(&mutex);

	return ret;
}

#ifdef CONFIG_CGROUP_SCHED

/* return corresponding task_group object of a cgroup */
static inline struct task_group *cgroup_tg(struct cgroup *cgrp)
{
	return container_of(cgroup_subsys_state(cgrp, cpu_cgroup_subsys_id),
			    struct task_group, css);
}

static struct cgroup_subsys_state *cpu_cgroup_create(struct cgroup *cgrp)
{
	struct task_group *tg, *parent;

	if (!cgrp->parent) {
		/* This is early initialization for the top cgroup */
		return &root_task_group.css;
	}

	parent = cgroup_tg(cgrp->parent);
	tg = sched_create_group(parent);
	if (IS_ERR(tg))
		return ERR_PTR(-ENOMEM);

	return &tg->css;
}

static void cpu_cgroup_destroy(struct cgroup *cgrp)
{
	struct task_group *tg = cgroup_tg(cgrp);

	sched_destroy_group(tg);
}

static int cpu_cgroup_can_attach(struct cgroup *cgrp,
				 struct cgroup_taskset *tset)
{
	struct task_struct *task;

	cgroup_taskset_for_each(task, cgrp, tset) {
#ifdef CONFIG_RT_GROUP_SCHED
		if (!sched_rt_can_attach(cgroup_tg(cgrp), task))
			return -EINVAL;
#else
		/* We don't support RT-tasks being in separate groups */
		if (task->sched_class != &fair_sched_class)
			return -EINVAL;
#endif
	}
	return 0;
}

static void cpu_cgroup_attach(struct cgroup *cgrp,
			      struct cgroup_taskset *tset)
{
	struct task_struct *task;

	cgroup_taskset_for_each(task, cgrp, tset)
		sched_move_task(task);
}

static void
cpu_cgroup_exit(struct cgroup *cgrp, struct cgroup *old_cgrp,
		struct task_struct *task)
{
	/*
	 * cgroup_exit() is called in the copy_process() failure path.
	 * Ignore this case since the task hasn't ran yet, this avoids
	 * trying to poke a half freed task state from generic code.
	 */
	if (!(task->flags & PF_EXITING))
		return;

	sched_move_task(task);
}

#ifdef CONFIG_FAIR_GROUP_SCHED
static int cpu_shares_write_u64(struct cgroup *cgrp, struct cftype *cftype,
				u64 shareval)
{
	return sched_group_set_shares(cgroup_tg(cgrp), scale_load(shareval));
}

static u64 cpu_shares_read_u64(struct cgroup *cgrp, struct cftype *cft)
{
	struct task_group *tg = cgroup_tg(cgrp);

	return (u64) scale_load_down(tg->shares);
}

#ifdef CONFIG_CFS_BANDWIDTH
static DEFINE_MUTEX(cfs_constraints_mutex);

const u64 max_cfs_quota_period = 1 * NSEC_PER_SEC; /* 1s */
const u64 min_cfs_quota_period = 1 * NSEC_PER_MSEC; /* 1ms */

static int __cfs_schedulable(struct task_group *tg, u64 period, u64 runtime);

static int tg_set_cfs_bandwidth(struct task_group *tg, u64 period, u64 quota)
{
	int i, ret = 0, runtime_enabled, runtime_was_enabled;
	struct cfs_bandwidth *cfs_b = &tg->cfs_bandwidth;

	if (tg == &root_task_group)
		return -EINVAL;

	/*
	 * Ensure we have at some amount of bandwidth every period.  This is
	 * to prevent reaching a state of large arrears when throttled via
	 * entity_tick() resulting in prolonged exit starvation.
	 */
	if (quota < min_cfs_quota_period || period < min_cfs_quota_period)
		return -EINVAL;

	/*
	 * Likewise, bound things on the otherside by preventing insane quota
	 * periods.  This also allows us to normalize in computing quota
	 * feasibility.
	 */
	if (period > max_cfs_quota_period)
		return -EINVAL;

	mutex_lock(&cfs_constraints_mutex);
	ret = __cfs_schedulable(tg, period, quota);
	if (ret)
		goto out_unlock;

	runtime_enabled = quota != RUNTIME_INF;
	runtime_was_enabled = cfs_b->quota != RUNTIME_INF;
	/*
	 * If we need to toggle cfs_bandwidth_used, off->on must occur
	 * before making related changes, and on->off must occur afterwards
	 */
	if (runtime_enabled && !runtime_was_enabled)
		cfs_bandwidth_usage_inc();
	raw_spin_lock_irq(&cfs_b->lock);
	cfs_b->period = ns_to_ktime(period);
	cfs_b->quota = quota;

	__refill_cfs_bandwidth_runtime(cfs_b);
	/* restart the period timer (if active) to handle new period expiry */
	if (runtime_enabled && cfs_b->timer_active) {
		/* force a reprogram */
		cfs_b->timer_active = 0;
		__start_cfs_bandwidth(cfs_b);
	}
	raw_spin_unlock_irq(&cfs_b->lock);

	for_each_possible_cpu(i) {
		struct cfs_rq *cfs_rq = tg->cfs_rq[i];
		struct rq *rq = cfs_rq->rq;

		raw_spin_lock_irq(&rq->lock);
		cfs_rq->runtime_enabled = runtime_enabled;
		cfs_rq->runtime_remaining = 0;

		if (cfs_rq->throttled)
			unthrottle_cfs_rq(cfs_rq);
		raw_spin_unlock_irq(&rq->lock);
	}
	if (runtime_was_enabled && !runtime_enabled)
		cfs_bandwidth_usage_dec();
out_unlock:
	mutex_unlock(&cfs_constraints_mutex);

	return ret;
}

int tg_set_cfs_quota(struct task_group *tg, long cfs_quota_us)
{
	u64 quota, period;

	period = ktime_to_ns(tg->cfs_bandwidth.period);
	if (cfs_quota_us < 0)
		quota = RUNTIME_INF;
	else
		quota = (u64)cfs_quota_us * NSEC_PER_USEC;

	return tg_set_cfs_bandwidth(tg, period, quota);
}

long tg_get_cfs_quota(struct task_group *tg)
{
	u64 quota_us;

	if (tg->cfs_bandwidth.quota == RUNTIME_INF)
		return -1;

	quota_us = tg->cfs_bandwidth.quota;
	do_div(quota_us, NSEC_PER_USEC);

	return quota_us;
}

int tg_set_cfs_period(struct task_group *tg, long cfs_period_us)
{
	u64 quota, period;

	period = (u64)cfs_period_us * NSEC_PER_USEC;
	quota = tg->cfs_bandwidth.quota;

	return tg_set_cfs_bandwidth(tg, period, quota);
}

long tg_get_cfs_period(struct task_group *tg)
{
	u64 cfs_period_us;

	cfs_period_us = ktime_to_ns(tg->cfs_bandwidth.period);
	do_div(cfs_period_us, NSEC_PER_USEC);

	return cfs_period_us;
}

static s64 cpu_cfs_quota_read_s64(struct cgroup *cgrp, struct cftype *cft)
{
	return tg_get_cfs_quota(cgroup_tg(cgrp));
}

static int cpu_cfs_quota_write_s64(struct cgroup *cgrp, struct cftype *cftype,
				s64 cfs_quota_us)
{
	return tg_set_cfs_quota(cgroup_tg(cgrp), cfs_quota_us);
}

static u64 cpu_cfs_period_read_u64(struct cgroup *cgrp, struct cftype *cft)
{
	return tg_get_cfs_period(cgroup_tg(cgrp));
}

static int cpu_cfs_period_write_u64(struct cgroup *cgrp, struct cftype *cftype,
				u64 cfs_period_us)
{
	return tg_set_cfs_period(cgroup_tg(cgrp), cfs_period_us);
}

struct cfs_schedulable_data {
	struct task_group *tg;
	u64 period, quota;
};

/*
 * normalize group quota/period to be quota/max_period
 * note: units are usecs
 */
static u64 normalize_cfs_quota(struct task_group *tg,
			       struct cfs_schedulable_data *d)
{
	u64 quota, period;

	if (tg == d->tg) {
		period = d->period;
		quota = d->quota;
	} else {
		period = tg_get_cfs_period(tg);
		quota = tg_get_cfs_quota(tg);
	}

	/* note: these should typically be equivalent */
	if (quota == RUNTIME_INF || quota == -1)
		return RUNTIME_INF;

	return to_ratio(period, quota);
}

static int tg_cfs_schedulable_down(struct task_group *tg, void *data)
{
	struct cfs_schedulable_data *d = data;
	struct cfs_bandwidth *cfs_b = &tg->cfs_bandwidth;
	s64 quota = 0, parent_quota = -1;

	if (!tg->parent) {
		quota = RUNTIME_INF;
	} else {
		struct cfs_bandwidth *parent_b = &tg->parent->cfs_bandwidth;

		quota = normalize_cfs_quota(tg, d);
		parent_quota = parent_b->hierarchal_quota;

		/*
		 * ensure max(child_quota) <= parent_quota, inherit when no
		 * limit is set
		 */
		if (quota == RUNTIME_INF)
			quota = parent_quota;
		else if (parent_quota != RUNTIME_INF && quota > parent_quota)
			return -EINVAL;
	}
	cfs_b->hierarchal_quota = quota;

	return 0;
}

static int __cfs_schedulable(struct task_group *tg, u64 period, u64 quota)
{
	int ret;
	struct cfs_schedulable_data data = {
		.tg = tg,
		.period = period,
		.quota = quota,
	};

	if (quota != RUNTIME_INF) {
		do_div(data.period, NSEC_PER_USEC);
		do_div(data.quota, NSEC_PER_USEC);
	}

	rcu_read_lock();
	ret = walk_tg_tree(tg_cfs_schedulable_down, tg_nop, &data);
	rcu_read_unlock();

	return ret;
}

static int cpu_stats_show(struct cgroup *cgrp, struct cftype *cft,
		struct cgroup_map_cb *cb)
{
	struct task_group *tg = cgroup_tg(cgrp);
	struct cfs_bandwidth *cfs_b = &tg->cfs_bandwidth;

	cb->fill(cb, "nr_periods", cfs_b->nr_periods);
	cb->fill(cb, "nr_throttled", cfs_b->nr_throttled);
	cb->fill(cb, "throttled_time", cfs_b->throttled_time);

	return 0;
}
#endif /* CONFIG_CFS_BANDWIDTH */
#endif /* CONFIG_FAIR_GROUP_SCHED */

#ifdef CONFIG_RT_GROUP_SCHED
static int cpu_rt_runtime_write(struct cgroup *cgrp, struct cftype *cft,
				s64 val)
{
	return sched_group_set_rt_runtime(cgroup_tg(cgrp), val);
}

static s64 cpu_rt_runtime_read(struct cgroup *cgrp, struct cftype *cft)
{
	return sched_group_rt_runtime(cgroup_tg(cgrp));
}

static int cpu_rt_period_write_uint(struct cgroup *cgrp, struct cftype *cftype,
		u64 rt_period_us)
{
	return sched_group_set_rt_period(cgroup_tg(cgrp), rt_period_us);
}

static u64 cpu_rt_period_read_uint(struct cgroup *cgrp, struct cftype *cft)
{
	return sched_group_rt_period(cgroup_tg(cgrp));
}
#endif /* CONFIG_RT_GROUP_SCHED */

static struct cftype cpu_files[] = {
#ifdef CONFIG_FAIR_GROUP_SCHED
	{
		.name = "shares",
		.read_u64 = cpu_shares_read_u64,
		.write_u64 = cpu_shares_write_u64,
	},
#endif
#ifdef CONFIG_CFS_BANDWIDTH
	{
		.name = "cfs_quota_us",
		.read_s64 = cpu_cfs_quota_read_s64,
		.write_s64 = cpu_cfs_quota_write_s64,
	},
	{
		.name = "cfs_period_us",
		.read_u64 = cpu_cfs_period_read_u64,
		.write_u64 = cpu_cfs_period_write_u64,
	},
	{
		.name = "stat",
		.read_map = cpu_stats_show,
	},
#endif
#ifdef CONFIG_RT_GROUP_SCHED
	{
		.name = "rt_runtime_us",
		.read_s64 = cpu_rt_runtime_read,
		.write_s64 = cpu_rt_runtime_write,
	},
	{
		.name = "rt_period_us",
		.read_u64 = cpu_rt_period_read_uint,
		.write_u64 = cpu_rt_period_write_uint,
	},
#endif
};

static int cpu_cgroup_populate(struct cgroup_subsys *ss, struct cgroup *cont)
{
	return cgroup_add_files(cont, ss, cpu_files, ARRAY_SIZE(cpu_files));
}

struct cgroup_subsys cpu_cgroup_subsys = {
	.name		= "cpu",
	.create		= cpu_cgroup_create,
	.destroy	= cpu_cgroup_destroy,
	.can_attach	= cpu_cgroup_can_attach,
	.attach		= cpu_cgroup_attach,
	.exit		= cpu_cgroup_exit,
	.populate	= cpu_cgroup_populate,
	.subsys_id	= cpu_cgroup_subsys_id,
	.early_init	= 1,
};

#endif	/* CONFIG_CGROUP_SCHED */

#ifdef CONFIG_CGROUP_CPUACCT

/*
 * CPU accounting code for task groups.
 *
 * Based on the work by Paul Menage (menage@google.com) and Balbir Singh
 * (balbir@in.ibm.com).
 */

/* create a new cpu accounting group */
static struct cgroup_subsys_state *cpuacct_create(struct cgroup *cgrp)
{
	struct cpuacct *ca;

	if (!cgrp->parent)
		return &root_cpuacct.css;

	ca = kzalloc(sizeof(*ca), GFP_KERNEL);
	if (!ca)
		goto out;

	ca->cpuusage = alloc_percpu(u64);
	if (!ca->cpuusage)
		goto out_free_ca;

	ca->cpustat = alloc_percpu(struct kernel_cpustat);
	if (!ca->cpustat)
		goto out_free_cpuusage;

	return &ca->css;

out_free_cpuusage:
	free_percpu(ca->cpuusage);
out_free_ca:
	kfree(ca);
out:
	return ERR_PTR(-ENOMEM);
}

/* destroy an existing cpu accounting group */
static void cpuacct_destroy(struct cgroup *cgrp)
{
	struct cpuacct *ca = cgroup_ca(cgrp);

	free_percpu(ca->cpustat);
	free_percpu(ca->cpuusage);
	kfree(ca);
}

static u64 cpuacct_cpuusage_read(struct cpuacct *ca, int cpu)
{
	u64 *cpuusage = per_cpu_ptr(ca->cpuusage, cpu);
	u64 data;

#ifndef CONFIG_64BIT
	/*
	 * Take rq->lock to make 64-bit read safe on 32-bit platforms.
	 */
	raw_spin_lock_irq(&cpu_rq(cpu)->lock);
	data = *cpuusage;
	raw_spin_unlock_irq(&cpu_rq(cpu)->lock);
#else
	data = *cpuusage;
#endif

	return data;
}

static void cpuacct_cpuusage_write(struct cpuacct *ca, int cpu, u64 val)
{
	u64 *cpuusage = per_cpu_ptr(ca->cpuusage, cpu);

#ifndef CONFIG_64BIT
	/*
	 * Take rq->lock to make 64-bit write safe on 32-bit platforms.
	 */
	raw_spin_lock_irq(&cpu_rq(cpu)->lock);
	*cpuusage = val;
	raw_spin_unlock_irq(&cpu_rq(cpu)->lock);
#else
	*cpuusage = val;
#endif
}

/* return total cpu usage (in nanoseconds) of a group */
static u64 cpuusage_read(struct cgroup *cgrp, struct cftype *cft)
{
	struct cpuacct *ca = cgroup_ca(cgrp);
	u64 totalcpuusage = 0;
	int i;

	for_each_present_cpu(i)
		totalcpuusage += cpuacct_cpuusage_read(ca, i);

	return totalcpuusage;
}

static int cpuusage_write(struct cgroup *cgrp, struct cftype *cftype,
								u64 reset)
{
	struct cpuacct *ca = cgroup_ca(cgrp);
	int err = 0;
	int i;

	if (reset) {
		err = -EINVAL;
		goto out;
	}

	for_each_present_cpu(i)
		cpuacct_cpuusage_write(ca, i, 0);

out:
	return err;
}

static int cpuacct_percpu_seq_read(struct cgroup *cgroup, struct cftype *cft,
				   struct seq_file *m)
{
	struct cpuacct *ca = cgroup_ca(cgroup);
	u64 percpu;
	int i;

	for_each_present_cpu(i) {
		percpu = cpuacct_cpuusage_read(ca, i);
		seq_printf(m, "%llu ", (unsigned long long) percpu);
	}
	seq_printf(m, "\n");
	return 0;
}

static const char *cpuacct_stat_desc[] = {
	[CPUACCT_STAT_USER] = "user",
	[CPUACCT_STAT_SYSTEM] = "system",
};

static int cpuacct_stats_show(struct cgroup *cgrp, struct cftype *cft,
			      struct cgroup_map_cb *cb)
{
	struct cpuacct *ca = cgroup_ca(cgrp);
	int cpu;
	s64 val = 0;

	for_each_online_cpu(cpu) {
		struct kernel_cpustat *kcpustat = per_cpu_ptr(ca->cpustat, cpu);
		val += kcpustat->cpustat[CPUTIME_USER];
		val += kcpustat->cpustat[CPUTIME_NICE];
	}
	val = cputime64_to_clock_t(val);
	cb->fill(cb, cpuacct_stat_desc[CPUACCT_STAT_USER], val);

	val = 0;
	for_each_online_cpu(cpu) {
		struct kernel_cpustat *kcpustat = per_cpu_ptr(ca->cpustat, cpu);
		val += kcpustat->cpustat[CPUTIME_SYSTEM];
		val += kcpustat->cpustat[CPUTIME_IRQ];
		val += kcpustat->cpustat[CPUTIME_SOFTIRQ];
	}

	val = cputime64_to_clock_t(val);
	cb->fill(cb, cpuacct_stat_desc[CPUACCT_STAT_SYSTEM], val);

	return 0;
}

static struct cftype files[] = {
	{
		.name = "usage",
		.read_u64 = cpuusage_read,
		.write_u64 = cpuusage_write,
	},
	{
		.name = "usage_percpu",
		.read_seq_string = cpuacct_percpu_seq_read,
	},
	{
		.name = "stat",
		.read_map = cpuacct_stats_show,
	},
};

static int cpuacct_populate(struct cgroup_subsys *ss, struct cgroup *cgrp)
{
	return cgroup_add_files(cgrp, ss, files, ARRAY_SIZE(files));
}

/*
 * charge this task's execution time to its accounting group.
 *
 * called with rq->lock held.
 */
void cpuacct_charge(struct task_struct *tsk, u64 cputime)
{
	struct cpuacct *ca;
	int cpu;

	if (unlikely(!cpuacct_subsys.active))
		return;

	cpu = task_cpu(tsk);

	rcu_read_lock();

	ca = task_ca(tsk);

	for (; ca; ca = parent_ca(ca)) {
		u64 *cpuusage = per_cpu_ptr(ca->cpuusage, cpu);
		*cpuusage += cputime;
	}

	rcu_read_unlock();
}

struct cgroup_subsys cpuacct_subsys = {
	.name = "cpuacct",
	.create = cpuacct_create,
	.destroy = cpuacct_destroy,
	.populate = cpuacct_populate,
	.subsys_id = cpuacct_subsys_id,
};
#endif	/* CONFIG_CGROUP_CPUACCT */<|MERGE_RESOLUTION|>--- conflicted
+++ resolved
@@ -4580,10 +4580,7 @@
 		 */
 		enqueue_task(rq, p, oldprio <= p->prio ? ENQUEUE_HEAD : 0);
 	}
-<<<<<<< HEAD
-=======
-
->>>>>>> 4a55c0cf
+
 	check_class_changed(rq, p, prev_class, oldprio);
 	task_rq_unlock(rq, p, &flags);
 
