/* CPU control.
 * (C) 2001, 2002, 2003, 2004 Rusty Russell
 *
 * This code is licenced under the GPL.
 */
#include <linux/proc_fs.h>
#include <linux/smp.h>
#include <linux/init.h>
#include <linux/notifier.h>
#include <linux/sched.h>
#include <linux/sched/smt.h>
#include <linux/unistd.h>
#include <linux/cpu.h>
#include <linux/oom.h>
#include <linux/rcupdate.h>
#include <linux/export.h>
#include <linux/bug.h>
#include <linux/kthread.h>
#include <linux/stop_machine.h>
#include <linux/mutex.h>
#include <linux/gfp.h>
#include <linux/suspend.h>
#include <linux/lockdep.h>
#include <linux/tick.h>
#include <linux/irq.h>
#include <linux/smpboot.h>
#include <linux/relay.h>
#include <linux/slab.h>

#include <trace/events/power.h>
#define CREATE_TRACE_POINTS
#include <trace/events/cpuhp.h>

#include "smpboot.h"

/**
 * cpuhp_cpu_state - Per cpu hotplug state storage
 * @state:	The current cpu state
 * @target:	The target state
 * @thread:	Pointer to the hotplug thread
 * @should_run:	Thread should execute
 * @rollback:	Perform a rollback
 * @single:	Single callback invocation
 * @bringup:	Single callback bringup or teardown selector
 * @cb_state:	The state for a single callback (install/uninstall)
 * @result:	Result of the operation
 * @done:	Signal completion to the issuer of the task
 */
struct cpuhp_cpu_state {
	enum cpuhp_state	state;
	enum cpuhp_state	target;
#ifdef CONFIG_SMP
	struct task_struct	*thread;
	bool			should_run;
	bool			rollback;
	bool			single;
	bool			bringup;
	bool			booted_once;
	struct hlist_node	*node;
	enum cpuhp_state	cb_state;
	int			result;
	struct completion	done;
#endif
};

static DEFINE_PER_CPU(struct cpuhp_cpu_state, cpuhp_state);

#if defined(CONFIG_LOCKDEP) && defined(CONFIG_SMP)
static struct lock_class_key cpuhp_state_key;
static struct lockdep_map cpuhp_state_lock_map =
	STATIC_LOCKDEP_MAP_INIT("cpuhp_state", &cpuhp_state_key);
#endif

/**
 * cpuhp_step - Hotplug state machine step
 * @name:	Name of the step
 * @startup:	Startup function of the step
 * @teardown:	Teardown function of the step
 * @skip_onerr:	Do not invoke the functions on error rollback
 *		Will go away once the notifiers	are gone
 * @cant_stop:	Bringup/teardown can't be stopped at this step
 */
struct cpuhp_step {
	const char		*name;
	union {
		int		(*single)(unsigned int cpu);
		int		(*multi)(unsigned int cpu,
					 struct hlist_node *node);
	} startup;
	union {
		int		(*single)(unsigned int cpu);
		int		(*multi)(unsigned int cpu,
					 struct hlist_node *node);
	} teardown;
	struct hlist_head	list;
	bool			skip_onerr;
	bool			cant_stop;
	bool			multi_instance;
};

static DEFINE_MUTEX(cpuhp_state_mutex);
static struct cpuhp_step cpuhp_bp_states[];
static struct cpuhp_step cpuhp_ap_states[];

static bool cpuhp_is_ap_state(enum cpuhp_state state)
{
	/*
	 * The extra check for CPUHP_TEARDOWN_CPU is only for documentation
	 * purposes as that state is handled explicitly in cpu_down.
	 */
	return state > CPUHP_BRINGUP_CPU && state != CPUHP_TEARDOWN_CPU;
}

static struct cpuhp_step *cpuhp_get_step(enum cpuhp_state state)
{
	struct cpuhp_step *sp;

	sp = cpuhp_is_ap_state(state) ? cpuhp_ap_states : cpuhp_bp_states;
	return sp + state;
}

/**
 * cpuhp_invoke_callback _ Invoke the callbacks for a given state
 * @cpu:	The cpu for which the callback should be invoked
 * @step:	The step in the state machine
 * @bringup:	True if the bringup callback should be invoked
 *
 * Called from cpu hotplug and from the state register machinery.
 */
static int cpuhp_invoke_callback(unsigned int cpu, enum cpuhp_state state,
				 bool bringup, struct hlist_node *node)
{
	struct cpuhp_cpu_state *st = per_cpu_ptr(&cpuhp_state, cpu);
	struct cpuhp_step *step = cpuhp_get_step(state);
	int (*cbm)(unsigned int cpu, struct hlist_node *node);
	int (*cb)(unsigned int cpu);
	int ret, cnt;

	if (!step->multi_instance) {
		cb = bringup ? step->startup.single : step->teardown.single;
		if (!cb)
			return 0;
		trace_cpuhp_enter(cpu, st->target, state, cb);
		ret = cb(cpu);
		trace_cpuhp_exit(cpu, st->state, state, ret);
		return ret;
	}
	cbm = bringup ? step->startup.multi : step->teardown.multi;
	if (!cbm)
		return 0;

	/* Single invocation for instance add/remove */
	if (node) {
		trace_cpuhp_multi_enter(cpu, st->target, state, cbm, node);
		ret = cbm(cpu, node);
		trace_cpuhp_exit(cpu, st->state, state, ret);
		return ret;
	}

	/* State transition. Invoke on all instances */
	cnt = 0;
	hlist_for_each(node, &step->list) {
		trace_cpuhp_multi_enter(cpu, st->target, state, cbm, node);
		ret = cbm(cpu, node);
		trace_cpuhp_exit(cpu, st->state, state, ret);
		if (ret)
			goto err;
		cnt++;
	}
	return 0;
err:
	/* Rollback the instances if one failed */
	cbm = !bringup ? step->startup.multi : step->teardown.multi;
	if (!cbm)
		return ret;

	hlist_for_each(node, &step->list) {
		if (!cnt--)
			break;
		cbm(cpu, node);
	}
	return ret;
}

#ifdef CONFIG_SMP
/* Serializes the updates to cpu_online_mask, cpu_present_mask */
static DEFINE_MUTEX(cpu_add_remove_lock);
bool cpuhp_tasks_frozen;
EXPORT_SYMBOL_GPL(cpuhp_tasks_frozen);

/*
 * The following two APIs (cpu_maps_update_begin/done) must be used when
 * attempting to serialize the updates to cpu_online_mask & cpu_present_mask.
 * The APIs cpu_notifier_register_begin/done() must be used to protect CPU
 * hotplug callback (un)registration performed using __register_cpu_notifier()
 * or __unregister_cpu_notifier().
 */
void cpu_maps_update_begin(void)
{
	mutex_lock(&cpu_add_remove_lock);
}
EXPORT_SYMBOL(cpu_notifier_register_begin);

void cpu_maps_update_done(void)
{
	mutex_unlock(&cpu_add_remove_lock);
}
EXPORT_SYMBOL(cpu_notifier_register_done);

static RAW_NOTIFIER_HEAD(cpu_chain);

/* If set, cpu_up and cpu_down will return -EBUSY and do nothing.
 * Should always be manipulated under cpu_add_remove_lock
 */
static int cpu_hotplug_disabled;

#ifdef CONFIG_HOTPLUG_CPU

static struct {
	struct task_struct *active_writer;
	/* wait queue to wake up the active_writer */
	wait_queue_head_t wq;
	/* verifies that no writer will get active while readers are active */
	struct mutex lock;
	/*
	 * Also blocks the new readers during
	 * an ongoing cpu hotplug operation.
	 */
	atomic_t refcount;

#ifdef CONFIG_DEBUG_LOCK_ALLOC
	struct lockdep_map dep_map;
#endif
} cpu_hotplug = {
	.active_writer = NULL,
	.wq = __WAIT_QUEUE_HEAD_INITIALIZER(cpu_hotplug.wq),
	.lock = __MUTEX_INITIALIZER(cpu_hotplug.lock),
#ifdef CONFIG_DEBUG_LOCK_ALLOC
	.dep_map = STATIC_LOCKDEP_MAP_INIT("cpu_hotplug.dep_map", &cpu_hotplug.dep_map),
#endif
};

/* Lockdep annotations for get/put_online_cpus() and cpu_hotplug_begin/end() */
#define cpuhp_lock_acquire_read() lock_map_acquire_read(&cpu_hotplug.dep_map)
#define cpuhp_lock_acquire_tryread() \
				  lock_map_acquire_tryread(&cpu_hotplug.dep_map)
#define cpuhp_lock_acquire()      lock_map_acquire(&cpu_hotplug.dep_map)
#define cpuhp_lock_release()      lock_map_release(&cpu_hotplug.dep_map)

/**
 * hotplug_pcp	- per cpu hotplug descriptor
 * @unplug:	set when pin_current_cpu() needs to sync tasks
 * @sync_tsk:	the task that waits for tasks to finish pinned sections
 * @refcount:	counter of tasks in pinned sections
 * @grab_lock:	set when the tasks entering pinned sections should wait
 * @synced:	notifier for @sync_tsk to tell cpu_down it's finished
 * @mutex:	the mutex to make tasks wait (used when @grab_lock is true)
 * @mutex_init:	zero if the mutex hasn't been initialized yet.
 *
 * Although @unplug and @sync_tsk may point to the same task, the @unplug
 * is used as a flag and still exists after @sync_tsk has exited and
 * @sync_tsk set to NULL.
 */
struct hotplug_pcp {
	struct task_struct *unplug;
	struct task_struct *sync_tsk;
	int refcount;
	int grab_lock;
	struct completion synced;
	struct completion unplug_wait;
#ifdef CONFIG_PREEMPT_RT_FULL
	/*
	 * Note, on PREEMPT_RT, the hotplug lock must save the state of
	 * the task, otherwise the mutex will cause the task to fail
	 * to sleep when required. (Because it's called from migrate_disable())
	 *
	 * The spinlock_t on PREEMPT_RT is a mutex that saves the task's
	 * state.
	 */
	spinlock_t lock;
#else
	struct mutex mutex;
#endif
	int mutex_init;
};

#ifdef CONFIG_PREEMPT_RT_FULL
# define hotplug_lock(hp) rt_spin_lock__no_mg(&(hp)->lock)
# define hotplug_unlock(hp) rt_spin_unlock__no_mg(&(hp)->lock)
#else
# define hotplug_lock(hp) mutex_lock(&(hp)->mutex)
# define hotplug_unlock(hp) mutex_unlock(&(hp)->mutex)
#endif

static DEFINE_PER_CPU(struct hotplug_pcp, hotplug_pcp);

/**
 * pin_current_cpu - Prevent the current cpu from being unplugged
 *
 * Lightweight version of get_online_cpus() to prevent cpu from being
 * unplugged when code runs in a migration disabled region.
 *
 * Must be called with preemption disabled (preempt_count = 1)!
 */
void pin_current_cpu(void)
{
	struct hotplug_pcp *hp;
	int force = 0;

retry:
	hp = this_cpu_ptr(&hotplug_pcp);

	if (!hp->unplug || hp->refcount || force || preempt_count() > 1 ||
	    hp->unplug == current) {
		hp->refcount++;
		return;
	}
	if (hp->grab_lock) {
		preempt_enable();
		hotplug_lock(hp);
		hotplug_unlock(hp);
	} else {
		preempt_enable();
		/*
		 * Try to push this task off of this CPU.
		 */
		if (!migrate_me()) {
			preempt_disable();
			hp = this_cpu_ptr(&hotplug_pcp);
			if (!hp->grab_lock) {
				/*
				 * Just let it continue it's already pinned
				 * or about to sleep.
				 */
				force = 1;
				goto retry;
			}
			preempt_enable();
		}
	}
	preempt_disable();
	goto retry;
}

/**
 * unpin_current_cpu - Allow unplug of current cpu
 *
 * Must be called with preemption or interrupts disabled!
 */
void unpin_current_cpu(void)
{
	struct hotplug_pcp *hp = this_cpu_ptr(&hotplug_pcp);

	WARN_ON(hp->refcount <= 0);

	/* This is safe. sync_unplug_thread is pinned to this cpu */
	if (!--hp->refcount && hp->unplug && hp->unplug != current)
		wake_up_process(hp->unplug);
}

static void wait_for_pinned_cpus(struct hotplug_pcp *hp)
{
	set_current_state(TASK_UNINTERRUPTIBLE);
	while (hp->refcount) {
		schedule_preempt_disabled();
		set_current_state(TASK_UNINTERRUPTIBLE);
	}
}

static int sync_unplug_thread(void *data)
{
	struct hotplug_pcp *hp = data;

	wait_for_completion(&hp->unplug_wait);
	preempt_disable();
	hp->unplug = current;
	wait_for_pinned_cpus(hp);

	/*
	 * This thread will synchronize the cpu_down() with threads
	 * that have pinned the CPU. When the pinned CPU count reaches
	 * zero, we inform the cpu_down code to continue to the next step.
	 */
	set_current_state(TASK_UNINTERRUPTIBLE);
	preempt_enable();
	complete(&hp->synced);

	/*
	 * If all succeeds, the next step will need tasks to wait till
	 * the CPU is offline before continuing. To do this, the grab_lock
	 * is set and tasks going into pin_current_cpu() will block on the
	 * mutex. But we still need to wait for those that are already in
	 * pinned CPU sections. If the cpu_down() failed, the kthread_should_stop()
	 * will kick this thread out.
	 */
	while (!hp->grab_lock && !kthread_should_stop()) {
		schedule();
		set_current_state(TASK_UNINTERRUPTIBLE);
	}

	/* Make sure grab_lock is seen before we see a stale completion */
	smp_mb();

	/*
	 * Now just before cpu_down() enters stop machine, we need to make
	 * sure all tasks that are in pinned CPU sections are out, and new
	 * tasks will now grab the lock, keeping them from entering pinned
	 * CPU sections.
	 */
	if (!kthread_should_stop()) {
		preempt_disable();
		wait_for_pinned_cpus(hp);
		preempt_enable();
		complete(&hp->synced);
	}

	set_current_state(TASK_UNINTERRUPTIBLE);
	while (!kthread_should_stop()) {
		schedule();
		set_current_state(TASK_UNINTERRUPTIBLE);
	}
	set_current_state(TASK_RUNNING);

	/*
	 * Force this thread off this CPU as it's going down and
	 * we don't want any more work on this CPU.
	 */
	current->flags &= ~PF_NO_SETAFFINITY;
	set_cpus_allowed_ptr(current, cpu_present_mask);
	migrate_me();
	return 0;
}

static void __cpu_unplug_sync(struct hotplug_pcp *hp)
{
	wake_up_process(hp->sync_tsk);
	wait_for_completion(&hp->synced);
}

static void __cpu_unplug_wait(unsigned int cpu)
{
	struct hotplug_pcp *hp = &per_cpu(hotplug_pcp, cpu);

	complete(&hp->unplug_wait);
	wait_for_completion(&hp->synced);
}

/*
 * Start the sync_unplug_thread on the target cpu and wait for it to
 * complete.
 */
static int cpu_unplug_begin(unsigned int cpu)
{
	struct hotplug_pcp *hp = &per_cpu(hotplug_pcp, cpu);
	int err;

	/* Protected by cpu_hotplug.lock */
	if (!hp->mutex_init) {
#ifdef CONFIG_PREEMPT_RT_FULL
		spin_lock_init(&hp->lock);
#else
		mutex_init(&hp->mutex);
#endif
		hp->mutex_init = 1;
	}

	/* Inform the scheduler to migrate tasks off this CPU */
	tell_sched_cpu_down_begin(cpu);

	init_completion(&hp->synced);
	init_completion(&hp->unplug_wait);

	hp->sync_tsk = kthread_create(sync_unplug_thread, hp, "sync_unplug/%d", cpu);
	if (IS_ERR(hp->sync_tsk)) {
		err = PTR_ERR(hp->sync_tsk);
		hp->sync_tsk = NULL;
		return err;
	}
	kthread_bind(hp->sync_tsk, cpu);

	/*
	 * Wait for tasks to get out of the pinned sections,
	 * it's still OK if new tasks enter. Some CPU notifiers will
	 * wait for tasks that are going to enter these sections and
	 * we must not have them block.
	 */
	wake_up_process(hp->sync_tsk);
	return 0;
}

static void cpu_unplug_sync(unsigned int cpu)
{
	struct hotplug_pcp *hp = &per_cpu(hotplug_pcp, cpu);

	init_completion(&hp->synced);
	/* The completion needs to be initialzied before setting grab_lock */
	smp_wmb();

	/* Grab the mutex before setting grab_lock */
	hotplug_lock(hp);
	hp->grab_lock = 1;

	/*
	 * The CPU notifiers have been completed.
	 * Wait for tasks to get out of pinned CPU sections and have new
	 * tasks block until the CPU is completely down.
	 */
	__cpu_unplug_sync(hp);

	/* All done with the sync thread */
	kthread_stop(hp->sync_tsk);
	hp->sync_tsk = NULL;
}

static void cpu_unplug_done(unsigned int cpu)
{
	struct hotplug_pcp *hp = &per_cpu(hotplug_pcp, cpu);

	hp->unplug = NULL;
	/* Let all tasks know cpu unplug is finished before cleaning up */
	smp_wmb();

	if (hp->sync_tsk)
		kthread_stop(hp->sync_tsk);

	if (hp->grab_lock) {
		hotplug_unlock(hp);
		/* protected by cpu_hotplug.lock */
		hp->grab_lock = 0;
	}
	tell_sched_cpu_down_done(cpu);
}

void get_online_cpus(void)
{
	might_sleep();
	if (cpu_hotplug.active_writer == current)
		return;
	cpuhp_lock_acquire_read();
	mutex_lock(&cpu_hotplug.lock);
	atomic_inc(&cpu_hotplug.refcount);
	mutex_unlock(&cpu_hotplug.lock);
}
EXPORT_SYMBOL_GPL(get_online_cpus);

void put_online_cpus(void)
{
	int refcount;

	if (cpu_hotplug.active_writer == current)
		return;

	refcount = atomic_dec_return(&cpu_hotplug.refcount);
	if (WARN_ON(refcount < 0)) /* try to fix things up */
		atomic_inc(&cpu_hotplug.refcount);

	if (refcount <= 0 && waitqueue_active(&cpu_hotplug.wq))
		wake_up(&cpu_hotplug.wq);

	cpuhp_lock_release();

}
EXPORT_SYMBOL_GPL(put_online_cpus);

/*
 * This ensures that the hotplug operation can begin only when the
 * refcount goes to zero.
 *
 * Note that during a cpu-hotplug operation, the new readers, if any,
 * will be blocked by the cpu_hotplug.lock
 *
 * Since cpu_hotplug_begin() is always called after invoking
 * cpu_maps_update_begin(), we can be sure that only one writer is active.
 *
 * Note that theoretically, there is a possibility of a livelock:
 * - Refcount goes to zero, last reader wakes up the sleeping
 *   writer.
 * - Last reader unlocks the cpu_hotplug.lock.
 * - A new reader arrives at this moment, bumps up the refcount.
 * - The writer acquires the cpu_hotplug.lock finds the refcount
 *   non zero and goes to sleep again.
 *
 * However, this is very difficult to achieve in practice since
 * get_online_cpus() not an api which is called all that often.
 *
 */
void cpu_hotplug_begin(void)
{
	DEFINE_WAIT(wait);

	cpu_hotplug.active_writer = current;
	cpuhp_lock_acquire();

	for (;;) {
		mutex_lock(&cpu_hotplug.lock);
		prepare_to_wait(&cpu_hotplug.wq, &wait, TASK_UNINTERRUPTIBLE);
		if (likely(!atomic_read(&cpu_hotplug.refcount)))
				break;
		mutex_unlock(&cpu_hotplug.lock);
		schedule();
	}
	finish_wait(&cpu_hotplug.wq, &wait);
}

void cpu_hotplug_done(void)
{
	cpu_hotplug.active_writer = NULL;
	mutex_unlock(&cpu_hotplug.lock);
	cpuhp_lock_release();
}

/*
 * Wait for currently running CPU hotplug operations to complete (if any) and
 * disable future CPU hotplug (from sysfs). The 'cpu_add_remove_lock' protects
 * the 'cpu_hotplug_disabled' flag. The same lock is also acquired by the
 * hotplug path before performing hotplug operations. So acquiring that lock
 * guarantees mutual exclusion from any currently running hotplug operations.
 */
void cpu_hotplug_disable(void)
{
	cpu_maps_update_begin();
	cpu_hotplug_disabled++;
	cpu_maps_update_done();
}
EXPORT_SYMBOL_GPL(cpu_hotplug_disable);

static void __cpu_hotplug_enable(void)
{
	if (WARN_ONCE(!cpu_hotplug_disabled, "Unbalanced cpu hotplug enable\n"))
		return;
	cpu_hotplug_disabled--;
}

void cpu_hotplug_enable(void)
{
	cpu_maps_update_begin();
	__cpu_hotplug_enable();
	cpu_maps_update_done();
}
EXPORT_SYMBOL_GPL(cpu_hotplug_enable);
#endif	/* CONFIG_HOTPLUG_CPU */

/*
 * Architectures that need SMT-specific errata handling during SMT hotplug
 * should override this.
 */
void __weak arch_smt_update(void) { }

#ifdef CONFIG_HOTPLUG_SMT
enum cpuhp_smt_control cpu_smt_control __read_mostly = CPU_SMT_ENABLED;
EXPORT_SYMBOL_GPL(cpu_smt_control);

static bool cpu_smt_available __read_mostly;

void __init cpu_smt_disable(bool force)
{
	if (cpu_smt_control == CPU_SMT_FORCE_DISABLED ||
		cpu_smt_control == CPU_SMT_NOT_SUPPORTED)
		return;

	if (force) {
		pr_info("SMT: Force disabled\n");
		cpu_smt_control = CPU_SMT_FORCE_DISABLED;
	} else {
		cpu_smt_control = CPU_SMT_DISABLED;
	}
}

/*
 * The decision whether SMT is supported can only be done after the full
 * CPU identification. Called from architecture code before non boot CPUs
 * are brought up.
 */
void __init cpu_smt_check_topology_early(void)
{
	if (!topology_smt_supported())
		cpu_smt_control = CPU_SMT_NOT_SUPPORTED;
}

/*
 * If SMT was disabled by BIOS, detect it here, after the CPUs have been
 * brought online. This ensures the smt/l1tf sysfs entries are consistent
 * with reality. cpu_smt_available is set to true during the bringup of non
 * boot CPUs when a SMT sibling is detected. Note, this may overwrite
 * cpu_smt_control's previous setting.
 */
void __init cpu_smt_check_topology(void)
{
	if (!cpu_smt_available)
		cpu_smt_control = CPU_SMT_NOT_SUPPORTED;
}

static int __init smt_cmdline_disable(char *str)
{
	cpu_smt_disable(str && !strcmp(str, "force"));
	return 0;
}
early_param("nosmt", smt_cmdline_disable);

static inline bool cpu_smt_allowed(unsigned int cpu)
{
	if (topology_is_primary_thread(cpu))
		return true;

	/*
	 * If the CPU is not a 'primary' thread and the booted_once bit is
	 * set then the processor has SMT support. Store this information
	 * for the late check of SMT support in cpu_smt_check_topology().
	 */
	if (per_cpu(cpuhp_state, cpu).booted_once)
		cpu_smt_available = true;

	if (cpu_smt_control == CPU_SMT_ENABLED)
		return true;

	/*
	 * On x86 it's required to boot all logical CPUs at least once so
	 * that the init code can get a chance to set CR4.MCE on each
	 * CPU. Otherwise, a broadacasted MCE observing CR4.MCE=0b on any
	 * core will shutdown the machine.
	 */
	return !per_cpu(cpuhp_state, cpu).booted_once;
}
#else
static inline bool cpu_smt_allowed(unsigned int cpu) { return true; }
#endif

/* Need to know about CPUs going up/down? */
int register_cpu_notifier(struct notifier_block *nb)
{
	int ret;
	cpu_maps_update_begin();
	ret = raw_notifier_chain_register(&cpu_chain, nb);
	cpu_maps_update_done();
	return ret;
}

int __register_cpu_notifier(struct notifier_block *nb)
{
	return raw_notifier_chain_register(&cpu_chain, nb);
}

static int __cpu_notify(unsigned long val, unsigned int cpu, int nr_to_call,
			int *nr_calls)
{
	unsigned long mod = cpuhp_tasks_frozen ? CPU_TASKS_FROZEN : 0;
	void *hcpu = (void *)(long)cpu;

	int ret;

	ret = __raw_notifier_call_chain(&cpu_chain, val | mod, hcpu, nr_to_call,
					nr_calls);

	return notifier_to_errno(ret);
}

static int cpu_notify(unsigned long val, unsigned int cpu)
{
	return __cpu_notify(val, cpu, -1, NULL);
}

static void cpu_notify_nofail(unsigned long val, unsigned int cpu)
{
	BUG_ON(cpu_notify(val, cpu));
}

/* Notifier wrappers for transitioning to state machine */
static int notify_prepare(unsigned int cpu)
{
	int nr_calls = 0;
	int ret;

	ret = __cpu_notify(CPU_UP_PREPARE, cpu, -1, &nr_calls);
	if (ret) {
		nr_calls--;
		printk(KERN_WARNING "%s: attempt to bring up CPU %u failed\n",
				__func__, cpu);
		__cpu_notify(CPU_UP_CANCELED, cpu, nr_calls, NULL);
	}
	return ret;
}

static int notify_online(unsigned int cpu)
{
	cpu_notify(CPU_ONLINE, cpu);
	return 0;
}

static void __cpuhp_kick_ap_work(struct cpuhp_cpu_state *st);

static int bringup_wait_for_ap(unsigned int cpu)
{
	struct cpuhp_cpu_state *st = per_cpu_ptr(&cpuhp_state, cpu);

	/* Wait for the CPU to reach CPUHP_AP_ONLINE_IDLE */
	wait_for_completion(&st->done);
	if (WARN_ON_ONCE((!cpu_online(cpu))))
		return -ECANCELED;

	/* Unpark the stopper thread and the hotplug thread of the target cpu */
	stop_machine_unpark(cpu);
	kthread_unpark(st->thread);

	/*
	 * SMT soft disabling on X86 requires to bring the CPU out of the
	 * BIOS 'wait for SIPI' state in order to set the CR4.MCE bit.  The
	 * CPU marked itself as booted_once in cpu_notify_starting() so the
	 * cpu_smt_allowed() check will now return false if this is not the
	 * primary sibling.
	 */
	if (!cpu_smt_allowed(cpu))
		return -ECANCELED;

	/* Should we go further up ? */
	if (st->target > CPUHP_AP_ONLINE_IDLE) {
		__cpuhp_kick_ap_work(st);
		wait_for_completion(&st->done);
	}
	return st->result;
}

static int bringup_cpu(unsigned int cpu)
{
	struct task_struct *idle = idle_thread_get(cpu);
	int ret;

	/*
	 * Some architectures have to walk the irq descriptors to
	 * setup the vector space for the cpu which comes online.
	 * Prevent irq alloc/free across the bringup.
	 */
	irq_lock_sparse();

	/* Arch-specific enabling code. */
	ret = __cpu_up(cpu, idle);
	irq_unlock_sparse();
	if (ret) {
		cpu_notify(CPU_UP_CANCELED, cpu);
		return ret;
	}
	return bringup_wait_for_ap(cpu);
}

/*
 * Hotplug state machine related functions
 */
static void undo_cpu_down(unsigned int cpu, struct cpuhp_cpu_state *st)
{
	for (st->state++; st->state < st->target; st->state++) {
		struct cpuhp_step *step = cpuhp_get_step(st->state);

		if (!step->skip_onerr)
			cpuhp_invoke_callback(cpu, st->state, true, NULL);
	}
}

static int cpuhp_down_callbacks(unsigned int cpu, struct cpuhp_cpu_state *st,
				enum cpuhp_state target)
{
	enum cpuhp_state prev_state = st->state;
	int ret = 0;

	for (; st->state > target; st->state--) {
		ret = cpuhp_invoke_callback(cpu, st->state, false, NULL);
		if (ret) {
			st->target = prev_state;
			undo_cpu_down(cpu, st);
			break;
		}
	}
	return ret;
}

static void undo_cpu_up(unsigned int cpu, struct cpuhp_cpu_state *st)
{
	for (st->state--; st->state > st->target; st->state--) {
		struct cpuhp_step *step = cpuhp_get_step(st->state);

		if (!step->skip_onerr)
			cpuhp_invoke_callback(cpu, st->state, false, NULL);
	}
}

static inline bool can_rollback_cpu(struct cpuhp_cpu_state *st)
{
	if (IS_ENABLED(CONFIG_HOTPLUG_CPU))
		return true;
	/*
	 * When CPU hotplug is disabled, then taking the CPU down is not
	 * possible because takedown_cpu() and the architecture and
	 * subsystem specific mechanisms are not available. So the CPU
	 * which would be completely unplugged again needs to stay around
	 * in the current state.
	 */
	return st->state <= CPUHP_BRINGUP_CPU;
}

static int cpuhp_up_callbacks(unsigned int cpu, struct cpuhp_cpu_state *st,
			      enum cpuhp_state target)
{
	enum cpuhp_state prev_state = st->state;
	int ret = 0;

	while (st->state < target) {
		st->state++;
		ret = cpuhp_invoke_callback(cpu, st->state, true, NULL);
		if (ret) {
			if (can_rollback_cpu(st)) {
				st->target = prev_state;
				undo_cpu_up(cpu, st);
			}
			break;
		}
	}
	return ret;
}

/*
 * The cpu hotplug threads manage the bringup and teardown of the cpus
 */
static void cpuhp_create(unsigned int cpu)
{
	struct cpuhp_cpu_state *st = per_cpu_ptr(&cpuhp_state, cpu);

	init_completion(&st->done);
}

static int cpuhp_should_run(unsigned int cpu)
{
	struct cpuhp_cpu_state *st = this_cpu_ptr(&cpuhp_state);

	return st->should_run;
}

/* Execute the teardown callbacks. Used to be CPU_DOWN_PREPARE */
static int cpuhp_ap_offline(unsigned int cpu, struct cpuhp_cpu_state *st)
{
	enum cpuhp_state target = max((int)st->target, CPUHP_TEARDOWN_CPU);

	return cpuhp_down_callbacks(cpu, st, target);
}

/* Execute the online startup callbacks. Used to be CPU_ONLINE */
static int cpuhp_ap_online(unsigned int cpu, struct cpuhp_cpu_state *st)
{
	return cpuhp_up_callbacks(cpu, st, st->target);
}

/*
 * Execute teardown/startup callbacks on the plugged cpu. Also used to invoke
 * callbacks when a state gets [un]installed at runtime.
 */
static void cpuhp_thread_fun(unsigned int cpu)
{
	struct cpuhp_cpu_state *st = this_cpu_ptr(&cpuhp_state);
	int ret = 0;

	/*
	 * Paired with the mb() in cpuhp_kick_ap_work and
	 * cpuhp_invoke_ap_callback, so the work set is consistent visible.
	 */
	smp_mb();
	if (!st->should_run)
		return;

	st->should_run = false;

	lock_map_acquire(&cpuhp_state_lock_map);
	/* Single callback invocation for [un]install ? */
	if (st->single) {
		if (st->cb_state < CPUHP_AP_ONLINE) {
			local_irq_disable();
			ret = cpuhp_invoke_callback(cpu, st->cb_state,
						    st->bringup, st->node);
			local_irq_enable();
		} else {
			ret = cpuhp_invoke_callback(cpu, st->cb_state,
						    st->bringup, st->node);
		}
	} else if (st->rollback) {
		BUG_ON(st->state < CPUHP_AP_ONLINE_IDLE);

		undo_cpu_down(cpu, st);
		/*
		 * This is a momentary workaround to keep the notifier users
		 * happy. Will go away once we got rid of the notifiers.
		 */
		cpu_notify_nofail(CPU_DOWN_FAILED, cpu);
		st->rollback = false;
	} else {
		/* Cannot happen .... */
		BUG_ON(st->state < CPUHP_AP_ONLINE_IDLE);

		/* Regular hotplug work */
		if (st->state < st->target)
			ret = cpuhp_ap_online(cpu, st);
		else if (st->state > st->target)
			ret = cpuhp_ap_offline(cpu, st);
	}
	lock_map_release(&cpuhp_state_lock_map);
	st->result = ret;
	complete(&st->done);
}

/* Invoke a single callback on a remote cpu */
static int
cpuhp_invoke_ap_callback(int cpu, enum cpuhp_state state, bool bringup,
			 struct hlist_node *node)
{
	struct cpuhp_cpu_state *st = per_cpu_ptr(&cpuhp_state, cpu);

	if (!cpu_online(cpu))
		return 0;

	lock_map_acquire(&cpuhp_state_lock_map);
	lock_map_release(&cpuhp_state_lock_map);

	/*
	 * If we are up and running, use the hotplug thread. For early calls
	 * we invoke the thread function directly.
	 */
	if (!st->thread)
		return cpuhp_invoke_callback(cpu, state, bringup, node);

	st->cb_state = state;
	st->single = true;
	st->bringup = bringup;
	st->node = node;

	/*
	 * Make sure the above stores are visible before should_run becomes
	 * true. Paired with the mb() above in cpuhp_thread_fun()
	 */
	smp_mb();
	st->should_run = true;
	wake_up_process(st->thread);
	wait_for_completion(&st->done);
	return st->result;
}

/* Regular hotplug invocation of the AP hotplug thread */
static void __cpuhp_kick_ap_work(struct cpuhp_cpu_state *st)
{
	st->result = 0;
	st->single = false;
	/*
	 * Make sure the above stores are visible before should_run becomes
	 * true. Paired with the mb() above in cpuhp_thread_fun()
	 */
	smp_mb();
	st->should_run = true;
	wake_up_process(st->thread);
}

static int cpuhp_kick_ap_work(unsigned int cpu)
{
	struct cpuhp_cpu_state *st = per_cpu_ptr(&cpuhp_state, cpu);
	enum cpuhp_state state = st->state;

	trace_cpuhp_enter(cpu, st->target, state, cpuhp_kick_ap_work);
	lock_map_acquire(&cpuhp_state_lock_map);
	lock_map_release(&cpuhp_state_lock_map);
	__cpuhp_kick_ap_work(st);
	wait_for_completion(&st->done);
	trace_cpuhp_exit(cpu, st->state, state, st->result);
	return st->result;
}

static struct smp_hotplug_thread cpuhp_threads = {
	.store			= &cpuhp_state.thread,
	.create			= &cpuhp_create,
	.thread_should_run	= cpuhp_should_run,
	.thread_fn		= cpuhp_thread_fun,
	.thread_comm		= "cpuhp/%u",
	.selfparking		= true,
};

void __init cpuhp_threads_init(void)
{
	BUG_ON(smpboot_register_percpu_thread(&cpuhp_threads));
	kthread_unpark(this_cpu_read(cpuhp_state.thread));
}

EXPORT_SYMBOL(register_cpu_notifier);
EXPORT_SYMBOL(__register_cpu_notifier);
void unregister_cpu_notifier(struct notifier_block *nb)
{
	cpu_maps_update_begin();
	raw_notifier_chain_unregister(&cpu_chain, nb);
	cpu_maps_update_done();
}
EXPORT_SYMBOL(unregister_cpu_notifier);

void __unregister_cpu_notifier(struct notifier_block *nb)
{
	raw_notifier_chain_unregister(&cpu_chain, nb);
}
EXPORT_SYMBOL(__unregister_cpu_notifier);

#ifdef CONFIG_HOTPLUG_CPU
/**
 * clear_tasks_mm_cpumask - Safely clear tasks' mm_cpumask for a CPU
 * @cpu: a CPU id
 *
 * This function walks all processes, finds a valid mm struct for each one and
 * then clears a corresponding bit in mm's cpumask.  While this all sounds
 * trivial, there are various non-obvious corner cases, which this function
 * tries to solve in a safe manner.
 *
 * Also note that the function uses a somewhat relaxed locking scheme, so it may
 * be called only for an already offlined CPU.
 */
void clear_tasks_mm_cpumask(int cpu)
{
	struct task_struct *p;

	/*
	 * This function is called after the cpu is taken down and marked
	 * offline, so its not like new tasks will ever get this cpu set in
	 * their mm mask. -- Peter Zijlstra
	 * Thus, we may use rcu_read_lock() here, instead of grabbing
	 * full-fledged tasklist_lock.
	 */
	WARN_ON(cpu_online(cpu));
	rcu_read_lock();
	for_each_process(p) {
		struct task_struct *t;

		/*
		 * Main thread might exit, but other threads may still have
		 * a valid mm. Find one.
		 */
		t = find_lock_task_mm(p);
		if (!t)
			continue;
		cpumask_clear_cpu(cpu, mm_cpumask(t->mm));
		task_unlock(t);
	}
	rcu_read_unlock();
}

static inline void check_for_tasks(int dead_cpu)
{
	struct task_struct *g, *p;

	read_lock(&tasklist_lock);
	for_each_process_thread(g, p) {
		if (!p->on_rq)
			continue;
		/*
		 * We do the check with unlocked task_rq(p)->lock.
		 * Order the reading to do not warn about a task,
		 * which was running on this cpu in the past, and
		 * it's just been woken on another cpu.
		 */
		rmb();
		if (task_cpu(p) != dead_cpu)
			continue;

		pr_warn("Task %s (pid=%d) is on cpu %d (state=%ld, flags=%x)\n",
			p->comm, task_pid_nr(p), dead_cpu, p->state, p->flags);
	}
	read_unlock(&tasklist_lock);
}

static int notify_down_prepare(unsigned int cpu)
{
	int err, nr_calls = 0;

	err = __cpu_notify(CPU_DOWN_PREPARE, cpu, -1, &nr_calls);
	if (err) {
		nr_calls--;
		__cpu_notify(CPU_DOWN_FAILED, cpu, nr_calls, NULL);
		pr_warn("%s: attempt to take down CPU %u failed\n",
				__func__, cpu);
	}
	return err;
}

/* Take this CPU down. */
static int take_cpu_down(void *_param)
{
	struct cpuhp_cpu_state *st = this_cpu_ptr(&cpuhp_state);
	enum cpuhp_state target = max((int)st->target, CPUHP_AP_OFFLINE);
	int err, cpu = smp_processor_id();

	/* Ensure this CPU doesn't handle any more interrupts. */
	err = __cpu_disable();
	if (err < 0)
		return err;

	/*
	 * We get here while we are in CPUHP_TEARDOWN_CPU state and we must not
	 * do this step again.
	 */
	WARN_ON(st->state != CPUHP_TEARDOWN_CPU);
	st->state--;
	/* Invoke the former CPU_DYING callbacks */
	for (; st->state > target; st->state--)
		cpuhp_invoke_callback(cpu, st->state, false, NULL);

	/* Give up timekeeping duties */
	tick_handover_do_timer();
	/* Park the stopper thread */
	stop_machine_park(cpu);
	return 0;
}

static int takedown_cpu(unsigned int cpu)
{
	struct cpuhp_cpu_state *st = per_cpu_ptr(&cpuhp_state, cpu);
	int err;

	__cpu_unplug_wait(cpu);
	/* Park the smpboot threads */
	kthread_park(per_cpu_ptr(&cpuhp_state, cpu)->thread);

	/* Notifiers are done. Don't let any more tasks pin this CPU. */
	cpu_unplug_sync(cpu);

	/*
	 * Prevent irq alloc/free while the dying cpu reorganizes the
	 * interrupt affinities.
	 */
	irq_lock_sparse();

	/*
	 * So now all preempt/rcu users must observe !cpu_active().
	 */
	err = stop_machine(take_cpu_down, NULL, cpumask_of(cpu));
	if (err) {
		/* CPU refused to die */
		irq_unlock_sparse();
		/* Unpark the hotplug thread so we can rollback there */
		kthread_unpark(per_cpu_ptr(&cpuhp_state, cpu)->thread);
		return err;
	}
	BUG_ON(cpu_online(cpu));

	/*
	 * The CPUHP_AP_SCHED_MIGRATE_DYING callback will have removed all
	 * runnable tasks from the cpu, there's only the idle task left now
	 * that the migration thread is done doing the stop_machine thing.
	 *
	 * Wait for the stop thread to go away.
	 */
	wait_for_completion(&st->done);
	BUG_ON(st->state != CPUHP_AP_IDLE_DEAD);

	/* Interrupts are moved away from the dying cpu, reenable alloc/free */
	irq_unlock_sparse();

	hotplug_cpu__broadcast_tick_pull(cpu);
	/* This actually kills the CPU. */
	__cpu_die(cpu);

	tick_cleanup_dead_cpu(cpu);
	return 0;
}

static int notify_dead(unsigned int cpu)
{
	cpu_notify_nofail(CPU_DEAD, cpu);
	check_for_tasks(cpu);
	return 0;
}

static void cpuhp_complete_idle_dead(void *arg)
{
	struct cpuhp_cpu_state *st = arg;

	complete(&st->done);
}

void cpuhp_report_idle_dead(void)
{
	struct cpuhp_cpu_state *st = this_cpu_ptr(&cpuhp_state);

	BUG_ON(st->state != CPUHP_AP_OFFLINE);
	rcu_report_dead(smp_processor_id());
	st->state = CPUHP_AP_IDLE_DEAD;
	/*
	 * We cannot call complete after rcu_report_dead() so we delegate it
	 * to an online cpu.
	 */
	smp_call_function_single(cpumask_first(cpu_online_mask),
				 cpuhp_complete_idle_dead, st, 0);
}

#else
#define notify_down_prepare	NULL
#define takedown_cpu		NULL
#define notify_dead		NULL
#endif

#ifdef CONFIG_HOTPLUG_CPU

/* Requires cpu_add_remove_lock to be held */
static int __ref _cpu_down(unsigned int cpu, int tasks_frozen,
			   enum cpuhp_state target)
{
	struct cpuhp_cpu_state *st = per_cpu_ptr(&cpuhp_state, cpu);
	int prev_state, ret = 0;
	bool hasdied = false;
	int mycpu;
	cpumask_var_t cpumask;
	cpumask_var_t cpumask_org;

	if (num_online_cpus() == 1)
		return -EBUSY;

	if (!cpu_present(cpu))
		return -EINVAL;

	/* Move the downtaker off the unplug cpu */
	if (!alloc_cpumask_var(&cpumask, GFP_KERNEL))
		return -ENOMEM;
	if (!alloc_cpumask_var(&cpumask_org, GFP_KERNEL))  {
		free_cpumask_var(cpumask);
		return -ENOMEM;
	}

	cpumask_copy(cpumask_org, tsk_cpus_allowed(current));
	cpumask_andnot(cpumask, cpu_online_mask, cpumask_of(cpu));
	set_cpus_allowed_ptr(current, cpumask);
	free_cpumask_var(cpumask);
	migrate_disable();
	mycpu = smp_processor_id();
	if (mycpu == cpu) {
		printk(KERN_ERR "Yuck! Still on unplug CPU\n!");
		migrate_enable();
		ret = -EBUSY;
		goto restore_cpus;
	}

	migrate_enable();
	cpu_hotplug_begin();
	ret = cpu_unplug_begin(cpu);
	if (ret) {
		printk("cpu_unplug_begin(%d) failed\n", cpu);
		goto out_cancel;
	}

	cpuhp_tasks_frozen = tasks_frozen;

	prev_state = st->state;
	st->target = target;
	/*
	 * If the current CPU state is in the range of the AP hotplug thread,
	 * then we need to kick the thread.
	 */
	if (st->state > CPUHP_TEARDOWN_CPU) {
		ret = cpuhp_kick_ap_work(cpu);
		/*
		 * The AP side has done the error rollback already. Just
		 * return the error code..
		 */
		if (ret)
			goto out;

		/*
		 * We might have stopped still in the range of the AP hotplug
		 * thread. Nothing to do anymore.
		 */
		if (st->state > CPUHP_TEARDOWN_CPU)
			goto out;
	}
	/*
	 * The AP brought itself down to CPUHP_TEARDOWN_CPU. So we need
	 * to do the further cleanups.
	 */
	ret = cpuhp_down_callbacks(cpu, st, target);
	if (ret && st->state > CPUHP_TEARDOWN_CPU && st->state < prev_state) {
		st->target = prev_state;
		st->rollback = true;
		cpuhp_kick_ap_work(cpu);
	}

	hasdied = prev_state != st->state && st->state == CPUHP_OFFLINE;
out:
	cpu_unplug_done(cpu);
out_cancel:
	cpu_hotplug_done();
	/* This post dead nonsense must die */
	if (!ret && hasdied)
		cpu_notify_nofail(CPU_POST_DEAD, cpu);
<<<<<<< HEAD
restore_cpus:
	set_cpus_allowed_ptr(current, cpumask_org);
	free_cpumask_var(cpumask_org);
=======
	arch_smt_update();
>>>>>>> ffe8cffc
	return ret;
}

static int cpu_down_maps_locked(unsigned int cpu, enum cpuhp_state target)
{
	if (cpu_hotplug_disabled)
		return -EBUSY;
	return _cpu_down(cpu, 0, target);
}

static int do_cpu_down(unsigned int cpu, enum cpuhp_state target)
{
	int err;

	cpu_maps_update_begin();
	err = cpu_down_maps_locked(cpu, target);
	cpu_maps_update_done();
	return err;
}
int cpu_down(unsigned int cpu)
{
	return do_cpu_down(cpu, CPUHP_OFFLINE);
}
EXPORT_SYMBOL(cpu_down);
#endif /*CONFIG_HOTPLUG_CPU*/

/**
 * notify_cpu_starting(cpu) - Invoke the callbacks on the starting CPU
 * @cpu: cpu that just started
 *
 * It must be called by the arch code on the new cpu, before the new cpu
 * enables interrupts and before the "boot" cpu returns from __cpu_up().
 */
void notify_cpu_starting(unsigned int cpu)
{
	struct cpuhp_cpu_state *st = per_cpu_ptr(&cpuhp_state, cpu);
	enum cpuhp_state target = min((int)st->target, CPUHP_AP_ONLINE);

	rcu_cpu_starting(cpu);	/* Enables RCU usage on this CPU. */
	st->booted_once = true;
	while (st->state < target) {
		st->state++;
		cpuhp_invoke_callback(cpu, st->state, true, NULL);
	}
}

/*
 * Called from the idle task. Wake up the controlling task which brings the
 * stopper and the hotplug thread of the upcoming CPU up and then delegates
 * the rest of the online bringup to the hotplug thread.
 */
void cpuhp_online_idle(enum cpuhp_state state)
{
	struct cpuhp_cpu_state *st = this_cpu_ptr(&cpuhp_state);

	/* Happens for the boot cpu */
	if (state != CPUHP_AP_ONLINE_IDLE)
		return;

	st->state = CPUHP_AP_ONLINE_IDLE;
	complete(&st->done);
}

/* Requires cpu_add_remove_lock to be held */
static int _cpu_up(unsigned int cpu, int tasks_frozen, enum cpuhp_state target)
{
	struct cpuhp_cpu_state *st = per_cpu_ptr(&cpuhp_state, cpu);
	struct task_struct *idle;
	int ret = 0;

	cpu_hotplug_begin();

	if (!cpu_present(cpu)) {
		ret = -EINVAL;
		goto out;
	}

	/*
	 * The caller of do_cpu_up might have raced with another
	 * caller. Ignore it for now.
	 */
	if (st->state >= target)
		goto out;

	if (st->state == CPUHP_OFFLINE) {
		/* Let it fail before we try to bring the cpu up */
		idle = idle_thread_get(cpu);
		if (IS_ERR(idle)) {
			ret = PTR_ERR(idle);
			goto out;
		}
	}

	cpuhp_tasks_frozen = tasks_frozen;

	st->target = target;
	/*
	 * If the current CPU state is in the range of the AP hotplug thread,
	 * then we need to kick the thread once more.
	 */
	if (st->state > CPUHP_BRINGUP_CPU) {
		ret = cpuhp_kick_ap_work(cpu);
		/*
		 * The AP side has done the error rollback already. Just
		 * return the error code..
		 */
		if (ret)
			goto out;
	}

	/*
	 * Try to reach the target state. We max out on the BP at
	 * CPUHP_BRINGUP_CPU. After that the AP hotplug thread is
	 * responsible for bringing it up to the target state.
	 */
	target = min((int)target, CPUHP_BRINGUP_CPU);
	ret = cpuhp_up_callbacks(cpu, st, target);
out:
	cpu_hotplug_done();
	arch_smt_update();
	return ret;
}

static int do_cpu_up(unsigned int cpu, enum cpuhp_state target)
{
	int err = 0;

	if (!cpu_possible(cpu)) {
		pr_err("can't online cpu %d because it is not configured as may-hotadd at boot time\n",
		       cpu);
#if defined(CONFIG_IA64)
		pr_err("please check additional_cpus= boot parameter\n");
#endif
		return -EINVAL;
	}

	err = try_online_node(cpu_to_node(cpu));
	if (err)
		return err;

	cpu_maps_update_begin();

	if (cpu_hotplug_disabled) {
		err = -EBUSY;
		goto out;
	}
	if (!cpu_smt_allowed(cpu)) {
		err = -EPERM;
		goto out;
	}

	err = _cpu_up(cpu, 0, target);
out:
	cpu_maps_update_done();
	return err;
}

int cpu_up(unsigned int cpu)
{
	return do_cpu_up(cpu, CPUHP_ONLINE);
}
EXPORT_SYMBOL_GPL(cpu_up);

#ifdef CONFIG_PM_SLEEP_SMP
static cpumask_var_t frozen_cpus;

int freeze_secondary_cpus(int primary)
{
	int cpu, error = 0;

	cpu_maps_update_begin();
	if (!cpu_online(primary))
		primary = cpumask_first(cpu_online_mask);
	/*
	 * We take down all of the non-boot CPUs in one shot to avoid races
	 * with the userspace trying to use the CPU hotplug at the same time
	 */
	cpumask_clear(frozen_cpus);

	pr_info("Disabling non-boot CPUs ...\n");
	for_each_online_cpu(cpu) {
		if (cpu == primary)
			continue;
		trace_suspend_resume(TPS("CPU_OFF"), cpu, true);
		error = _cpu_down(cpu, 1, CPUHP_OFFLINE);
		trace_suspend_resume(TPS("CPU_OFF"), cpu, false);
		if (!error)
			cpumask_set_cpu(cpu, frozen_cpus);
		else {
			pr_err("Error taking CPU%d down: %d\n", cpu, error);
			break;
		}
	}

	if (!error)
		BUG_ON(num_online_cpus() > 1);
	else
		pr_err("Non-boot CPUs are not disabled\n");

	/*
	 * Make sure the CPUs won't be enabled by someone else. We need to do
	 * this even in case of failure as all disable_nonboot_cpus() users are
	 * supposed to do enable_nonboot_cpus() on the failure path.
	 */
	cpu_hotplug_disabled++;

	cpu_maps_update_done();
	return error;
}

void __weak arch_enable_nonboot_cpus_begin(void)
{
}

void __weak arch_enable_nonboot_cpus_end(void)
{
}

void enable_nonboot_cpus(void)
{
	int cpu, error;

	/* Allow everyone to use the CPU hotplug again */
	cpu_maps_update_begin();
	__cpu_hotplug_enable();
	if (cpumask_empty(frozen_cpus))
		goto out;

	pr_info("Enabling non-boot CPUs ...\n");

	arch_enable_nonboot_cpus_begin();

	for_each_cpu(cpu, frozen_cpus) {
		trace_suspend_resume(TPS("CPU_ON"), cpu, true);
		error = _cpu_up(cpu, 1, CPUHP_ONLINE);
		trace_suspend_resume(TPS("CPU_ON"), cpu, false);
		if (!error) {
			pr_info("CPU%d is up\n", cpu);
			continue;
		}
		pr_warn("Error taking CPU%d up: %d\n", cpu, error);
	}

	arch_enable_nonboot_cpus_end();

	cpumask_clear(frozen_cpus);
out:
	cpu_maps_update_done();
}

static int __init alloc_frozen_cpus(void)
{
	if (!alloc_cpumask_var(&frozen_cpus, GFP_KERNEL|__GFP_ZERO))
		return -ENOMEM;
	return 0;
}
core_initcall(alloc_frozen_cpus);

/*
 * When callbacks for CPU hotplug notifications are being executed, we must
 * ensure that the state of the system with respect to the tasks being frozen
 * or not, as reported by the notification, remains unchanged *throughout the
 * duration* of the execution of the callbacks.
 * Hence we need to prevent the freezer from racing with regular CPU hotplug.
 *
 * This synchronization is implemented by mutually excluding regular CPU
 * hotplug and Suspend/Hibernate call paths by hooking onto the Suspend/
 * Hibernate notifications.
 */
static int
cpu_hotplug_pm_callback(struct notifier_block *nb,
			unsigned long action, void *ptr)
{
	switch (action) {

	case PM_SUSPEND_PREPARE:
	case PM_HIBERNATION_PREPARE:
		cpu_hotplug_disable();
		break;

	case PM_POST_SUSPEND:
	case PM_POST_HIBERNATION:
		cpu_hotplug_enable();
		break;

	default:
		return NOTIFY_DONE;
	}

	return NOTIFY_OK;
}


static int __init cpu_hotplug_pm_sync_init(void)
{
	/*
	 * cpu_hotplug_pm_callback has higher priority than x86
	 * bsp_pm_callback which depends on cpu_hotplug_pm_callback
	 * to disable cpu hotplug to avoid cpu hotplug race.
	 */
	pm_notifier(cpu_hotplug_pm_callback, 0);
	return 0;
}
core_initcall(cpu_hotplug_pm_sync_init);

#endif /* CONFIG_PM_SLEEP_SMP */

int __boot_cpu_id;

#endif /* CONFIG_SMP */

/* Boot processor state steps */
static struct cpuhp_step cpuhp_bp_states[] = {
	[CPUHP_OFFLINE] = {
		.name			= "offline",
		.startup.single		= NULL,
		.teardown.single	= NULL,
	},
#ifdef CONFIG_SMP
	[CPUHP_CREATE_THREADS]= {
		.name			= "threads:prepare",
		.startup.single		= smpboot_create_threads,
		.teardown.single	= NULL,
		.cant_stop		= true,
	},
	[CPUHP_PERF_PREPARE] = {
		.name			= "perf:prepare",
		.startup.single		= perf_event_init_cpu,
		.teardown.single	= perf_event_exit_cpu,
	},
	[CPUHP_WORKQUEUE_PREP] = {
		.name			= "workqueue:prepare",
		.startup.single		= workqueue_prepare_cpu,
		.teardown.single	= NULL,
	},
	[CPUHP_HRTIMERS_PREPARE] = {
		.name			= "hrtimers:prepare",
		.startup.single		= hrtimers_prepare_cpu,
		.teardown.single	= hrtimers_dead_cpu,
	},
	[CPUHP_SMPCFD_PREPARE] = {
		.name			= "smpcfd:prepare",
		.startup.single		= smpcfd_prepare_cpu,
		.teardown.single	= smpcfd_dead_cpu,
	},
	[CPUHP_RELAY_PREPARE] = {
		.name			= "relay:prepare",
		.startup.single		= relay_prepare_cpu,
		.teardown.single	= NULL,
	},
	[CPUHP_SLAB_PREPARE] = {
		.name			= "slab:prepare",
		.startup.single		= slab_prepare_cpu,
		.teardown.single	= slab_dead_cpu,
	},
	[CPUHP_RCUTREE_PREP] = {
		.name			= "RCU/tree:prepare",
		.startup.single		= rcutree_prepare_cpu,
		.teardown.single	= rcutree_dead_cpu,
	},
	/*
	 * Preparatory and dead notifiers. Will be replaced once the notifiers
	 * are converted to states.
	 */
	[CPUHP_NOTIFY_PREPARE] = {
		.name			= "notify:prepare",
		.startup.single		= notify_prepare,
		.teardown.single	= notify_dead,
		.skip_onerr		= true,
		.cant_stop		= true,
	},
	/*
	 * On the tear-down path, timers_dead_cpu() must be invoked
	 * before blk_mq_queue_reinit_notify() from notify_dead(),
	 * otherwise a RCU stall occurs.
	 */
	[CPUHP_TIMERS_PREPARE] = {
		.name			= "timers:dead",
		.startup.single		= timers_prepare_cpu,
		.teardown.single	= timers_dead_cpu,
	},
	/* Kicks the plugged cpu into life */
	[CPUHP_BRINGUP_CPU] = {
		.name			= "cpu:bringup",
		.startup.single		= bringup_cpu,
		.teardown.single	= NULL,
		.cant_stop		= true,
	},
	/*
	 * Handled on controll processor until the plugged processor manages
	 * this itself.
	 */
	[CPUHP_TEARDOWN_CPU] = {
		.name			= "cpu:teardown",
		.startup.single		= NULL,
		.teardown.single	= takedown_cpu,
		.cant_stop		= true,
	},
#else
	[CPUHP_BRINGUP_CPU] = { },
#endif
};

/* Application processor state steps */
static struct cpuhp_step cpuhp_ap_states[] = {
#ifdef CONFIG_SMP
	/* Final state before CPU kills itself */
	[CPUHP_AP_IDLE_DEAD] = {
		.name			= "idle:dead",
	},
	/*
	 * Last state before CPU enters the idle loop to die. Transient state
	 * for synchronization.
	 */
	[CPUHP_AP_OFFLINE] = {
		.name			= "ap:offline",
		.cant_stop		= true,
	},
	/* First state is scheduler control. Interrupts are disabled */
	[CPUHP_AP_SCHED_STARTING] = {
		.name			= "sched:starting",
		.startup.single		= sched_cpu_starting,
		.teardown.single	= sched_cpu_dying,
	},
	[CPUHP_AP_RCUTREE_DYING] = {
		.name			= "RCU/tree:dying",
		.startup.single		= NULL,
		.teardown.single	= rcutree_dying_cpu,
	},
	[CPUHP_AP_SMPCFD_DYING] = {
		.name			= "smpcfd:dying",
		.startup.single		= NULL,
		.teardown.single	= smpcfd_dying_cpu,
	},
	/* Entry state on starting. Interrupts enabled from here on. Transient
	 * state for synchronsization */
	[CPUHP_AP_ONLINE] = {
		.name			= "ap:online",
	},
	/* Handle smpboot threads park/unpark */
	[CPUHP_AP_SMPBOOT_THREADS] = {
		.name			= "smpboot/threads:online",
		.startup.single		= smpboot_unpark_threads,
		.teardown.single	= smpboot_park_threads,
	},
	[CPUHP_AP_PERF_ONLINE] = {
		.name			= "perf:online",
		.startup.single		= perf_event_init_cpu,
		.teardown.single	= perf_event_exit_cpu,
	},
	[CPUHP_AP_WORKQUEUE_ONLINE] = {
		.name			= "workqueue:online",
		.startup.single		= workqueue_online_cpu,
		.teardown.single	= workqueue_offline_cpu,
	},
	[CPUHP_AP_RCUTREE_ONLINE] = {
		.name			= "RCU/tree:online",
		.startup.single		= rcutree_online_cpu,
		.teardown.single	= rcutree_offline_cpu,
	},

	/*
	 * Online/down_prepare notifiers. Will be removed once the notifiers
	 * are converted to states.
	 */
	[CPUHP_AP_NOTIFY_ONLINE] = {
		.name			= "notify:online",
		.startup.single		= notify_online,
		.teardown.single	= notify_down_prepare,
		.skip_onerr		= true,
	},
#endif
	/*
	 * The dynamically registered state space is here
	 */

#ifdef CONFIG_SMP
	/* Last state is scheduler control setting the cpu active */
	[CPUHP_AP_ACTIVE] = {
		.name			= "sched:active",
		.startup.single		= sched_cpu_activate,
		.teardown.single	= sched_cpu_deactivate,
	},
#endif

	/* CPU is fully up and running. */
	[CPUHP_ONLINE] = {
		.name			= "online",
		.startup.single		= NULL,
		.teardown.single	= NULL,
	},
};

/* Sanity check for callbacks */
static int cpuhp_cb_check(enum cpuhp_state state)
{
	if (state <= CPUHP_OFFLINE || state >= CPUHP_ONLINE)
		return -EINVAL;
	return 0;
}

static void cpuhp_store_callbacks(enum cpuhp_state state,
				  const char *name,
				  int (*startup)(unsigned int cpu),
				  int (*teardown)(unsigned int cpu),
				  bool multi_instance)
{
	/* (Un)Install the callbacks for further cpu hotplug operations */
	struct cpuhp_step *sp;

	sp = cpuhp_get_step(state);
	sp->startup.single = startup;
	sp->teardown.single = teardown;
	sp->name = name;
	sp->multi_instance = multi_instance;
	INIT_HLIST_HEAD(&sp->list);
}

static void *cpuhp_get_teardown_cb(enum cpuhp_state state)
{
	return cpuhp_get_step(state)->teardown.single;
}

/*
 * Call the startup/teardown function for a step either on the AP or
 * on the current CPU.
 */
static int cpuhp_issue_call(int cpu, enum cpuhp_state state, bool bringup,
			    struct hlist_node *node)
{
	struct cpuhp_step *sp = cpuhp_get_step(state);
	int ret;

	if ((bringup && !sp->startup.single) ||
	    (!bringup && !sp->teardown.single))
		return 0;
	/*
	 * The non AP bound callbacks can fail on bringup. On teardown
	 * e.g. module removal we crash for now.
	 */
#ifdef CONFIG_SMP
	if (cpuhp_is_ap_state(state))
		ret = cpuhp_invoke_ap_callback(cpu, state, bringup, node);
	else
		ret = cpuhp_invoke_callback(cpu, state, bringup, node);
#else
	ret = cpuhp_invoke_callback(cpu, state, bringup, node);
#endif
	BUG_ON(ret && !bringup);
	return ret;
}

/*
 * Called from __cpuhp_setup_state on a recoverable failure.
 *
 * Note: The teardown callbacks for rollback are not allowed to fail!
 */
static void cpuhp_rollback_install(int failedcpu, enum cpuhp_state state,
				   struct hlist_node *node)
{
	int cpu;

	/* Roll back the already executed steps on the other cpus */
	for_each_present_cpu(cpu) {
		struct cpuhp_cpu_state *st = per_cpu_ptr(&cpuhp_state, cpu);
		int cpustate = st->state;

		if (cpu >= failedcpu)
			break;

		/* Did we invoke the startup call on that cpu ? */
		if (cpustate >= state)
			cpuhp_issue_call(cpu, state, false, node);
	}
}

/*
 * Returns a free for dynamic slot assignment of the Online state. The states
 * are protected by the cpuhp_slot_states mutex and an empty slot is identified
 * by having no name assigned.
 */
static int cpuhp_reserve_state(enum cpuhp_state state)
{
	enum cpuhp_state i;

	for (i = CPUHP_AP_ONLINE_DYN; i <= CPUHP_AP_ONLINE_DYN_END; i++) {
		if (cpuhp_ap_states[i].name)
			continue;

		cpuhp_ap_states[i].name = "Reserved";
		return i;
	}
	WARN(1, "No more dynamic states available for CPU hotplug\n");
	return -ENOSPC;
}

int __cpuhp_state_add_instance(enum cpuhp_state state, struct hlist_node *node,
			       bool invoke)
{
	struct cpuhp_step *sp;
	int cpu;
	int ret;

	sp = cpuhp_get_step(state);
	if (sp->multi_instance == false)
		return -EINVAL;

	get_online_cpus();
	mutex_lock(&cpuhp_state_mutex);

	if (!invoke || !sp->startup.multi)
		goto add_node;

	/*
	 * Try to call the startup callback for each present cpu
	 * depending on the hotplug state of the cpu.
	 */
	for_each_present_cpu(cpu) {
		struct cpuhp_cpu_state *st = per_cpu_ptr(&cpuhp_state, cpu);
		int cpustate = st->state;

		if (cpustate < state)
			continue;

		ret = cpuhp_issue_call(cpu, state, true, node);
		if (ret) {
			if (sp->teardown.multi)
				cpuhp_rollback_install(cpu, state, node);
			goto err;
		}
	}
add_node:
	ret = 0;
	hlist_add_head(node, &sp->list);

err:
	mutex_unlock(&cpuhp_state_mutex);
	put_online_cpus();
	return ret;
}
EXPORT_SYMBOL_GPL(__cpuhp_state_add_instance);

/**
 * __cpuhp_setup_state - Setup the callbacks for an hotplug machine state
 * @state:	The state to setup
 * @invoke:	If true, the startup function is invoked for cpus where
 *		cpu state >= @state
 * @startup:	startup callback function
 * @teardown:	teardown callback function
 *
 * Returns 0 if successful, otherwise a proper error code
 */
int __cpuhp_setup_state(enum cpuhp_state state,
			const char *name, bool invoke,
			int (*startup)(unsigned int cpu),
			int (*teardown)(unsigned int cpu),
			bool multi_instance)
{
	int cpu, ret = 0;
	int dyn_state = 0;

	if (cpuhp_cb_check(state) || !name)
		return -EINVAL;

	get_online_cpus();
	mutex_lock(&cpuhp_state_mutex);

	/* currently assignments for the ONLINE state are possible */
	if (state == CPUHP_AP_ONLINE_DYN) {
		dyn_state = 1;
		ret = cpuhp_reserve_state(state);
		if (ret < 0)
			goto out;
		state = ret;
	}

	cpuhp_store_callbacks(state, name, startup, teardown, multi_instance);

	if (!invoke || !startup)
		goto out;

	/*
	 * Try to call the startup callback for each present cpu
	 * depending on the hotplug state of the cpu.
	 */
	for_each_present_cpu(cpu) {
		struct cpuhp_cpu_state *st = per_cpu_ptr(&cpuhp_state, cpu);
		int cpustate = st->state;

		if (cpustate < state)
			continue;

		ret = cpuhp_issue_call(cpu, state, true, NULL);
		if (ret) {
			if (teardown)
				cpuhp_rollback_install(cpu, state, NULL);
			cpuhp_store_callbacks(state, NULL, NULL, NULL, false);
			goto out;
		}
	}
out:
	mutex_unlock(&cpuhp_state_mutex);

	put_online_cpus();
	if (!ret && dyn_state)
		return state;
	return ret;
}
EXPORT_SYMBOL(__cpuhp_setup_state);

int __cpuhp_state_remove_instance(enum cpuhp_state state,
				  struct hlist_node *node, bool invoke)
{
	struct cpuhp_step *sp = cpuhp_get_step(state);
	int cpu;

	BUG_ON(cpuhp_cb_check(state));

	if (!sp->multi_instance)
		return -EINVAL;

	get_online_cpus();
	mutex_lock(&cpuhp_state_mutex);

	if (!invoke || !cpuhp_get_teardown_cb(state))
		goto remove;
	/*
	 * Call the teardown callback for each present cpu depending
	 * on the hotplug state of the cpu. This function is not
	 * allowed to fail currently!
	 */
	for_each_present_cpu(cpu) {
		struct cpuhp_cpu_state *st = per_cpu_ptr(&cpuhp_state, cpu);
		int cpustate = st->state;

		if (cpustate >= state)
			cpuhp_issue_call(cpu, state, false, node);
	}

remove:
	hlist_del(node);
	mutex_unlock(&cpuhp_state_mutex);
	put_online_cpus();

	return 0;
}
EXPORT_SYMBOL_GPL(__cpuhp_state_remove_instance);
/**
 * __cpuhp_remove_state - Remove the callbacks for an hotplug machine state
 * @state:	The state to remove
 * @invoke:	If true, the teardown function is invoked for cpus where
 *		cpu state >= @state
 *
 * The teardown callback is currently not allowed to fail. Think
 * about module removal!
 */
void __cpuhp_remove_state(enum cpuhp_state state, bool invoke)
{
	struct cpuhp_step *sp = cpuhp_get_step(state);
	int cpu;

	BUG_ON(cpuhp_cb_check(state));

	get_online_cpus();
	mutex_lock(&cpuhp_state_mutex);

	if (sp->multi_instance) {
		WARN(!hlist_empty(&sp->list),
		     "Error: Removing state %d which has instances left.\n",
		     state);
		goto remove;
	}

	if (!invoke || !cpuhp_get_teardown_cb(state))
		goto remove;

	/*
	 * Call the teardown callback for each present cpu depending
	 * on the hotplug state of the cpu. This function is not
	 * allowed to fail currently!
	 */
	for_each_present_cpu(cpu) {
		struct cpuhp_cpu_state *st = per_cpu_ptr(&cpuhp_state, cpu);
		int cpustate = st->state;

		if (cpustate >= state)
			cpuhp_issue_call(cpu, state, false, NULL);
	}
remove:
	cpuhp_store_callbacks(state, NULL, NULL, NULL, false);
	mutex_unlock(&cpuhp_state_mutex);
	put_online_cpus();
}
EXPORT_SYMBOL(__cpuhp_remove_state);

#if defined(CONFIG_SYSFS) && defined(CONFIG_HOTPLUG_CPU)
static ssize_t show_cpuhp_state(struct device *dev,
				struct device_attribute *attr, char *buf)
{
	struct cpuhp_cpu_state *st = per_cpu_ptr(&cpuhp_state, dev->id);

	return sprintf(buf, "%d\n", st->state);
}
static DEVICE_ATTR(state, 0444, show_cpuhp_state, NULL);

static ssize_t write_cpuhp_target(struct device *dev,
				  struct device_attribute *attr,
				  const char *buf, size_t count)
{
	struct cpuhp_cpu_state *st = per_cpu_ptr(&cpuhp_state, dev->id);
	struct cpuhp_step *sp;
	int target, ret;

	ret = kstrtoint(buf, 10, &target);
	if (ret)
		return ret;

#ifdef CONFIG_CPU_HOTPLUG_STATE_CONTROL
	if (target < CPUHP_OFFLINE || target > CPUHP_ONLINE)
		return -EINVAL;
#else
	if (target != CPUHP_OFFLINE && target != CPUHP_ONLINE)
		return -EINVAL;
#endif

	ret = lock_device_hotplug_sysfs();
	if (ret)
		return ret;

	mutex_lock(&cpuhp_state_mutex);
	sp = cpuhp_get_step(target);
	ret = !sp->name || sp->cant_stop ? -EINVAL : 0;
	mutex_unlock(&cpuhp_state_mutex);
	if (ret)
		goto out;

	if (st->state < target)
		ret = do_cpu_up(dev->id, target);
	else
		ret = do_cpu_down(dev->id, target);
out:
	unlock_device_hotplug();
	return ret ? ret : count;
}

static ssize_t show_cpuhp_target(struct device *dev,
				 struct device_attribute *attr, char *buf)
{
	struct cpuhp_cpu_state *st = per_cpu_ptr(&cpuhp_state, dev->id);

	return sprintf(buf, "%d\n", st->target);
}
static DEVICE_ATTR(target, 0644, show_cpuhp_target, write_cpuhp_target);

static struct attribute *cpuhp_cpu_attrs[] = {
	&dev_attr_state.attr,
	&dev_attr_target.attr,
	NULL
};

static struct attribute_group cpuhp_cpu_attr_group = {
	.attrs = cpuhp_cpu_attrs,
	.name = "hotplug",
	NULL
};

static ssize_t show_cpuhp_states(struct device *dev,
				 struct device_attribute *attr, char *buf)
{
	ssize_t cur, res = 0;
	int i;

	mutex_lock(&cpuhp_state_mutex);
	for (i = CPUHP_OFFLINE; i <= CPUHP_ONLINE; i++) {
		struct cpuhp_step *sp = cpuhp_get_step(i);

		if (sp->name) {
			cur = sprintf(buf, "%3d: %s\n", i, sp->name);
			buf += cur;
			res += cur;
		}
	}
	mutex_unlock(&cpuhp_state_mutex);
	return res;
}
static DEVICE_ATTR(states, 0444, show_cpuhp_states, NULL);

static struct attribute *cpuhp_cpu_root_attrs[] = {
	&dev_attr_states.attr,
	NULL
};

static struct attribute_group cpuhp_cpu_root_attr_group = {
	.attrs = cpuhp_cpu_root_attrs,
	.name = "hotplug",
	NULL
};

#ifdef CONFIG_HOTPLUG_SMT

static const char *smt_states[] = {
	[CPU_SMT_ENABLED]		= "on",
	[CPU_SMT_DISABLED]		= "off",
	[CPU_SMT_FORCE_DISABLED]	= "forceoff",
	[CPU_SMT_NOT_SUPPORTED]		= "notsupported",
};

static ssize_t
show_smt_control(struct device *dev, struct device_attribute *attr, char *buf)
{
	return snprintf(buf, PAGE_SIZE - 2, "%s\n", smt_states[cpu_smt_control]);
}

static void cpuhp_offline_cpu_device(unsigned int cpu)
{
	struct device *dev = get_cpu_device(cpu);

	dev->offline = true;
	/* Tell user space about the state change */
	kobject_uevent(&dev->kobj, KOBJ_OFFLINE);
}

static void cpuhp_online_cpu_device(unsigned int cpu)
{
	struct device *dev = get_cpu_device(cpu);

	dev->offline = false;
	/* Tell user space about the state change */
	kobject_uevent(&dev->kobj, KOBJ_ONLINE);
}

static int cpuhp_smt_disable(enum cpuhp_smt_control ctrlval)
{
	int cpu, ret = 0;

	cpu_maps_update_begin();
	for_each_online_cpu(cpu) {
		if (topology_is_primary_thread(cpu))
			continue;
		ret = cpu_down_maps_locked(cpu, CPUHP_OFFLINE);
		if (ret)
			break;
		/*
		 * As this needs to hold the cpu maps lock it's impossible
		 * to call device_offline() because that ends up calling
		 * cpu_down() which takes cpu maps lock. cpu maps lock
		 * needs to be held as this might race against in kernel
		 * abusers of the hotplug machinery (thermal management).
		 *
		 * So nothing would update device:offline state. That would
		 * leave the sysfs entry stale and prevent onlining after
		 * smt control has been changed to 'off' again. This is
		 * called under the sysfs hotplug lock, so it is properly
		 * serialized against the regular offline usage.
		 */
		cpuhp_offline_cpu_device(cpu);
	}
	if (!ret) {
		cpu_smt_control = ctrlval;
		arch_smt_update();
	}
	cpu_maps_update_done();
	return ret;
}

static int cpuhp_smt_enable(void)
{
	int cpu, ret = 0;

	cpu_maps_update_begin();
	cpu_smt_control = CPU_SMT_ENABLED;
	arch_smt_update();
	for_each_present_cpu(cpu) {
		/* Skip online CPUs and CPUs on offline nodes */
		if (cpu_online(cpu) || !node_online(cpu_to_node(cpu)))
			continue;
		ret = _cpu_up(cpu, 0, CPUHP_ONLINE);
		if (ret)
			break;
		/* See comment in cpuhp_smt_disable() */
		cpuhp_online_cpu_device(cpu);
	}
	cpu_maps_update_done();
	return ret;
}

static ssize_t
store_smt_control(struct device *dev, struct device_attribute *attr,
		  const char *buf, size_t count)
{
	int ctrlval, ret;

	if (sysfs_streq(buf, "on"))
		ctrlval = CPU_SMT_ENABLED;
	else if (sysfs_streq(buf, "off"))
		ctrlval = CPU_SMT_DISABLED;
	else if (sysfs_streq(buf, "forceoff"))
		ctrlval = CPU_SMT_FORCE_DISABLED;
	else
		return -EINVAL;

	if (cpu_smt_control == CPU_SMT_FORCE_DISABLED)
		return -EPERM;

	if (cpu_smt_control == CPU_SMT_NOT_SUPPORTED)
		return -ENODEV;

	ret = lock_device_hotplug_sysfs();
	if (ret)
		return ret;

	if (ctrlval != cpu_smt_control) {
		switch (ctrlval) {
		case CPU_SMT_ENABLED:
			ret = cpuhp_smt_enable();
			break;
		case CPU_SMT_DISABLED:
		case CPU_SMT_FORCE_DISABLED:
			ret = cpuhp_smt_disable(ctrlval);
			break;
		}
	}

	unlock_device_hotplug();
	return ret ? ret : count;
}
static DEVICE_ATTR(control, 0644, show_smt_control, store_smt_control);

static ssize_t
show_smt_active(struct device *dev, struct device_attribute *attr, char *buf)
{
	bool active = topology_max_smt_threads() > 1;

	return snprintf(buf, PAGE_SIZE - 2, "%d\n", active);
}
static DEVICE_ATTR(active, 0444, show_smt_active, NULL);

static struct attribute *cpuhp_smt_attrs[] = {
	&dev_attr_control.attr,
	&dev_attr_active.attr,
	NULL
};

static const struct attribute_group cpuhp_smt_attr_group = {
	.attrs = cpuhp_smt_attrs,
	.name = "smt",
	NULL
};

static int __init cpu_smt_state_init(void)
{
	return sysfs_create_group(&cpu_subsys.dev_root->kobj,
				  &cpuhp_smt_attr_group);
}

#else
static inline int cpu_smt_state_init(void) { return 0; }
#endif

static int __init cpuhp_sysfs_init(void)
{
	int cpu, ret;

	ret = cpu_smt_state_init();
	if (ret)
		return ret;

	ret = sysfs_create_group(&cpu_subsys.dev_root->kobj,
				 &cpuhp_cpu_root_attr_group);
	if (ret)
		return ret;

	for_each_possible_cpu(cpu) {
		struct device *dev = get_cpu_device(cpu);

		if (!dev)
			continue;
		ret = sysfs_create_group(&dev->kobj, &cpuhp_cpu_attr_group);
		if (ret)
			return ret;
	}
	return 0;
}
device_initcall(cpuhp_sysfs_init);
#endif

/*
 * cpu_bit_bitmap[] is a special, "compressed" data structure that
 * represents all NR_CPUS bits binary values of 1<<nr.
 *
 * It is used by cpumask_of() to get a constant address to a CPU
 * mask value that has a single bit set only.
 */

/* cpu_bit_bitmap[0] is empty - so we can back into it */
#define MASK_DECLARE_1(x)	[x+1][0] = (1UL << (x))
#define MASK_DECLARE_2(x)	MASK_DECLARE_1(x), MASK_DECLARE_1(x+1)
#define MASK_DECLARE_4(x)	MASK_DECLARE_2(x), MASK_DECLARE_2(x+2)
#define MASK_DECLARE_8(x)	MASK_DECLARE_4(x), MASK_DECLARE_4(x+4)

const unsigned long cpu_bit_bitmap[BITS_PER_LONG+1][BITS_TO_LONGS(NR_CPUS)] = {

	MASK_DECLARE_8(0),	MASK_DECLARE_8(8),
	MASK_DECLARE_8(16),	MASK_DECLARE_8(24),
#if BITS_PER_LONG > 32
	MASK_DECLARE_8(32),	MASK_DECLARE_8(40),
	MASK_DECLARE_8(48),	MASK_DECLARE_8(56),
#endif
};
EXPORT_SYMBOL_GPL(cpu_bit_bitmap);

const DECLARE_BITMAP(cpu_all_bits, NR_CPUS) = CPU_BITS_ALL;
EXPORT_SYMBOL(cpu_all_bits);

#ifdef CONFIG_INIT_ALL_POSSIBLE
struct cpumask __cpu_possible_mask __read_mostly
	= {CPU_BITS_ALL};
#else
struct cpumask __cpu_possible_mask __read_mostly;
#endif
EXPORT_SYMBOL(__cpu_possible_mask);

struct cpumask __cpu_online_mask __read_mostly;
EXPORT_SYMBOL(__cpu_online_mask);

struct cpumask __cpu_present_mask __read_mostly;
EXPORT_SYMBOL(__cpu_present_mask);

struct cpumask __cpu_active_mask __read_mostly;
EXPORT_SYMBOL(__cpu_active_mask);

void init_cpu_present(const struct cpumask *src)
{
	cpumask_copy(&__cpu_present_mask, src);
}

void init_cpu_possible(const struct cpumask *src)
{
	cpumask_copy(&__cpu_possible_mask, src);
}

void init_cpu_online(const struct cpumask *src)
{
	cpumask_copy(&__cpu_online_mask, src);
}

/*
 * Activate the first processor.
 */
void __init boot_cpu_init(void)
{
	int cpu = smp_processor_id();

	/* Mark the boot cpu "present", "online" etc for SMP and UP case */
	set_cpu_online(cpu, true);
	set_cpu_active(cpu, true);
	set_cpu_present(cpu, true);
	set_cpu_possible(cpu, true);

#ifdef CONFIG_SMP
	__boot_cpu_id = cpu;
#endif
}

/*
 * Must be called _AFTER_ setting up the per_cpu areas
 */
void __init boot_cpu_hotplug_init(void)
{
#ifdef CONFIG_SMP
	this_cpu_write(cpuhp_state.booted_once, true);
#endif
	this_cpu_write(cpuhp_state.state, CPUHP_ONLINE);
}

enum cpu_mitigations cpu_mitigations __ro_after_init = CPU_MITIGATIONS_AUTO;

static int __init mitigations_parse_cmdline(char *arg)
{
	if (!strcmp(arg, "off"))
		cpu_mitigations = CPU_MITIGATIONS_OFF;
	else if (!strcmp(arg, "auto"))
		cpu_mitigations = CPU_MITIGATIONS_AUTO;
	else if (!strcmp(arg, "auto,nosmt"))
		cpu_mitigations = CPU_MITIGATIONS_AUTO_NOSMT;

	return 0;
}
early_param("mitigations", mitigations_parse_cmdline);<|MERGE_RESOLUTION|>--- conflicted
+++ resolved
@@ -1384,13 +1384,10 @@
 	/* This post dead nonsense must die */
 	if (!ret && hasdied)
 		cpu_notify_nofail(CPU_POST_DEAD, cpu);
-<<<<<<< HEAD
 restore_cpus:
 	set_cpus_allowed_ptr(current, cpumask_org);
 	free_cpumask_var(cpumask_org);
-=======
 	arch_smt_update();
->>>>>>> ffe8cffc
 	return ret;
 }
 
