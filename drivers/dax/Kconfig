--- conflicted
+++ resolved
@@ -24,7 +24,6 @@
 config DEV_DAX_PMEM
 	tristate "PMEM DAX: direct access to persistent memory"
 	depends on LIBNVDIMM && NVDIMM_DAX && DEV_DAX
-	depends on m # until we can kill DEV_DAX_PMEM_COMPAT
 	default DEV_DAX
 	help
 	  Support raw access to persistent memory.  Note that this
@@ -51,11 +50,7 @@
 
 config DEV_DAX_PMEM_COMPAT
 	tristate "PMEM DAX: support the deprecated /sys/class/dax interface"
-<<<<<<< HEAD
-	depends on DEV_DAX_PMEM
-=======
 	depends on m && DEV_DAX_PMEM=m
->>>>>>> 0ecfebd2
 	default DEV_DAX_PMEM
 	help
 	  Older versions of the libdaxctl library expect to find all
