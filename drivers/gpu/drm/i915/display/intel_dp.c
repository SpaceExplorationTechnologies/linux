--- conflicted
+++ resolved
@@ -2413,9 +2413,6 @@
 		intel_dp_set_clock(encoder, pipe_config);
 
 	intel_psr_compute_config(intel_dp, pipe_config);
-
-	intel_hdcp_transcoder_config(intel_connector,
-				     pipe_config->cpu_transcoder);
 
 	return 0;
 }
@@ -4664,20 +4661,6 @@
 intel_dp_setup_hdr_metadata_infoframe_sdp(struct intel_dp *intel_dp,
 					  const struct intel_crtc_state *crtc_state,
 					  const struct drm_connector_state *conn_state)
-<<<<<<< HEAD
-{
-	struct intel_digital_port *intel_dig_port = dp_to_dig_port(intel_dp);
-	struct dp_sdp infoframe_sdp = {};
-	struct hdmi_drm_infoframe drm_infoframe = {};
-	const int infoframe_size = HDMI_INFOFRAME_HEADER_SIZE + HDMI_DRM_INFOFRAME_SIZE;
-	unsigned char buf[HDMI_INFOFRAME_HEADER_SIZE + HDMI_DRM_INFOFRAME_SIZE];
-	ssize_t len;
-	int ret;
-
-	ret = drm_hdmi_infoframe_set_hdr_metadata(&drm_infoframe, conn_state);
-	if (ret) {
-		DRM_DEBUG_KMS("couldn't set HDR metadata in infoframe\n");
-=======
 {
 	struct intel_digital_port *intel_dig_port = dp_to_dig_port(intel_dp);
 	struct dp_sdp infoframe_sdp = {};
@@ -4769,91 +4752,8 @@
 				  const struct drm_connector_state *conn_state)
 {
 	if (!conn_state->hdr_output_metadata)
->>>>>>> a7196caf
 		return;
-	}
-
-<<<<<<< HEAD
-	len = hdmi_drm_infoframe_pack_only(&drm_infoframe, buf, sizeof(buf));
-	if (len < 0) {
-		DRM_DEBUG_KMS("buffer size is smaller than hdr metadata infoframe\n");
-		return;
-	}
-
-	if (len != infoframe_size) {
-		DRM_DEBUG_KMS("wrong static hdr metadata size\n");
-		return;
-	}
-
-	/*
-	 * Set up the infoframe sdp packet for HDR static metadata.
-	 * Prepare VSC Header for SU as per DP 1.4a spec,
-	 * Table 2-100 and Table 2-101
-	 */
-
-	/* Packet ID, 00h for non-Audio INFOFRAME */
-	infoframe_sdp.sdp_header.HB0 = 0;
-	/*
-	 * Packet Type 80h + Non-audio INFOFRAME Type value
-	 * HDMI_INFOFRAME_TYPE_DRM: 0x87,
-	 */
-	infoframe_sdp.sdp_header.HB1 = drm_infoframe.type;
-	/*
-	 * Least Significant Eight Bits of (Data Byte Count – 1)
-	 * infoframe_size - 1,
-	 */
-	infoframe_sdp.sdp_header.HB2 = 0x1D;
-	/* INFOFRAME SDP Version Number */
-	infoframe_sdp.sdp_header.HB3 = (0x13 << 2);
-	/* CTA Header Byte 2 (INFOFRAME Version Number) */
-	infoframe_sdp.db[0] = drm_infoframe.version;
-	/* CTA Header Byte 3 (Length of INFOFRAME): HDMI_DRM_INFOFRAME_SIZE */
-	infoframe_sdp.db[1] = drm_infoframe.length;
-	/*
-	 * Copy HDMI_DRM_INFOFRAME_SIZE size from a buffer after
-	 * HDMI_INFOFRAME_HEADER_SIZE
-	 */
-	BUILD_BUG_ON(sizeof(infoframe_sdp.db) < HDMI_DRM_INFOFRAME_SIZE + 2);
-	memcpy(&infoframe_sdp.db[2], &buf[HDMI_INFOFRAME_HEADER_SIZE],
-	       HDMI_DRM_INFOFRAME_SIZE);
-
-	/*
-	 * Size of DP infoframe sdp packet for HDR static metadata is consist of
-	 * - DP SDP Header(struct dp_sdp_header): 4 bytes
-	 * - Two Data Blocks: 2 bytes
-	 *    CTA Header Byte2 (INFOFRAME Version Number)
-	 *    CTA Header Byte3 (Length of INFOFRAME)
-	 * - HDMI_DRM_INFOFRAME_SIZE: 26 bytes
-	 *
-	 * Prior to GEN11's GMP register size is identical to DP HDR static metadata
-	 * infoframe size. But GEN11+ has larger than that size, write_infoframe
-	 * will pad rest of the size.
-	 */
-	intel_dig_port->write_infoframe(&intel_dig_port->base, crtc_state,
-					HDMI_PACKET_TYPE_GAMUT_METADATA,
-					&infoframe_sdp,
-					sizeof(struct dp_sdp_header) + 2 + HDMI_DRM_INFOFRAME_SIZE);
-}
-
-void intel_dp_vsc_enable(struct intel_dp *intel_dp,
-			 const struct intel_crtc_state *crtc_state,
-			 const struct drm_connector_state *conn_state)
-{
-	if (!intel_dp_needs_vsc_sdp(crtc_state, conn_state))
-		return;
-
-	intel_dp_setup_vsc_sdp(intel_dp, crtc_state, conn_state);
-}
-
-void intel_dp_hdr_metadata_enable(struct intel_dp *intel_dp,
-				  const struct intel_crtc_state *crtc_state,
-				  const struct drm_connector_state *conn_state)
-{
-	if (!conn_state->hdr_output_metadata)
-		return;
-
-=======
->>>>>>> a7196caf
+
 	intel_dp_setup_hdr_metadata_infoframe_sdp(intel_dp,
 						  crtc_state,
 						  conn_state);
